--- conflicted
+++ resolved
@@ -76,10 +76,6 @@
 draft-change-log:
 	git log $(shell git tag -l --sort=-v:refname | grep -w '[0-9]\.[0-9]\.[0-9]' | head -n 1) HEAD --pretty=format:'%s' --reverse --simplify-merges | uniq
 
-<<<<<<< HEAD
-
-=======
->>>>>>> bfd292d3
 bump-release: #bump the release version.
 	$(MAKEALL) bump-release
 
