--- conflicted
+++ resolved
@@ -1,6 +1,2 @@
 """iidmtools_cli version definition file."""
-<<<<<<< HEAD
-__version__ = "1.7.2+nightly"
-=======
-__version__ = "1.7.2"
->>>>>>> c7ef6034
+__version__ = "1.7.3"