--- conflicted
+++ resolved
@@ -50,10 +50,6 @@
     entry_points={"console_scripts": ["idmtools=idmtools_cli.main:main"]},
     extras_require=extras,
     url='https://github.com/InstituteforDiseaseModeling/idmtools',
-<<<<<<< HEAD
-    version='1.0.0',
-=======
     version='1.0.0+nightly',
->>>>>>> a8289087
     zip_safe=False
 )