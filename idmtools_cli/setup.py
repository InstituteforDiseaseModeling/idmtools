--- conflicted
+++ resolved
@@ -50,10 +50,6 @@
     entry_points={"console_scripts": ["idmtools=idmtools_cli.main:main"]},
     extras_require=extras,
     url='https://github.com/InstituteforDiseaseModeling/idmtools',
-<<<<<<< HEAD
-    version='0.3.0+nightly',
-=======
     version='1.0.0',
->>>>>>> e7b34ab8
     zip_safe=False
 )