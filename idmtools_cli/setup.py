#!/usr/bin/env python
# -*- coding: utf-8 -*-

"""The setup script for the idmtools_cli, the command line utility platform for idmtools."""

from setuptools import setup, find_packages

with open('README.md') as readme_file:
    readme = readme_file.read()

with open('requirements.txt') as requirements_file:
    requirements = requirements_file.read().split("\n")

build_requirements = ['flake8', 'coverage', 'bump2version']
setup_requirements = []
test_requirements = ['pytest', 'pytest-runner', 'xmlrunner', 'pytest-timeout', 'pytest-cache'] + build_requirements

extras = {
    'test': test_requirements,
    'dev': build_requirements,
    'packaging': build_requirements
}

authors = [
    ("Sharon Chen", "schen@idmod.org"),
    ("Clinton Collins", "ccollins@idmod.org"),
    ("Zhaowei Du", "zdu@idmod.org"),
    ("Mary Fisher", "mfisher@idmod.org"),
    ("Clark Kirkman IV", "ckirkman@idmod.org"),
    ("Benoit Raybaud", "braybaud@idmod.org")
]

setup(
    author=", ".join([author[0] for author in authors]),
    author_email=", ".join([author[1] for author in authors]),
    classifiers=[
        'Programming Language :: Python :: 3.6',
        'Programming Language :: Python :: 3.7',
        'Framework:: IDM-Tools :: CLI'
    ],
    description="CLI for IDM-Tools",
    install_requires=requirements,
    long_description=readme,
    include_package_data=True,
    keywords='modeling, IDM, cli',
    name='idmtools_cli',
    packages=find_packages(exclude=["tests"]),
    setup_requires=setup_requirements,
    test_suite='tests',
    entry_points={"console_scripts": ["idmtools=idmtools_cli.main:main"]},
    extras_require=extras,
    url='https://github.com/InstituteforDiseaseModeling/idmtools',
<<<<<<< HEAD
    version='1.7.2+nightly'
=======
    version='1.7.2'
>>>>>>> c7ef6034
)<|MERGE_RESOLUTION|>--- conflicted
+++ resolved
@@ -50,9 +50,5 @@
     entry_points={"console_scripts": ["idmtools=idmtools_cli.main:main"]},
     extras_require=extras,
     url='https://github.com/InstituteforDiseaseModeling/idmtools',
-<<<<<<< HEAD
-    version='1.7.2+nightly'
-=======
-    version='1.7.2'
->>>>>>> c7ef6034
+    version='1.7.3'
 )