--- conflicted
+++ resolved
@@ -434,7 +434,7 @@
     sys.__excepthook__(exctype, value, tb)
 
 
-def filter_ac_files(patterns, exclude_patterns) -> List[AssetCollectionFile]:
+def filter_ac_files(patterns, exclude_patterns) -> List[AssetCollectionFile]:  # pragma: no cover
     """
     Filter Asset Collection File
 
@@ -466,7 +466,7 @@
     return os.path.join(file.relative_path, file.file_name) if file.relative_path else file.file_name
 
 
-def print_results(ac_files, files):
+def print_results(ac_files, files):  # pragma: no cover
     """
     Print Results
 
@@ -494,10 +494,7 @@
     print(f'Total asset collection size: {humanfriendly.format_size(total_file_size)}')
 
 
-<<<<<<< HEAD
-if __name__ == "__main__":  # pragma: no cover
-=======
-def ensure_no_duplicates(ac_files, files):
+def ensure_no_duplicates(ac_files, files):  # pragma: no cover
     """
     Ensure no duplicates are in asset
     Args:
@@ -529,8 +526,7 @@
         raise DuplicateAsset(f"The following assets have duplicate destination paths:{nl} {nl.join(sorted(error_files))}")
 
 
-if __name__ == "__main__":
->>>>>>> d94c980c
+if __name__ == "__main__":  # pragma: no cover
     parser = get_argument_parser()
     args = parser.parse_args()
 
