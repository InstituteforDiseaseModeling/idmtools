--- conflicted
+++ resolved
@@ -4,8 +4,5 @@
     from idmtools_platform_comps.comps_cli import CompsCLI
 except ImportError:
     pass
-<<<<<<< HEAD
-__version__ = "1.5.1.0"
-=======
-__version__ = "1.5.0+nightly.0"
->>>>>>> 1972949e
+
+__version__ = "1.5.1+nightly.0"