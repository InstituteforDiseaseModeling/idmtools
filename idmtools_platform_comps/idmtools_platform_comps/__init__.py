# flake8: noqa F821
from idmtools_platform_comps.plugin_info import COMPSPlatformSpecification
try: # since cli is not required but we always try to load file, wrap in try except
    from idmtools_platform_comps.comps_cli import CompsCLI
except ImportError:
    pass
<<<<<<< HEAD
__version__ = "0.3.0+nightly.0"
=======
__version__ = "1.0.0.0"
>>>>>>> e7b34ab8
<|MERGE_RESOLUTION|>--- conflicted
+++ resolved
@@ -4,8 +4,4 @@
     from idmtools_platform_comps.comps_cli import CompsCLI
 except ImportError:
     pass
-<<<<<<< HEAD
-__version__ = "0.3.0+nightly.0"
-=======
-__version__ = "1.0.0.0"
->>>>>>> e7b34ab8
+__version__ = "1.0.0.0"