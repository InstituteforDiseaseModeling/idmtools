--- conflicted
+++ resolved
@@ -10,8 +10,4 @@
     from idmtools_platform_comps.comps_cli import CompsCLI
 except ImportError:
     pass
-<<<<<<< HEAD
-__version__ = "2.0.1"
-=======
-__version__ = "2.0.0+nightly"
->>>>>>> 7def2682
+__version__ = "2.0.1+nightly"