"""idmtools comps simulation operations.

Copyright 2021, Bill & Melinda Gates Foundation. All rights reserved.
"""
from concurrent.futures.thread import ThreadPoolExecutor
from contextlib import suppress
from threading import Lock
import time
import json
import uuid
from dataclasses import dataclass, field
from COMPS.Data.Simulation import SimulationState
from functools import partial
from logging import getLogger, DEBUG
from typing import Any, List, Dict, Type, Optional, TYPE_CHECKING, Union
from uuid import UUID
from COMPS.Data import Simulation as COMPSSimulation, QueryCriteria, Experiment as COMPSExperiment, SimulationFile, \
    Configuration
from idmtools.assets import AssetCollection, Asset
from idmtools.core import ItemType, EntityStatus
from idmtools.core.task_factory import TaskFactory
from idmtools.entities import CommandLine
from idmtools.entities.command_task import CommandTask
from idmtools.entities.experiment import Experiment
from idmtools.entities.iplatform_ops.iplatform_simulation_operations import IPlatformSimulationOperations
from idmtools.entities.iplatform_ops.utils import batch_create_items
from idmtools.entities.simulation import Simulation
from idmtools.utils.json import IDMJSONEncoder
from idmtools_platform_comps.utils.general import convert_comps_status, get_asset_for_comps_item, clean_experiment_name
from idmtools_platform_comps.utils.scheduling import scheduled

if TYPE_CHECKING:  # pragma: no cover
    from idmtools_platform_comps.comps_platform import COMPSPlatform

logger = getLogger(__name__)
user_logger = getLogger('user')

# Track commissioning in batches
COMPS_EXPERIMENT_BATCH_COMMISSION_LOCK = Lock()
COMPS_EXPERIMENT_BATCH_COMMISSION_TIMESTAMP = 0


def comps_batch_worker(simulations: List[Simulation], interface: 'CompsPlatformSimulationOperations', executor,
<<<<<<< HEAD
                       num_cores: Optional[int] = None, priority: Optional[str] = None, asset_collection_id: Union[str] = None,
=======
                       num_cores: Optional[int] = None, priority: Optional[str] = None,
                       asset_collection_id: Union[str, UUID] = None,
>>>>>>> 3c869c2b
                       min_time_between_commissions: int = 10, **kwargs) -> List[COMPSSimulation]:
    """
    Run batch worker.

    Args:
        simulations: Batch of simulation to process
        interface: SimulationOperation Interface
        executor: Thread/process executor
        num_cores: Optional Number of core to allocate for MPI
        priority: Optional Priority to set to
        asset_collection_id: Override asset collection id
        min_time_between_commissions: Minimum amount of time(in seconds) between calls to commission on an experiment
        extra info for

    Returns:
        List of Comps Simulations
    """
    global COMPS_EXPERIMENT_BATCH_COMMISSION_LOCK, COMPS_EXPERIMENT_BATCH_COMMISSION_TIMESTAMP
    if logger.isEnabledFor(DEBUG):
        logger.debug(f'Converting {len(simulations)} to COMPS')
    created_simulations = []

    new_sims = 0
    for simulation in simulations:
        if simulation.status is None:
            interface.pre_create(simulation)
            new_sims += 1
            simulation.platform = interface.platform
            simulation._platform_object = interface.to_comps_sim(simulation, num_cores=num_cores, priority=priority,
                                                                 asset_collection_id=asset_collection_id, **kwargs)
            created_simulations.append(simulation)
    if logger.isEnabledFor(DEBUG):
        logger.debug(f'Finished converting to COMPS. Starting saving of {len(simulations)}')
    COMPSSimulation.save_all(None, save_semaphore=COMPSSimulation.get_save_semaphore())
    if logger.isEnabledFor(DEBUG):
        logger.debug(f'Finished saving of {len(simulations)}. Starting post_create')
    for simulation in simulations:
        simulation.uid = simulation.get_platform_object().id
        simulation.status = convert_comps_status(simulation.get_platform_object().state)
        interface.post_create(simulation)
    if logger.isEnabledFor(DEBUG):
        logger.debug(f'Finished post-create of {len(simulations)}')

    current_time = time.time()
    # check current commission queue and last commission call
    if new_sims > 0 and current_time - COMPS_EXPERIMENT_BATCH_COMMISSION_TIMESTAMP > min_time_between_commissions:
        # be aggressive in waiting on lock. Worse case, another thread triggers this near same time
        locked = COMPS_EXPERIMENT_BATCH_COMMISSION_LOCK.acquire(timeout=0.015)
        if locked:
            # do commission asynchronously. If it fine if we happen to miss a commission
            def do_commission():
                with suppress(RuntimeError):
                    simulations[0].experiment.get_platform_object().commission()

            executor.submit(do_commission)
            COMPS_EXPERIMENT_BATCH_COMMISSION_TIMESTAMP = current_time
            COMPS_EXPERIMENT_BATCH_COMMISSION_LOCK.release()
            for simulation in simulations:
                simulation.status = EntityStatus.RUNNING

    return simulations


@dataclass
class CompsPlatformSimulationOperations(IPlatformSimulationOperations):
    """Provides simuilation operations to COMPSPlatform."""
    platform: 'COMPSPlatform'  # noqa F821
    platform_type: Type = field(default=COMPSSimulation)

    def get(self, simulation_id: UUID, columns: Optional[List[str]] = None, load_children: Optional[List[str]] = None,
            query_criteria: Optional[QueryCriteria] = None, **kwargs) -> COMPSSimulation:
        """
        Get Simulation from Comps.

        Args:
            simulation_id: ID
            columns: Optional list of columns to load. Defaults to "id", "name", "experiment_id", "state"
            load_children: Optional children to load. Defaults to "tags", "configuration"
            query_criteria: Optional query_criteria object to use your own custom criteria object
            **kwargs:

        Returns:
            COMPSSimulation
        """
        columns = columns or ["id", "name", "experiment_id", "state"]
        children = load_children if load_children is not None else ["tags", "configuration", "files"]
        query_criteria = query_criteria or QueryCriteria().select(columns).select_children(children)
        return COMPSSimulation.get(
            id=simulation_id,
            query_criteria=query_criteria
        )

    def platform_create(self, simulation: Simulation, num_cores: int = None, priority: str = None,
<<<<<<< HEAD
                        enable_platform_task_hooks: bool = True, asset_collection_id: Union[str] = None, **kwargs) -> COMPSSimulation:
=======
                        enable_platform_task_hooks: bool = True, asset_collection_id: Union[str, UUID] = None,
                        **kwargs) -> COMPSSimulation:
>>>>>>> 3c869c2b
        """
        Create Simulation on COMPS.

        Args:
            simulation: Simulation to create
            num_cores: Optional number of MPI Cores to allocate
            priority: Priority to load
            enable_platform_task_hooks: Should platform task hoooks be ran
            asset_collection_id: Override for asset collection id on sim
            **kwargs: Expansion fields

        Returns:
            COMPS Simulation
        """
        from idmtools_platform_comps.utils.python_version import platform_task_hooks
        if enable_platform_task_hooks:
            simulation.task = platform_task_hooks(simulation.task, self.platform)
        s = self.to_comps_sim(simulation, num_cores=num_cores, priority=priority,
                              asset_collection_id=asset_collection_id, **kwargs)
        COMPSSimulation.save(s, save_semaphore=COMPSSimulation.get_save_semaphore())
        return s

    def to_comps_sim(self, simulation: Simulation, num_cores: int = None, priority: str = None,
                     config: Configuration = None, asset_collection_id: Union[str] = None, **kwargs):
        """
        Covert IDMTools object to COMPS Object.

        Args:
            simulation: Simulation object to convert
            num_cores: Optional Num of MPI Cores to allocate
            priority: Optional Priority
            config: Optional Configuration object
            asset_collection_id:
            **kwargs additional option for comps

        Returns:
            COMPS Simulation
        """
        if config is None:
            if asset_collection_id and isinstance(asset_collection_id, str):
                asset_collection_id = uuid.UUID(asset_collection_id)
            kwargs['num_cores'] = num_cores
            kwargs['priority'] = priority
            kwargs['asset_collection_id'] = asset_collection_id
            kwargs.update(simulation._platform_kwargs)
            config = self.get_simulation_config_from_simulation(simulation, **kwargs)

        if simulation.name:
            simulation.name = clean_experiment_name(simulation.name)
        s = COMPSSimulation(
            name=clean_experiment_name(simulation.experiment.name if not simulation.name else simulation.name),
            experiment_id=simulation.parent_id,
            configuration=config
        )

        self.send_assets(simulation, s, **kwargs)
        s.set_tags(simulation.tags)
        simulation._platform_object = s
        return s

    def get_simulation_config_from_simulation(self, simulation: Simulation, num_cores: int = None, priority: str = None,
                                              asset_collection_id: str = None, **kwargs) -> \
            Configuration:
        """
        Get the comps configuration for a Simulation Object.

        Args:
            simulation: Simulation
            num_cores: Optional Num of core for MPI
            priority: Optional Priority
            asset_collection_id: Override simulation asset_collection_id
            **kwargs additional option for comps

        Returns:
            Configuration
        """
        global_scheduling = kwargs.get("scheduling", False)
        sim_scheduling = getattr(simulation, 'scheduling', False)
        scheduling = global_scheduling and sim_scheduling

        comps_configuration = dict()
        if global_scheduling:
            config = getattr(self.platform, 'comps_config', {})
            comps_exp_config = Configuration(**config)
        else:
            comps_exp: COMPSExperiment = simulation.parent.get_platform_object()
            comps_exp_config: Configuration = comps_exp.configuration

        if asset_collection_id:
            comps_configuration['asset_collection_id'] = asset_collection_id
        if num_cores is not None and num_cores != comps_exp_config.max_cores:
            logger.info(f'Overriding cores for sim to {num_cores}')
            comps_configuration['max_cores'] = num_cores
            comps_configuration['min_cores'] = num_cores
        if priority is not None and priority != comps_exp_config.priority:
            logger.info(f'Overriding priority for sim to {priority}')
            comps_configuration['priority'] = priority
        if comps_exp_config.executable_path != simulation.task.command.executable:
            logger.info(f'Overriding executable_path for sim to {simulation.task.command.executable}')
            from idmtools_platform_comps.utils.python_version import platform_task_hooks
            platform_task_hooks(simulation.task, self.platform)
            comps_configuration['executable_path'] = simulation.task.command.executable
        sim_task = simulation.task.command.arguments + " " + simulation.task.command.options
        sim_task = sim_task.strip()
        if comps_exp_config.simulation_input_args != sim_task:
            logger.info(f'Overriding simulation_input_args for sim to {sim_task}')
            comps_configuration['simulation_input_args'] = sim_task
        if logger.isEnabledFor(DEBUG):
            logger.debug(f'Simulation config: {str(comps_configuration)}')
        if scheduling:
            comps_configuration.update(executable_path=None, node_group_name=None, min_cores=None, max_cores=None,
                                       exclusive=None, simulation_input_args=None)

        return Configuration(**comps_configuration)

<<<<<<< HEAD
    def batch_create(self, simulations: List[Simulation], num_cores: int = None, priority: str = None, asset_collection_id: Union[str] = None, **kwargs) -> \
=======
    def batch_create(self, simulations: List[Simulation], num_cores: int = None, priority: str = None,
                     asset_collection_id: Union[str, UUID] = None, **kwargs) -> \
>>>>>>> 3c869c2b
            List[COMPSSimulation]:
        """
        Perform batch creation of Simulations.

        Args:
            simulations: Simulation to create
            num_cores: Optional MPI Cores to allocate per simulation
            priority: Optional Priority
            asset_collection_id: Asset collection id for sim(overide experiment)
            **kwargs: Future expansion

        Returns:
            List of COMPSSimulations that were created
        """
        global COMPS_EXPERIMENT_BATCH_COMMISSION_TIMESTAMP
        executor = ThreadPoolExecutor()
        thread_func = partial(comps_batch_worker, interface=self, num_cores=num_cores, priority=priority,
                              asset_collection_id=asset_collection_id,
                              min_time_between_commissions=self.platform.min_time_between_commissions,
                              executor=executor, **kwargs)
        results = batch_create_items(
            simulations,
            batch_worker_thread_func=thread_func,
            progress_description="Creating Simulations on Comps",
            unit="simulation"
        )
        # Always commission again
        try:
            results[0].parent.get_platform_object().commission()
        except RuntimeError as ex:  # occasionally we hit this because double commissioning. Its ok to ignore though because that means we have already commissioned this experiment
            if logger.isEnabledFor(DEBUG):
                logger.debug(f"COMMISSION Response: {ex.args}")
        COMPS_EXPERIMENT_BATCH_COMMISSION_TIMESTAMP = 0
        # set commission here in comps objects to prevent commission in Experiment when batching
        for sim in results:
            sim.status = EntityStatus.RUNNING
            sim.get_platform_object()._state = SimulationState.CommissionRequested
        return results

    def get_parent(self, simulation: Any, **kwargs) -> COMPSExperiment:
        """
        Get the parent of the simulation.

        Args:
            simulation: Simulation to load parent for
            **kwargs:

        Returns:
            COMPSExperiment
        """
        return self.platform._experiments.get(simulation.experiment_id, **kwargs) if simulation.experiment_id else None

    def platform_run_item(self, simulation: Simulation, **kwargs):
        """For simulations, there is no running for COMPS."""
        pass

    def send_assets(self, simulation: Simulation, comps_sim: Optional[COMPSSimulation] = None,
                    add_metadata: bool = False, **kwargs):
        """
        Send assets to Simulation.

        Args:
            simulation: Simulation to send asset for
            comps_sim: Optional COMPSSimulation object to prevent reloading it
            add_metadata: Add idmtools metadata object
            **kwargs:

        Returns:
            None
        """
        scheduling = kwargs.get("scheduling", False) and scheduled(simulation)

        if comps_sim is None:
            comps_sim = simulation.get_platform_object()
        for asset in simulation.assets:
            if asset.filename.lower() == 'workorder.json' and scheduling:
                comps_sim.add_file(simulationfile=SimulationFile(asset.filename, 'WorkOrder'), data=asset.bytes)
            else:
                comps_sim.add_file(simulationfile=SimulationFile(asset.filename, 'input'), data=asset.bytes)

        # add metadata
        if add_metadata:
            if logger.isEnabledFor(DEBUG):
                logger.debug("Creating idmtools metadata for simulation and task on COMPS")
            # later we should add some filtering for passwords and such here in case anything weird happens
            metadata = json.dumps(simulation.task.to_dict(), cls=IDMJSONEncoder)
            from idmtools import __version__
            comps_sim.add_file(
                SimulationFile("idmtools_metadata.json", 'input', description=f'IDMTools {__version__}'),
                data=metadata.encode()
            )

    def refresh_status(self, simulation: Simulation, additional_columns: Optional[List[str]] = None, **kwargs):
        """
        Refresh status of a simulation.

        Args:
            simulation: Simulation to refresh
            additional_columns: Optional additional columns to load from COMPS
            **kwargs:

        Returns:
            None
        """
        cols = ['state']
        if additional_columns:
            cols.extend(additional_columns)
        s = COMPSSimulation.get(id=simulation.uid, query_criteria=QueryCriteria().select(cols))
        simulation.status = convert_comps_status(s.state)

    def to_entity(self, simulation: COMPSSimulation, load_task: bool = False, parent: Optional[Experiment] = None,
                  load_parent: bool = False, load_metadata: bool = False, load_cli_from_workorder: bool = False,
                  **kwargs) -> Simulation:
        """
        Convert COMPS simulation object to IDM Tools simulation object.

        Args:
            simulation: Simulation object
            load_task: Should we load tasks. Defaults to No. This can increase the load items on fetchs
            parent: Optional parent object to prevent reloads
            load_parent: Force load of parent(Beware, This could cause loading loops)
            load_metadata: Should we load metadata by default. If load task is enabled, this is also enabled
            load_cli_from_workorder: Used with COMPS scheduling where the CLI is defined in our workorder
            **kwargs:

        Returns:
            Simulation object
        """
        # Recreate the experiment if needed
        if parent is None or load_parent:
            if logger.isEnabledFor(DEBUG):
                logger.debug(f'Loading parent {simulation.experiment_id}')
            parent = self.platform.get_item(simulation.experiment_id, item_type=ItemType.EXPERIMENT)
        # Get a simulation
        obj = Simulation()
        obj.platform = self.platform
        obj._platform_object = simulation
        obj.parent = parent
        obj.experiment = parent
        # Set its correct attributes
        obj.uid = simulation.id
        obj.tags = simulation.tags
        obj.status = convert_comps_status(simulation.state)
        if simulation.files:
            obj.assets = self.platform._assets.to_entity(simulation.files)

        # should we load metadata
        metadata = self.__load_metadata_from_simulation(obj) if load_metadata else None
        if load_task:
            self._load_task_from_simulation(obj, simulation, metadata)
        else:
            obj.task = None
            self.__extract_cli(simulation, parent, obj, load_cli_from_workorder)

        # call task load options(load configs from files, etc)
        obj.task.reload_from_simulation(obj)
        return obj

    def get_asset_collection_from_comps_simulation(self, simulation: COMPSSimulation) -> Optional[AssetCollection]:
        """
        Get assets from COMPS Simulation.

        Args:
            simulation: Simulation to get assets from

        Returns:
            Simulation Asset Collection, if any.
        """
        if simulation.configuration and simulation.configuration.asset_collection_id:
            return self.platform.get_item(simulation.configuration.asset_collection_id, ItemType.ASSETCOLLECTION)
        return None

    def _load_task_from_simulation(self, simulation: Simulation, comps_sim: COMPSSimulation,
                                   metadata: Dict = None):
        """
        Load task from the simulation object.

        Args:
            simulation: Simulation to populate with task
            comps_sim: Experiment object
            metadata: Metadata loaded to be used in the task object

        Returns:
            None
        """
        simulation.task = None
        if comps_sim.tags and 'task_type' in comps_sim.tags:
            # check for metadata
            if not metadata:
                metadata = self.__load_metadata_from_simulation(simulation)
            try:
                if logger.isEnabledFor(DEBUG):
                    logger.debug(f"Metadata: {metadata}")
                simulation.task = TaskFactory().create(comps_sim.tags['task_type'], **metadata)
            except Exception as e:
                user_logger.warning(f"Could not load task of type {comps_sim.tags['task_type']}. "
                                    f"Received error {str(e)}")
                logger.exception(e)
        # ensure we have loaded the configuration
        if comps_sim.configuration is None:
            comps_sim.refresh(QueryCriteria().select_children('configuration'))

    def __extract_cli(self, comps_sim, parent, simulation, load_cli_from_workorder):
        cli = self._detect_command_line_from_simulation(parent, comps_sim, simulation, load_cli_from_workorder)
        # if we could not find task, set it now, otherwise rebuild the cli
        if simulation.task is None:
            simulation.task = CommandTask(CommandLine.from_string(cli))
        else:
            simulation.task.command = CommandLine.from_string(cli)

    @staticmethod
    def __load_metadata_from_simulation(simulation) -> Dict[str, Any]:
        """
        Load IDMTools metadata from a simulation.

        Args:
            simulation:

        Returns:
            Metadata if found

        Raise:
            FileNotFoundError error if metadata not found
        """
        metadata = None
        for file in simulation.assets:
            if file.filename == "idmtools_metadata.json":
                # load the asset
                metadata = json.loads(file.content.decode('utf-8'))
                return metadata
        raise FileNotFoundError(f"Cannot find idmtools_metadata.json on the simulation {simulation.uid}")

    @staticmethod
    def _detect_command_line_from_simulation(experiment, comps_sim, simulation, load_cli_from_workorder=False):
        """
        Detect Command Line from the Experiment/Simulation objects.

        Args:
            experiment: Experiment object
            comps_sim: Comps sim object
            simulation: Simulation(idmtools) object
            load_cli_from_workorder: Should we load metadata. we use this to determine if we should load our workorder.json

        Returns:
            CommandLine
        Raise:
            ValueError when command cannot be detected
        """
        cli = None
        # do we have a configuration?
        po: COMPSExperiment = experiment.get_platform_object()
        if po.configuration is None:
            po.refresh(QueryCriteria().select_children('configuration'))
        # simulation configuration for executable?
        if comps_sim.configuration and comps_sim.configuration.executable_path:
            cli = f'{comps_sim.configuration.executable_path}'
            if comps_sim.configuration.simulation_input_args:
                cli += " " + comps_sim.configuration.simulation_input_args.strip()
        elif po.configuration and po.configuration.executable_path:
            cli = f'{po.configuration.executable_path} {po.configuration.simulation_input_args.strip()}'
        if cli is None:
            # check if we should try to load our workorder
            if load_cli_from_workorder:
                # filter for workorder
                workorder_obj = None
                for a in simulation.assets:
                    if getattr(a, '_platform_object', None) and isinstance(a._platform_object,
                                                                           SimulationFile) and a._platform_object.file_type == "WorkOrder":
                        workorder_obj = a
                        break
                # if assets
                if workorder_obj:
                    asset: Asset = workorder_obj
                    wo = json.loads(asset.content.decode('utf-8'))
                    cli = wo['Command']
                else:
                    raise ValueError("Could not detect cli")
            else:  # if user doesn't care oabout metadata don't error
                logger.debug(
                    "Could not load the cli from simulation. This is usually due to the use of scheduling config.")
                cli = "WARNING_CouldNotLoadCLI"
        elif logger.isEnabledFor(DEBUG):
            logger.debug(f"Detected task CLI {cli}")
        return cli

    def get_assets(self, simulation: Simulation, files: List[str], include_experiment_assets: bool = True, **kwargs) -> \
            Dict[str, bytearray]:
        """
        Fetch the files associated with a simulation.

        Args:
            simulation: Simulation
            files: List of files to download
            include_experiment_assets: Should we also load experiment assets?
            **kwargs:

        Returns:
            Dictionary of filename -> ByteArray
        """
        # since assets could be in the common assets, we should check that firs
        # load comps config first
        comps_sim: COMPSSimulation = simulation.get_platform_object(load_children=["files", "configuration"])
        if include_experiment_assets and (
                comps_sim.configuration is None or comps_sim.configuration.asset_collection_id is None):
            if logger.isEnabledFor(DEBUG):
                logger.debug("Gathering assets from experiment first")
            exp_assets = get_asset_for_comps_item(self.platform, simulation.experiment, files, self.cache,
                                                  load_children=["configuration"])
            if exp_assets is None:
                exp_assets = dict()
        else:
            exp_assets = dict()
        exp_assets.update(get_asset_for_comps_item(self.platform, simulation, files, self.cache, comps_item=comps_sim))
        return exp_assets

    def list_assets(self, simulation: Simulation, common_assets: bool = False, **kwargs) -> List[Asset]:
        """
        List assets for a simulation.

        Args:
            simulation: Simulation to load data for
            common_assets: Should we load asset files
            **kwargs:

        Returns:
            AssetCollection
        """
        comps_sim: COMPSSimulation = simulation.get_platform_object(load_children=["files", "configuration"])
        assets = []
        # load non comps objects
        if comps_sim.files:
            assets = self.platform._assets.to_entity(comps_sim.files).assets

        if common_assets:
            # here we are loading the simulation assets
            sa = self.get_asset_collection_from_comps_simulation(comps_sim)
            if sa:
                assets.extend(sa.assets)
        return assets

    def retrieve_output_files(self, simulation: Simulation):
        """
        Retrieve the output files for a simulation.

        Args:
            simulation: Simulation to fetch files for

        Returns:
            List of output files for simulation
        """
        metadata = simulation.get_platform_object().retrieve_output_file_info([])
        assets = self.platform._assets.to_entity(metadata).assets
        return assets

    def all_files(self, simulation: Simulation, common_assets: bool = False, outfiles: bool = True, **kwargs) -> List[Asset]:
        """
        Returns all files for a specific simulation including experiments or non-assets.

        Args:
            simulation: Simulation all files
            common_assets: Include experiment assets
            outfiles: Include output files
            **kwargs:

        Returns:
            AssetCollection
        """
        ac = AssetCollection()
        ac.add_assets(self.list_assets(simulation, **kwargs))
        if common_assets:
            ac.add_assets(simulation.parent.assets)
        if outfiles:
            ac.add_assets(self.retrieve_output_files(simulation))

        return ac.assets

    def create_sim_directory_map(self, simulation_id: Union[str, UUID]) -> Dict:
        """
        Build simulation working directory mapping.
        Args:
            simulation_id: simulation id

        Returns:
            Dict of simulation id as key and working dir as value
        """
        from idmtools_platform_comps.utils.linux_mounts import set_linux_mounts, clear_linux_mounts
        set_linux_mounts(self.platform)
        comps_sim = self.platform.get_item(simulation_id, ItemType.SIMULATION,
                                           query_criteria=QueryCriteria().select(['id', 'state']).select_children(
                                               'hpc_jobs'), raw=True)
        sim_map = {str(comps_sim.id): comps_sim.hpc_jobs[-1].working_directory}
        clear_linux_mounts(self.platform)
        return sim_map<|MERGE_RESOLUTION|>--- conflicted
+++ resolved
@@ -41,12 +41,7 @@
 
 
 def comps_batch_worker(simulations: List[Simulation], interface: 'CompsPlatformSimulationOperations', executor,
-<<<<<<< HEAD
                        num_cores: Optional[int] = None, priority: Optional[str] = None, asset_collection_id: Union[str] = None,
-=======
-                       num_cores: Optional[int] = None, priority: Optional[str] = None,
-                       asset_collection_id: Union[str, UUID] = None,
->>>>>>> 3c869c2b
                        min_time_between_commissions: int = 10, **kwargs) -> List[COMPSSimulation]:
     """
     Run batch worker.
@@ -140,12 +135,7 @@
         )
 
     def platform_create(self, simulation: Simulation, num_cores: int = None, priority: str = None,
-<<<<<<< HEAD
                         enable_platform_task_hooks: bool = True, asset_collection_id: Union[str] = None, **kwargs) -> COMPSSimulation:
-=======
-                        enable_platform_task_hooks: bool = True, asset_collection_id: Union[str, UUID] = None,
-                        **kwargs) -> COMPSSimulation:
->>>>>>> 3c869c2b
         """
         Create Simulation on COMPS.
 
@@ -261,13 +251,9 @@
 
         return Configuration(**comps_configuration)
 
-<<<<<<< HEAD
-    def batch_create(self, simulations: List[Simulation], num_cores: int = None, priority: str = None, asset_collection_id: Union[str] = None, **kwargs) -> \
-=======
-    def batch_create(self, simulations: List[Simulation], num_cores: int = None, priority: str = None,
-                     asset_collection_id: Union[str, UUID] = None, **kwargs) -> \
->>>>>>> 3c869c2b
-            List[COMPSSimulation]:
+
+    def batch_create(self, simulations: List[Simulation], num_cores: int = None, priority: str = None, 
+                     asset_collection_id: Union[str] = None, **kwargs) -> List[COMPSSimulation]:
         """
         Perform batch creation of Simulations.
 
