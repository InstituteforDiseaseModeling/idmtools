--- conflicted
+++ resolved
@@ -169,13 +169,8 @@
                 # trigger precreate just to be sure
                 if not regather_common_assets:
                     user_logger.warning(
-<<<<<<< HEAD
                         f"Not gathering common assets again since experiment exists on platform. If you need to add additional common assets, see {get_doc_base_url()}cookbook/assets.html#modifying-asset-collection")
                 experiment.pre_creation(regather_common_assets)
-=======
-                        f"Not gathering common assets again since experiment exists on platform. If you need to add additional common assets, see {get_doc_base_url()}cookbook/asset_collections.html#modifying-asset-collection")
-                experiment.pre_creation(self.platform, gather_assets=regather_common_assets)
->>>>>>> d363c244
                 self.send_assets(experiment)
         return experiment
 
