import json
from uuid import UUID
from idmtools.core import ItemType
from dataclasses import dataclass, field
from typing import List, Dict, Any, Tuple, Type
<<<<<<< HEAD
from uuid import UUID

from COMPS.Data import WorkItem, QueryCriteria, WorkItemFile

from idmtools.entities.iplatform_ops.iplatform_workflowitem_operations import IPlatformWorkflowItemOperations
=======
from idmtools.assets import AssetCollection
from idmtools.entities.iplatform_metadata import IPlatformWorkflowItemOperations
>>>>>>> 07fc6539
from idmtools.entities.iworkflow_item import IWorkflowItem
from idmtools.ssmt.idm_work_item import GenericWorkItem
from COMPS.Data import WorkItem as COMPSWorkItem, WorkItemFile
from COMPS.Data.WorkItem import WorkerOrPluginKey, RelationType


@dataclass
class CompsPlatformWorkflowItemOperations(IPlatformWorkflowItemOperations):

    platform: 'COMPSPlaform'  # noqa F821
    platform_type: Type = field(default=COMPSWorkItem)

    def get(self, work_item_id: UUID, **kwargs) -> Any:
        """
        Returns the platform representation of an WorkItem

        Args:
            work_item_id: Item id of WorkItems
            **kwargs: Optional arguments mainly for extensibility

        Returns:
            Platform Representation of an work_item
        """
        wi = COMPSWorkItem.get(work_item_id)
        return wi

    def batch_create(self, work_items: List[IWorkflowItem], **kwargs) -> List[Tuple[Any, UUID]]:
        """
        Provides a method to batch create workflow items

        Args:
            workflow_items: List of work items to create
            **kwargs: Optional arguments mainly for extensibility

        Returns:
            List of tuples containing the create object and id of item that was created
        """
        ret = []
        for wi in work_items:
            ret.append(self.create(wi, **kwargs))
        return ret

    def create(self, work_item: IWorkflowItem, **kwargs) -> Tuple[Any, UUID]:
        """
        Creates an workflow_item from an IDMTools work_item object

        Args:
            work_item: WorkflowItem to create
            **kwargs: Optional arguments mainly for extensibility

        Returns:
            Created platform item and the UUID of said item
        """
        # Collect asset files
        if not work_item.asset_collection_id:
            # Create a collection with everything that is in asset_files
            if len(work_item.asset_files.files) > 0:
                ac = AssetCollection(assets=work_item.asset_files)
                self.platform.create_items([ac])
                work_item.asset_collection_id = ac.uid

        # Create a WorkItem
        wi = COMPSWorkItem(name=work_item.item_name,
                           worker=WorkerOrPluginKey(work_item.work_item_type or self.platform.work_item_type,
                                                    work_item.plugin_key or self.platform.plugin_key),
                           environment_name=self.platform.environment,
                           asset_collection_id=work_item.asset_collection_id)

        # set tags
        wi.set_tags({})
        if work_item.tags:
            wi.set_tags(work_item.tags)

        wi.tags.update({'WorkItem_Type': work_item.work_item_type or self.platform.work_item_type})

        # Add work order file
        wo = work_item.get_base_work_order(self.platform)
        wo.update(work_item.work_order)
        wi.add_work_order(data=json.dumps(wo).encode('utf-8'))

        # Add additional files
        for af in work_item.user_files:
            wi_file = WorkItemFile(af.filename, "input")
            wi.add_file(wi_file, af.absolute_path)

        # Save the work-item to the server
        wi.save()
        wi.refresh()

        # Sets the related experiments
        if work_item.related_experiments:
            for exp_id in work_item.related_experiments:
                wi.add_related_experiment(exp_id, RelationType.DependsOn)

        # Sets the related simulations
        if work_item.related_simulations:
            for sim_id in work_item.related_simulations:
                wi.add_related_simulation(sim_id, RelationType.DependsOn)

        # Sets the related suites
        if work_item.related_suites:
            for suite_id in work_item.related_suites:
                wi.add_related_suite(suite_id, RelationType.DependsOn)

        # Sets the related work items
        if work_item.related_work_items:
            for wi_id in work_item.related_work_items:
                wi.add_related_work_item(wi_id, RelationType.DependsOn)

        # Sets the related asset collection
        if work_item.related_asset_collections:
            for ac_id in work_item.related_asset_collections:
                wi.add_related_asset_collection(ac_id, RelationType.DependsOn)

<<<<<<< HEAD
    def platform_create(self, workflow_item: IWorkflowItem, **kwargs) -> Tuple[Any, UUID]:
        raise NotImplementedError("Creating workflow items is not supported")
=======
        # Set the ID back in the object
        work_item.uid = wi.id
>>>>>>> 07fc6539

        return work_item, wi.id

    def run_item(self, work_item: IWorkflowItem):
        """
        Start to rum COMPS WorkItem created from work_item
        Args:
            work_item: workflow item

        Returns: None
        """
        work_item.get_platform_object().commission()

    def refresh_status(self, work_item: IWorkflowItem):
        """
        Refresh status for workflow item
        Args:
            work_item: Item to refresh status for

        Returns:
            None
        """
        wi = self.get(work_item.uid)
        work_item.status = wi.state  # convert_COMPS_status(wi.state)

    def get_parent(self, work_item: COMPSWorkItem, **kwargs) -> Any:
        """
        Returns the parent of item. If the platform doesn't support parents, you should throw a TopLevelItem error
        Args:
            work_item: COMPS WorkItem
            **kwargs: Optional arguments mainly for extensibility

        Returns: item parent

        Raise:
            TopLevelItem
        """
        return None

    def get_children(self, work_item: COMPSWorkItem, **kwargs) -> List[Any]:
        """
        Returns the children of an workflow_item object

        Args:
            work_item: WorkflowItem object
            **kwargs: Optional arguments mainly for extensibility

        Returns:
            Children of work_item object
        """
        return None

    def to_entity(self, work_item: COMPSWorkItem, **kwargs) -> IWorkflowItem:
        """
        Converts the platform representation of workflow_item to idmtools representation

        Args:
            work_item:Platform workflow_item object
            **kwargs: Optional arguments mainly for extensibility

        Returns:
            IDMTools workflow item
        """
        # Creat a workflow item
        obj = GenericWorkItem()

<<<<<<< HEAD
    def refresh_status(self, workflow_item: IWorkflowItem, **kwargs):
        s = WorkItem.get(id=workflow_item.uid, query_criteria=QueryCriteria().select(['state']))
        workflow_item.status = convert_COMPS_status(s.state)
        # TODO get children status possibly?

    def send_assets(self, workflow_item: WorkItem, **kwargs):
        for asset in workflow_item.assets:
            workflow_item.add_file(workitemfile=WorkItemFile(asset.filename, 'input'), data=asset.bytes)
=======
        # Set its correct attributes
        obj.item_name = work_item.name
        obj.uid = work_item.id
        obj.asset_collection_id = work_item.asset_collection_id
        obj.user_files = work_item.files
        obj.tags = work_item.tags
        return obj

    def send_assets(self, workflow_item: IWorkflowItem):
        """
        Add asset as WorkItemFile
        Args:
            workflow_item: workflow item

        Returns: None
        """
        # for asset in workflow_item.assets:
        #     workflow_item.add_file(workitemfile=WorkItemFile(asset.filename, 'input'), data=asset.bytes)
        pass
>>>>>>> 07fc6539

    def list_assets(self, workflow_item: IWorkflowItem, **kwargs) -> List[str]:
        """
        Get list of asset files
        Args:
            workflow_item: workflow item
            **kwargs: Optional arguments mainly for extensibility

        Returns: list of assets associated with WorkItem

        """
        # item: IWorkflowItem = workflow_item.get_platform_object(True)
        # return item.files
        pass

    def get_assets(self, workflow_item: IWorkflowItem, files: List[str], **kwargs) -> Dict[str, bytearray]:
        """
        Retrieve files association with WorkItem
        Args:
            workflow_item: workflow item
            files: list of file paths
            **kwargs: Optional arguments mainly for extensibility

        Returns: dict with key/value: file_path/file_content
        """
        wi = self.platform.get_item(workflow_item.uid, ItemType.WORKFLOW_ITEM, raw=True)
        byte_arrs = wi.retrieve_output_files(files)
        return dict(zip(files, byte_arrs))

    def get_related_items(self, item: IWorkflowItem, relation_type: RelationType) -> Dict[str, List[Dict[str, str]]]:
        """
        Get related WorkItems, Suites, Experiments, Simulations and AssetCollections
        Args:
            item: workflow item
            relation_type: RelationType

        Returns: Dict
        """
        wi = self.platform.get_item(item.uid, ItemType.WORKFLOW_ITEM, raw=True)

        ret = {}
        ret['work_item'] = wi.get_related_work_items(relation_type)
        ret['suite'] = wi.get_related_suites(relation_type)
        ret['experiment'] = wi.get_related_experiments(relation_type)
        ret['simulation'] = wi.get_related_simulations(relation_type)
        ret['asset_collection'] = wi.get_related_asset_collections(relation_type)

<<<<<<< HEAD
    def to_entity(self, workflow_item: Any, **kwargs) -> IWorkflowItem:
        raise NotImplementedError("Converting workitems to platform entities is not yet supported")

    def platform_run_item(self, workflow_item: IWorkflowItem, **kwargs):
        raise NotImplementedError("Running workflow items is not supported")
=======
        return ret
>>>>>>> 07fc6539
<|MERGE_RESOLUTION|>--- conflicted
+++ resolved
@@ -1,22 +1,15 @@
 import json
-from uuid import UUID
-from idmtools.core import ItemType
+
 from dataclasses import dataclass, field
 from typing import List, Dict, Any, Tuple, Type
-<<<<<<< HEAD
 from uuid import UUID
-
-from COMPS.Data import WorkItem, QueryCriteria, WorkItemFile
-
-from idmtools.entities.iplatform_ops.iplatform_workflowitem_operations import IPlatformWorkflowItemOperations
-=======
-from idmtools.assets import AssetCollection
-from idmtools.entities.iplatform_metadata import IPlatformWorkflowItemOperations
->>>>>>> 07fc6539
-from idmtools.entities.iworkflow_item import IWorkflowItem
-from idmtools.ssmt.idm_work_item import GenericWorkItem
 from COMPS.Data import WorkItem as COMPSWorkItem, WorkItemFile
 from COMPS.Data.WorkItem import WorkerOrPluginKey, RelationType
+from idmtools.assets import AssetCollection
+from idmtools.ssmt.idm_work_item import GenericWorkItem
+from idmtools.core import ItemType
+from idmtools.entities.iplatform_ops.iplatform_workflowitem_operations import IPlatformWorkflowItemOperations
+from idmtools.entities.iworkflow_item import IWorkflowItem
 
 
 @dataclass
@@ -25,37 +18,11 @@
     platform: 'COMPSPlaform'  # noqa F821
     platform_type: Type = field(default=COMPSWorkItem)
 
-    def get(self, work_item_id: UUID, **kwargs) -> Any:
-        """
-        Returns the platform representation of an WorkItem
-
-        Args:
-            work_item_id: Item id of WorkItems
-            **kwargs: Optional arguments mainly for extensibility
-
-        Returns:
-            Platform Representation of an work_item
-        """
-        wi = COMPSWorkItem.get(work_item_id)
+    def get(self, workflow_item_id: UUID, **kwargs) -> COMPSWorkItem:
+        wi = COMPSWorkItem.get(workflow_item_id)
         return wi
 
-    def batch_create(self, work_items: List[IWorkflowItem], **kwargs) -> List[Tuple[Any, UUID]]:
-        """
-        Provides a method to batch create workflow items
-
-        Args:
-            workflow_items: List of work items to create
-            **kwargs: Optional arguments mainly for extensibility
-
-        Returns:
-            List of tuples containing the create object and id of item that was created
-        """
-        ret = []
-        for wi in work_items:
-            ret.append(self.create(wi, **kwargs))
-        return ret
-
-    def create(self, work_item: IWorkflowItem, **kwargs) -> Tuple[Any, UUID]:
+    def platform_create(self, work_item: IWorkflowItem, **kwargs) -> Tuple[Any]:
         """
         Creates an workflow_item from an IDMTools work_item object
 
@@ -127,17 +94,12 @@
             for ac_id in work_item.related_asset_collections:
                 wi.add_related_asset_collection(ac_id, RelationType.DependsOn)
 
-<<<<<<< HEAD
-    def platform_create(self, workflow_item: IWorkflowItem, **kwargs) -> Tuple[Any, UUID]:
-        raise NotImplementedError("Creating workflow items is not supported")
-=======
         # Set the ID back in the object
         work_item.uid = wi.id
->>>>>>> 07fc6539
-
-        return work_item, wi.id
-
-    def run_item(self, work_item: IWorkflowItem):
+
+        return work_item
+
+    def run_item(self, work_item: IWorkflowItem, **kwargs):
         """
         Start to rum COMPS WorkItem created from work_item
         Args:
@@ -147,19 +109,7 @@
         """
         work_item.get_platform_object().commission()
 
-    def refresh_status(self, work_item: IWorkflowItem):
-        """
-        Refresh status for workflow item
-        Args:
-            work_item: Item to refresh status for
-
-        Returns:
-            None
-        """
-        wi = self.get(work_item.uid)
-        work_item.status = wi.state  # convert_COMPS_status(wi.state)
-
-    def get_parent(self, work_item: COMPSWorkItem, **kwargs) -> Any:
+    def get_parent(self, work_item: IWorkflowItem, **kwargs) -> Any:
         """
         Returns the parent of item. If the platform doesn't support parents, you should throw a TopLevelItem error
         Args:
@@ -173,7 +123,7 @@
         """
         return None
 
-    def get_children(self, work_item: COMPSWorkItem, **kwargs) -> List[Any]:
+    def get_children(self, work_item: IWorkflowItem, **kwargs) -> List[Any]:
         """
         Returns the children of an workflow_item object
 
@@ -186,6 +136,58 @@
         """
         return None
 
+    def refresh_status(self, workflow_item: IWorkflowItem, **kwargs):
+        """
+                Refresh status for workflow item
+                Args:
+                    work_item: Item to refresh status for
+
+                Returns:
+                    None
+                """
+        wi = self.get(workflow_item.uid)
+        workflow_item.status = wi.state  # convert_COMPS_status(wi.state)
+
+    def send_assets(self, workflow_item: IWorkflowItem, **kwargs):
+        """
+                Add asset as WorkItemFile
+                Args:
+                    workflow_item: workflow item
+
+                Returns: None
+                """
+        # for asset in workflow_item.assets:
+        #     workflow_item.add_file(workitemfile=WorkItemFile(asset.filename, 'input'), data=asset.bytes)
+        pass
+
+    def list_assets(self, workflow_item: IWorkflowItem, **kwargs) -> List[str]:
+        """
+        Get list of asset files
+        Args:
+            workflow_item: workflow item
+            **kwargs: Optional arguments mainly for extensibility
+
+        Returns: list of assets associated with WorkItem
+
+        """
+        # item: IWorkflowItem = workflow_item.get_platform_object(True)
+        # return item.files
+        pass
+
+    def get_assets(self, workflow_item: IWorkflowItem, files: List[str], **kwargs) -> Dict[str, bytearray]:
+        """
+        Retrieve files association with WorkItem
+        Args:
+            workflow_item: workflow item
+            files: list of file paths
+            **kwargs: Optional arguments mainly for extensibility
+
+        Returns: dict with key/value: file_path/file_content
+        """
+        wi = self.platform.get_item(workflow_item.uid, ItemType.WORKFLOW_ITEM, raw=True)
+        byte_arrs = wi.retrieve_output_files(files)
+        return dict(zip(files, byte_arrs))
+
     def to_entity(self, work_item: COMPSWorkItem, **kwargs) -> IWorkflowItem:
         """
         Converts the platform representation of workflow_item to idmtools representation
@@ -196,68 +198,21 @@
 
         Returns:
             IDMTools workflow item
-        """
+                """
         # Creat a workflow item
         obj = GenericWorkItem()
 
-<<<<<<< HEAD
-    def refresh_status(self, workflow_item: IWorkflowItem, **kwargs):
-        s = WorkItem.get(id=workflow_item.uid, query_criteria=QueryCriteria().select(['state']))
-        workflow_item.status = convert_COMPS_status(s.state)
-        # TODO get children status possibly?
-
-    def send_assets(self, workflow_item: WorkItem, **kwargs):
-        for asset in workflow_item.assets:
-            workflow_item.add_file(workitemfile=WorkItemFile(asset.filename, 'input'), data=asset.bytes)
-=======
         # Set its correct attributes
         obj.item_name = work_item.name
+        obj.platform = self.platform
         obj.uid = work_item.id
         obj.asset_collection_id = work_item.asset_collection_id
         obj.user_files = work_item.files
         obj.tags = work_item.tags
         return obj
 
-    def send_assets(self, workflow_item: IWorkflowItem):
-        """
-        Add asset as WorkItemFile
-        Args:
-            workflow_item: workflow item
-
-        Returns: None
-        """
-        # for asset in workflow_item.assets:
-        #     workflow_item.add_file(workitemfile=WorkItemFile(asset.filename, 'input'), data=asset.bytes)
-        pass
->>>>>>> 07fc6539
-
-    def list_assets(self, workflow_item: IWorkflowItem, **kwargs) -> List[str]:
-        """
-        Get list of asset files
-        Args:
-            workflow_item: workflow item
-            **kwargs: Optional arguments mainly for extensibility
-
-        Returns: list of assets associated with WorkItem
-
-        """
-        # item: IWorkflowItem = workflow_item.get_platform_object(True)
-        # return item.files
-        pass
-
-    def get_assets(self, workflow_item: IWorkflowItem, files: List[str], **kwargs) -> Dict[str, bytearray]:
-        """
-        Retrieve files association with WorkItem
-        Args:
-            workflow_item: workflow item
-            files: list of file paths
-            **kwargs: Optional arguments mainly for extensibility
-
-        Returns: dict with key/value: file_path/file_content
-        """
-        wi = self.platform.get_item(workflow_item.uid, ItemType.WORKFLOW_ITEM, raw=True)
-        byte_arrs = wi.retrieve_output_files(files)
-        return dict(zip(files, byte_arrs))
+    def platform_run_item(self, workflow_item: IWorkflowItem, **kwargs):
+        raise NotImplementedError("Running workflow items is not supported")
 
     def get_related_items(self, item: IWorkflowItem, relation_type: RelationType) -> Dict[str, List[Dict[str, str]]]:
         """
@@ -277,12 +232,4 @@
         ret['simulation'] = wi.get_related_simulations(relation_type)
         ret['asset_collection'] = wi.get_related_asset_collections(relation_type)
 
-<<<<<<< HEAD
-    def to_entity(self, workflow_item: Any, **kwargs) -> IWorkflowItem:
-        raise NotImplementedError("Converting workitems to platform entities is not yet supported")
-
-    def platform_run_item(self, workflow_item: IWorkflowItem, **kwargs):
-        raise NotImplementedError("Running workflow items is not supported")
-=======
-        return ret
->>>>>>> 07fc6539
+        return ret