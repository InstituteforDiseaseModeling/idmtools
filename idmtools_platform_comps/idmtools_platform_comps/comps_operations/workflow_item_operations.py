--- conflicted
+++ resolved
@@ -110,24 +110,7 @@
         """
         work_item.get_platform_object().commission()
 
-<<<<<<< HEAD
-    def refresh_status(self, work_item: IWorkflowItem):
-        """
-        Refresh status for workflow item
-        Args:
-            work_item: Item to refresh status for
-
-        Returns:
-            None
-        """
-        wi = self.get(work_item.uid)
-        from idmtools_platform_comps.utils.general import convert_COMPS_WorkItem_status
-        work_item.status = convert_COMPS_WorkItem_status(wi.state)
-
-    def get_parent(self, work_item: COMPSWorkItem, **kwargs) -> Any:
-=======
     def get_parent(self, work_item: IWorkflowItem, **kwargs) -> Any:
->>>>>>> da56802b
         """
         Returns the parent of item. If the platform doesn't support parents, you should throw a TopLevelItem error
         Args:
