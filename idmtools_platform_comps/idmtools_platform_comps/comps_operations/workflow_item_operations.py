--- conflicted
+++ resolved
@@ -1,17 +1,10 @@
 import json
-import typing
 from dataclasses import dataclass, field
-from typing import Any, Dict, List, Tuple, Type
+from typing import List, Dict, Any, Tuple, Type
 from uuid import UUID
 
-<<<<<<< HEAD
-from COMPS.Data import WorkItem as COMPSWorkItem, WorkItemFile
-from COMPS.Data.WorkItem import RelationType, WorkerOrPluginKey
-
-=======
 from COMPS.Data import WorkItem as COMPSWorkItem, WorkItemFile, QueryCriteria
 from COMPS.Data.WorkItem import WorkerOrPluginKey, RelationType
->>>>>>> aa7b3dcf
 from idmtools.assets import AssetCollection
 from idmtools.core import ItemType
 from idmtools.entities.generic_workitem import GenericWorkItem
@@ -19,13 +12,11 @@
 from idmtools.entities.iworkflow_item import IWorkflowItem
 from idmtools_platform_comps.utils.general import convert_comps_workitem_status
 
-if typing.TYPE_CHECKING:
-    from idmtools_platform_comps.comps_platform import COMPSPlatform
 
 @dataclass
 class CompsPlatformWorkflowItemOperations(IPlatformWorkflowItemOperations):
 
-    platform: 'COMPSPlatform'  # noqa F821
+    platform: 'COMPSPlaform'  # noqa F821
     platform_type: Type = field(default=COMPSWorkItem)
 
     def get(self, workflow_item_id: UUID, **kwargs) -> COMPSWorkItem:
@@ -77,11 +68,7 @@
         # Add additional files
         for af in work_item.user_files:
             wi_file = WorkItemFile(af.filename, "input")
-            # Either the file has an absolute path or content
-            if af.absolute_path:
-                wi.add_file(wi_file, af.absolute_path)
-            else:
-                wi.add_file(wi_file, data=af.bytes)
+            wi.add_file(wi_file, af.absolute_path)
 
         # Save the work-item to the server
         wi.save()
@@ -227,7 +214,6 @@
         obj.asset_collection_id = work_item.asset_collection_id
         obj.user_files = work_item.files
         obj.tags = work_item.tags
-        obj.status = convert_comps_workitem_status(work_item.state)
         return obj
 
     # def platform_run_item(self, workflow_item: IWorkflowItem, **kwargs):
