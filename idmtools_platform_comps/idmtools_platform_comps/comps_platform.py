import json
import logging
import ntpath
import os
import typing
from dataclasses import dataclass, field
from uuid import UUID

from COMPS import Client
from COMPS.Data import AssetCollection as COMPSAssetCollection, AssetCollectionFile, Configuration, \
    Experiment as COMPSExperiment, \
    QueryCriteria, Simulation as COMPSSimulation, SimulationFile, Suite as COMPSSuite

from idmtools.core import CacheEnabled, EntityContainer, ItemType
from idmtools.core.experiment_factory import experiment_factory
from idmtools.core.interfaces.ientity import IEntity, TEntityList
from idmtools.entities import IPlatform
from idmtools.entities.iexperiment import IExperiment, StandardExperiment
from idmtools.entities.isimulation import ISimulation
from idmtools.entities.suite import Suite
from idmtools.utils.time import timestamp
from idmtools_platform_comps.utils import convert_COMPS_status

if typing.TYPE_CHECKING:
    from typing import NoReturn, List, Dict
    from idmtools.entities.isuite import TSuite
    from idmtools.entities.iexperiment import TExperiment
    from idmtools.core.interfaces.iitem import TItemList

logging.getLogger('COMPS.Data.Simulation').disabled = True
logger = logging.getLogger(__name__)


class COMPSPriority:
    Lowest = "Lowest"
    BelowNormal = "BelowNormal"
    Normal = "Normal"
    AboveNormal = "AboveNormal"
    Highest = "Highest"


@dataclass
class COMPSPlatform(IPlatform, CacheEnabled):
    """
    Represents the platform allowing to run simulations on COMPS.
    """
    MAX_SUBDIRECTORY_LENGTH = 35  # avoid maxpath issues on COMPS

    endpoint: str = field(default="https://comps2.idmod.org")
    environment: str = field(default="Bayesian")
    priority: str = field(default=COMPSPriority.Lowest)
    simulation_root: str = field(default="$COMPS_PATH(USER)\\output")
    node_group: str = field(default="emod_abcd")
    num_retires: int = field(default=0)
    num_cores: int = field(default=1)
    exclusive: bool = field(default=False)

    def __post_init__(self):
        print("\nUser Login:")
        print(json.dumps({"endpoint": self.endpoint, "environment": self.environment}, indent=3))
        self._login()
        self.supported_types = {ItemType.EXPERIMENT, ItemType.SIMULATION, ItemType.SUITE, ItemType.ASSETCOLLECTION}
        super().__post_init__()

    def _login(self):
        try:
            Client.auth_manager()
        except RuntimeError:
            Client.login(self.endpoint)

    def send_assets(self, item, **kwargs) -> 'NoReturn':
        # TODO: add asset sending for suites if needed
        if isinstance(item, ISimulation):
            self._send_assets_for_simulation(simulation=item, **kwargs)
        elif isinstance(item, IExperiment):
            self._send_assets_for_experiment(experiment=item, **kwargs)
        else:
            raise Exception(f'Unknown how to send assets for item type: {type(item)} '
                            f'for platform: {self.__class__.__name__}')

    @staticmethod
    def _send_assets_for_experiment(experiment: 'TExperiment', **kwargs) -> 'NoReturn':

        if experiment.assets.count == 0:
            return

        ac = COMPSAssetCollection()
        for asset in experiment.assets:
            ac.add_asset(AssetCollectionFile(file_name=asset.filename, relative_path=asset.relative_path),
                         data=asset.content)
        ac.save()
        experiment.assets.uid = ac.id
        print("Asset collection for experiment: {}".format(ac.id))

        # associate the assets with the experiment in COMPS
        e = COMPSExperiment.get(id=experiment.uid)
        e.configuration = Configuration(asset_collection_id=ac.id)
        e.save()

    @staticmethod
    def _send_assets_for_simulation(simulation, comps_simulation) -> 'NoReturn':
        for asset in simulation.assets:
            comps_simulation.add_file(simulationfile=SimulationFile(asset.filename, 'input'), data=asset.content)

    @staticmethod
    def _clean_experiment_name(experiment_name: str) -> str:
        """
        Enforce any COMPS-specific demands on experiment names.
        Args:
            experiment_name: name of the experiment
        Returns: the experiment name allowed for use
        """
        for c in ['/', '\\', ':']:
            experiment_name = experiment_name.replace(c, '_')
        return experiment_name

    def _create_suite(self, suite: 'TSuite') -> 'UUID':
        """
        Create a COMPS Suite
        Args:
            suite: local suite to be used to create COMPS Suite
        Returns: None
        """
        self._login()

        # Create suite
        comps_suite = COMPSSuite(name=suite.name, description=suite.description)
        comps_suite.set_tags(suite.tags)
        comps_suite.save()

        # Update suite uid
        suite.uid = comps_suite.id
        return suite.uid

    def _create_experiment(self, experiment: 'TExperiment') -> 'UUID':
        self._login()

        # Cleanup the name
        experiment_name = COMPSPlatform._clean_experiment_name(experiment.name)

        # Define the subdirectory
        subdirectory = experiment_name[0:self.MAX_SUBDIRECTORY_LENGTH] + '_' + timestamp()

        config = Configuration(
            environment_name=self.environment,
            simulation_input_args=experiment.command.arguments + " " + experiment.command.options,
            working_directory_root=os.path.join(self.simulation_root, subdirectory),
            executable_path=experiment.command.executable,
            node_group_name=self.node_group,
            maximum_number_of_retries=self.num_retires,
            priority=self.priority,
            min_cores=self.num_cores,
            max_cores=self.num_cores,
            exclusive=self.exclusive
        )

        e = COMPSExperiment(name=experiment_name,
                            configuration=config,
                            suite_id=experiment.suite_id)

        # Add tags if present
        if experiment.tags:
            e.set_tags(experiment.tags)

        # Save the experiment
        e.save()

        # Set the ID back in the object
        experiment.uid = e.id

        # Send the assets for the experiment
        self.send_assets(item=experiment)

        return experiment.uid

    def _create_batch(self, batch: 'TEntityList', item_type: 'ItemType') -> 'List[UUID]':
        if item_type == ItemType.SIMULATION:
            created_simulations = []
            for simulation in batch:
                s = COMPSSimulation(name=simulation.experiment.name, experiment_id=simulation.experiment.uid,
                                    configuration=Configuration(asset_collection_id=simulation.experiment.assets.uid))
                self.send_assets(item=simulation, comps_simulation=s)
                s.set_tags(simulation.tags)
                created_simulations.append(s)
            COMPSSimulation.save_all(None, save_semaphore=COMPSSimulation.get_save_semaphore())
            return [s.id for s in created_simulations]
        elif item_type == ItemType.EXPERIMENT:
            ids = [self._create_experiment(experiment=item) for item in batch]
            return ids
        elif item_type == ItemType.SUITE:
            ids = [self._create_suite(suite=item) for item in batch]
            return ids
        else:
            raise Exception(f'Unable to create items of type: {item_type} for platform: {self.__class__.__name__}')

    def run_items(self, items: 'TItemList') -> 'NoReturn':
        for item in items:
            item.get_platform_object().commission()

    def get_platform_item(self, item_id, item_type, **kwargs):
        # Retrieve the eventual columns/children arguments
        cols = kwargs.get('columns')
        children = kwargs.get('children')

        self._login()

        if item_type == ItemType.SUITE:
            cols = cols or ["id", "name"]
            children = children if children is not None else ["tags", "configuration"]
            return COMPSSuite.get(id=item_id,
                                  query_criteria=QueryCriteria().select(cols).select_children(children))

        if item_type == ItemType.EXPERIMENT:
            cols = cols or ["id", "name", "suite_id"]
            children = children if children is not None else ["tags", "configuration"]
            return COMPSExperiment.get(id=item_id,
                                       query_criteria=QueryCriteria().select(cols).select_children(children))

        if item_type == ItemType.SIMULATION:
            cols = cols or ["id", "name", "experiment_id", "state"]
            children = children if children is not None else ["tags"]
            return COMPSSimulation.get(id=item_id,
                                       query_criteria=QueryCriteria().select(cols).select_children(children))

        if item_type == ItemType.ASSETCOLLECTION:
            children = children if children is not None else ["assets"]
            return COMPSAssetCollection.get(id=item_id, query_criteria=QueryCriteria().select_children(children))

    def _platform_item_to_entity(self, platform_item, **kwargs):
        if isinstance(platform_item, COMPSExperiment):
            # Create an experiment
            obj = experiment_factory.create(platform_item.tags.get("type"), tags=platform_item.tags,
                                                   name=platform_item.name, fallback=StandardExperiment)
            # Set the correct attributes
<<<<<<< HEAD
            experiment.uid = platform_item.id
            experiment.comps_experiment = platform_item
            return experiment

=======
            obj.uid = platform_item.id
            obj.comps_experiment = platform_item
>>>>>>> c4d704ed
        elif isinstance(platform_item, COMPSSimulation):
            # Recreate the experiment if needed
            experiment = kwargs.get('experiment') or self.get_item(platform_item.experiment_id,
                                                                   item_type=ItemType.EXPERIMENT)
            # Get a simulation
<<<<<<< HEAD
            sim = experiment.simulation()

=======
            obj = experiment.simulation()
>>>>>>> c4d704ed
            # Set its correct attributes
            obj.uid = platform_item.id
            obj.tags = platform_item.tags
            obj.status = convert_COMPS_status(platform_item.state)

        # Associate the platform
        obj.platform = self
        return obj

        elif isinstance(platform_item, COMPSSuite):
            # Creat a suite
            suite = Suite()

            # Set its correct attributes
            suite.uid = platform_item.id
            suite.name = platform_item.name
            suite.description = platform_item.description
            suite.tags = platform_item.tags
            return suite

    def get_parent_for_platform_item(self, platform_item, raw=False, **kwargs):
        if isinstance(platform_item, COMPSExperiment):
            # For experiment -> find the suite
            return self.get_item(platform_item.suite_id, item_type=ItemType.SUITE, raw=raw,
                                 **kwargs) if platform_item.suite_id else None
        if isinstance(platform_item, COMPSSimulation):
            # For a simulation, find the experiment
            return self.get_item(platform_item.experiment_id, item_type=ItemType.EXPERIMENT,
                                 raw=raw, **kwargs) if platform_item.experiment_id else None
        # If Suite return None
        return None

    def get_children_for_platform_item(self, platform_item, raw=False, **kwargs):
        if isinstance(platform_item, COMPSExperiment):
            cols = kwargs.get("cols")
            children = kwargs.get("children")
            cols = cols or ["id", "name", "experiment_id", "state"]
            children = children if children is not None else ["tags"]

            children = platform_item.get_simulations(
                query_criteria=QueryCriteria().select(cols).select_children(children))
            if not raw:
                experiment = self._platform_item_to_entity(platform_item)
                return EntityContainer([self._platform_item_to_entity(s, experiment=experiment) for s in children])
            else:
                return children
        elif isinstance(platform_item, COMPSSuite):
            return EntityContainer([self.get_item(e.id, item_type=ItemType.EXPERIMENT, raw=raw) for e in
                                    COMPSExperiment.get(
                                        query_criteria=QueryCriteria().where("suite_id={}".format(platform_item.id)))])

        return None

    def refresh_status(self, item) -> 'NoReturn':
        if isinstance(item, IExperiment):
            simulations = self.get_children(item.uid, ItemType.EXPERIMENT, force=True, raw=True, cols=["id", "state"],
                                            children=[])
            for s in simulations:
                item.simulations.set_status_for_item(s.id, convert_COMPS_status(s.state))

            return

        raise NotImplemented("comps_platform.refresh_status only implemented for Experiments")

    def _get_file_for_collection(self, collection_id: 'UUID', file_path: str) -> 'NoReturn':
        print(f"Cache miss for {collection_id} {file_path}")

        # retrieve the collection
        ac = self.get_item(collection_id, ItemType.ASSETCOLLECTION, raw=True)

        # Look for the asset file in the collection
        file_name = ntpath.basename(file_path)
        path = ntpath.dirname(file_path).lstrip(f"Assets\\")

        for asset_file in ac.assets:
            if asset_file.file_name == file_name and (asset_file.relative_path or '') == path:
                return asset_file.retrieve()

    def get_files(self, item: 'IEntity', files: 'List[str]') -> 'Dict':
        self._login()

        # Retrieve the simulation from COMPS
        comps_simulation = self.get_platform_item(item.uid, ItemType.SIMULATION,
                                                  columns=["id", "experiment_id"], children=["files", "configuration"])

        all_paths = set(files)
        assets = set(path for path in all_paths if path.lower().startswith("assets"))
        transients = all_paths.difference(assets)

        # Create the return dict
        ret = {}

        # Retrieve the transient if any
        if transients:
            transient_files = comps_simulation.retrieve_output_files(paths=transients)
            ret = dict(zip(transients, transient_files))

        # Take care of the assets
        if assets:
            # Get the collection_id for the simulation
            collection_id = comps_simulation.configuration.asset_collection_id

            # Retrieve the files
            for file_path in assets:
                # Normalize the separators
                normalized_path = ntpath.normpath(file_path)
                ret[file_path] = self.cache.memoize()(self._get_file_for_collection)(collection_id, normalized_path)

        return ret<|MERGE_RESOLUTION|>--- conflicted
+++ resolved
@@ -232,45 +232,31 @@
             obj = experiment_factory.create(platform_item.tags.get("type"), tags=platform_item.tags,
                                                    name=platform_item.name, fallback=StandardExperiment)
             # Set the correct attributes
-<<<<<<< HEAD
-            experiment.uid = platform_item.id
-            experiment.comps_experiment = platform_item
-            return experiment
-
-=======
             obj.uid = platform_item.id
             obj.comps_experiment = platform_item
->>>>>>> c4d704ed
         elif isinstance(platform_item, COMPSSimulation):
             # Recreate the experiment if needed
             experiment = kwargs.get('experiment') or self.get_item(platform_item.experiment_id,
                                                                    item_type=ItemType.EXPERIMENT)
             # Get a simulation
-<<<<<<< HEAD
-            sim = experiment.simulation()
-
-=======
             obj = experiment.simulation()
->>>>>>> c4d704ed
             # Set its correct attributes
             obj.uid = platform_item.id
             obj.tags = platform_item.tags
             obj.status = convert_COMPS_status(platform_item.state)
+        elif isinstance(platform_item, COMPSSuite):
+            # Creat a suite
+            obj = Suite()
+
+            # Set its correct attributes
+            obj.uid = platform_item.id
+            obj.name = platform_item.name
+            obj.description = platform_item.description
+            obj.tags = platform_item.tags
 
         # Associate the platform
         obj.platform = self
         return obj
-
-        elif isinstance(platform_item, COMPSSuite):
-            # Creat a suite
-            suite = Suite()
-
-            # Set its correct attributes
-            suite.uid = platform_item.id
-            suite.name = platform_item.name
-            suite.description = platform_item.description
-            suite.tags = platform_item.tags
-            return suite
 
     def get_parent_for_platform_item(self, platform_item, raw=False, **kwargs):
         if isinstance(platform_item, COMPSExperiment):
