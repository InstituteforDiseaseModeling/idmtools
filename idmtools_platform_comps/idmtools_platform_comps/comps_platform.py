--- conflicted
+++ resolved
@@ -8,17 +8,6 @@
 from idmtools.entities import IPlatform
 from idmtools.entities.iexperiment import IExperiment, IGPUExperiment, IDockerExperiment, \
     ILinuxExperiment
-<<<<<<< HEAD
-from idmtools.entities.isimulation import ISimulation
-from idmtools.entities.platform_requirements import PlatformRequirements
-from idmtools.entities.suite import Suite
-from idmtools.utils.time import timestamp
-from typing import NoReturn, List, Dict
-from idmtools.entities.suite import TSuite
-from idmtools.entities.iexperiment import TExperiment
-from idmtools.core.interfaces.iitem import TItemList
-from idmtools_platform_comps.utils.general import convert_COMPS_status
-=======
 from idmtools_platform_comps.comps_operations.asset_collection_operations import \
     CompsPlatformAssetCollectionOperations
 from idmtools_platform_comps.comps_operations.experiment_operations import CompsPlatformExperimentOperations
@@ -27,7 +16,6 @@
 from idmtools_platform_comps.comps_operations.workflow_item_operations import CompsPlatformWorkflowItemOperations
 from idmtools.entities.platform_requirements import PlatformRequirements
 from typing import List
->>>>>>> fd9ac0b7
 
 logging.getLogger('COMPS.Data.Simulation').disabled = True
 logger = logging.getLogger(__name__)
@@ -41,11 +29,6 @@
     Highest = "Highest"
 
 
-<<<<<<< HEAD
-supported_types = [PlatformRequirements.DOCKER, PlatformRequirements.PYTHON, PlatformRequirements.SHELL,
-                   PlatformRequirements.NativeBinary, PlatformRequirements.WINDOWS]
-
-=======
 op_defaults = dict(default=None, compare=False, metadata=dict(pickle_ignore=True))
 
 
@@ -53,7 +36,6 @@
                    PlatformRequirements.NativeBinary, PlatformRequirements.WINDOWS]
 
 
->>>>>>> fd9ac0b7
 @dataclass
 class COMPSPlatform(IPlatform, CacheEnabled):
     """
@@ -73,15 +55,12 @@
 
     platform_supports: List[PlatformRequirements] = field(default_factory=lambda: copy.deepcopy(supported_types))
 
-<<<<<<< HEAD
-=======
     _experiments: CompsPlatformExperimentOperations = field(**op_defaults)
     _simulations: CompsPlatformSimulationOperations = field(**op_defaults)
     _suites: CompsPlatformSuiteOperations = field(**op_defaults)
     _workflow_items: CompsPlatformWorkflowItemOperations = field(**op_defaults)
     _assets: CompsPlatformAssetCollectionOperations = field(**op_defaults)
 
->>>>>>> fd9ac0b7
     def __post_init__(self):
         print("\nUser Login:")
         print(json.dumps({"endpoint": self.endpoint, "environment": self.environment}, indent=3))
