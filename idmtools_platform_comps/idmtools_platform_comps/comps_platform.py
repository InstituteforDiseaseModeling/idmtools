--- conflicted
+++ resolved
@@ -21,18 +21,13 @@
 from idmtools.entities.suite import Suite
 from idmtools.utils.time import timestamp
 from idmtools_platform_comps.utils import convert_COMPS_status
-<<<<<<< HEAD
-from typing import NoReturn, List, Dict
-from idmtools.entities.iexperiment import TExperiment
-from idmtools.core.interfaces.iitem import TItemList
-=======
 
 if typing.TYPE_CHECKING:
     from typing import NoReturn, List, Dict
     from idmtools.entities.suite import TSuite
     from idmtools.entities.iexperiment import TExperiment
     from idmtools.core.interfaces.iitem import TItemList
->>>>>>> 05171bba
+
 
 logging.getLogger('COMPS.Data.Simulation').disabled = True
 logger = logging.getLogger(__name__)
@@ -246,15 +241,11 @@
 
             # Create an experiment
             obj = experiment_factory.create(platform_item.tags.get("type"), tags=platform_item.tags,
-<<<<<<< HEAD
                                             name=platform_item.name, fallback=StandardExperiment)
-=======
-                                                   name=platform_item.name, fallback=StandardExperiment)
 
             # Set parent
             obj.parent = suite
 
->>>>>>> 05171bba
             # Set the correct attributes
             obj.uid = platform_item.id
             obj.comps_experiment = platform_item
