--- conflicted
+++ resolved
@@ -1,103 +1,90 @@
-import copy
-import json
-import logging
-import typing
-from dataclasses import dataclass, field
-from COMPS import Client
-from idmtools.core import CacheEnabled, ItemType
-from idmtools.entities import IPlatform
-from idmtools.entities.iexperiment import IExperiment, IGPUExperiment, IDockerExperiment, \
-    ILinuxExperiment
-from idmtools_platform_comps.comps_operations.asset_collection_operations import \
-    CompsPlatformAssetCollectionOperations
-from idmtools_platform_comps.comps_operations.experiment_operations import CompsPlatformExperimentOperations
-from idmtools_platform_comps.comps_operations.simulation_operations import CompsPlatformSimulationOperations
-from idmtools_platform_comps.comps_operations.suite_operations import CompsPlatformSuiteOperations
-from idmtools_platform_comps.comps_operations.workflow_item_operations import CompsPlatformWorkflowItemOperations
-from idmtools.entities.platform_requirements import PlatformRequirements
-from typing import List
+import os
+import inspect
+import pickle
+import tempfile
+from idmtools.assets.file_list import FileList
+from idmtools.managers.work_item_manager import WorkItemManager
+from idmtools.ssmt.idm_work_item import SSMTWorkItem
 
 
-logging.getLogger('COMPS.Data.Simulation').disabled = True
-logger = logging.getLogger(__name__)
+class SSMTAnalysis:
 
+    def __init__(self, platform, experiment_ids, analyzers, analyzers_args=None, analysis_name='WorkItem Test', tags=None,
+                 additional_files=None, asset_collection_id=None, asset_files=FileList()):
+        self.platform = platform
+        self.experiment_ids = experiment_ids
+        self.analyzers = analyzers
+        self.analyzers_args = analyzers_args
+        self.analysis_name = analysis_name
+        self.tags = tags
+        self.additional_files = additional_files or FileList()
+        self.asset_collection_id = asset_collection_id
+        self.asset_files = asset_files
+        self.wi = None
 
-class COMPSPriority:
-    Lowest = "Lowest"
-    BelowNormal = "BelowNormal"
-    Normal = "Normal"
-    AboveNormal = "AboveNormal"
-    Highest = "Highest"
+        self.validate_args()
 
+    def analyze(self, check_status=True):
+        # Add the analyze_ssmt.py file to the collection
+        dir_path = os.path.dirname(os.path.realpath(__file__))
+        self.additional_files.add_file(os.path.join(dir_path, "analyze_ssmt.py"))
 
-op_defaults = dict(default=None, compare=False, metadata=dict(pickle_ignore=True))
+        # If there is a idmtools.ini, send it along
+        if os.path.exists(os.path.join(os.getcwd(), "idmtools.ini")):
+            self.additional_files.add_file(os.path.join(os.getcwd(), "idmtools.ini"))
 
-supported_types = [PlatformRequirements.DOCKER, PlatformRequirements.PYTHON, PlatformRequirements.SHELL,
-                   PlatformRequirements.NativeBinary, PlatformRequirements.WINDOWS]
+        # build analyzer args dict
+        args_dict = {}
+        a_args = zip(self.analyzers, self.analyzers_args)
+        for a, g in a_args:
+            args_dict[f"{inspect.getmodulename(inspect.getfile(a))}.{a.__name__}"] = g
 
+        # save pickle file as a temp file
+        temp_dir = tempfile.mkdtemp()
+        temp_file = os.path.join(temp_dir, "analyzer_args.pkl")
+        pickle.dump(args_dict, open(temp_file, 'wb'))
 
-@dataclass(repr=False)
-class COMPSPlatform(IPlatform, CacheEnabled):
-    """
-    Represents the platform allowing to run simulations on COMPS.
-    """
+        # Add analyzer args pickle as additional file
+        self.additional_files.add_file(temp_file)
 
-    MAX_SUBDIRECTORY_LENGTH = 35  # avoid maxpath issues on COMPS
+        # Add all the analyzers files
+        for a in self.analyzers:
+            self.additional_files.add_file(inspect.getfile(a))
 
-    endpoint: str = field(default="https://comps2.idmod.org")
-    environment: str = field(default="Bayesian")
-    priority: str = field(default=COMPSPriority.Lowest)
-    simulation_root: str = field(default="$COMPS_PATH(USER)\\output")
-    node_group: str = field(default="emod_abcd")
-    num_retires: int = field(default=0)
-    num_cores: int = field(default=1)
-    max_workers: int = field(default=16)
-    batch_size: int = field(default=10)
-    exclusive: bool = field(default=False)
+        # Create the command
+        command = "python analyze_ssmt.py"
+        # Add the experiments
+        command += " {}".format(",".join(self.experiment_ids))
+        # Add the analyzers
+        command += " {}".format(",".join(f"{inspect.getmodulename(inspect.getfile(a))}.{a.__name__}"
+                                         for a in self.analyzers))
 
-<<<<<<< HEAD
-    item_type: str = field(default=None)
-=======
-    work_item_type: str = field(default=None)
->>>>>>> 07fc6539
-    docker_image: str = field(default=None)
-    plugin_key: str = field(default=None)
+        self.wi = SSMTWorkItem(item_name=self.analysis_name, command=command, tags=self.tags,
+                          user_files=self.additional_files, asset_collection_id=self.asset_collection_id,
+                          asset_files=self.asset_files, related_experiments=self.experiment_ids)
 
-    _platform_supports: List[PlatformRequirements] = field(default_factory=lambda: copy.deepcopy(supported_types),
-                                                           repr=False, init=False)
+        # Create WorkItemManager
+        wim = WorkItemManager(self.wi, self.platform)
 
-    _experiments: CompsPlatformExperimentOperations = field(**op_defaults, repr=False, init=False)
-    _simulations: CompsPlatformSimulationOperations = field(**op_defaults, repr=False, init=False)
-    _suites: CompsPlatformSuiteOperations = field(**op_defaults, repr=False, init=False)
-    _workflow_items: CompsPlatformWorkflowItemOperations = field(**op_defaults, repr=False, init=False)
-    _assets: CompsPlatformAssetCollectionOperations = field(**op_defaults, repr=False, init=False)
+        wim.process(check_status)
 
-    def __post_init__(self):
-        print("\nUser Login:")
-        print(json.dumps({"endpoint": self.endpoint, "environment": self.environment}, indent=3))
-        self.__init_interfaces()
-        self.supported_types = {ItemType.EXPERIMENT, ItemType.SIMULATION, ItemType.SUITE, ItemType.ASSETCOLLECTION, ItemType.WORKFLOW_ITEM}
-        super().__post_init__()
+        # remove temp file
+        os.remove(temp_file)
 
-    def __init_interfaces(self):
-        self._login()
-        self._experiments = CompsPlatformExperimentOperations(platform=self)
-        self._simulations = CompsPlatformSimulationOperations(platform=self)
-        self._suites = CompsPlatformSuiteOperations(platform=self)
-        self._workflow_items = CompsPlatformWorkflowItemOperations(platform=self)
-        self._assets = CompsPlatformAssetCollectionOperations(platform=self)
+    def validate_args(self):
+        if self.analyzers_args is None:
+            self.analyzers_args = [{}] * len(self.analyzers)
+            return
 
-    def _login(self):
-        try:
-            Client.auth_manager()
-        except RuntimeError:
-            Client.login(self.endpoint)
+        self.analyzers_args = [g if g is not None else {} for g in self.analyzers_args]
 
-    def supported_experiment_types(self) -> List[typing.Type]:
-        return [IExperiment]
+        if len(self.analyzers_args) < len(self.analyzers):
+            self.analyzers_args = self.analyzers_args + [{}] * (len(self.analyzers) - len(self.analyzers_args))
+            return
 
-    def unsupported_experiment_types(self) -> List[typing.Type]:
-        return [IDockerExperiment, IGPUExperiment, ILinuxExperiment]
+        if len(self.analyzers) < len(self.analyzers_args):
+            print("two list 'analyzers' and 'analyzers_args' must have the same length.")
+            exit()
 
-    def post_setstate(self):
-        self.__init_interfaces()+    def get_work_item(self):
+        return self.wi