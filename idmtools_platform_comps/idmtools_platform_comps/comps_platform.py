import copy
import json
import logging
from dataclasses import dataclass, field

# COMPS sometimes messes up our logger so backup handler in case
handlers = [x for x in logging.getLogger().handlers]
from COMPS import Client

r = logging.getLogger()
r.handlers = handlers
from idmtools.core import CacheEnabled, ItemType
from idmtools.entities.iplatform import IPlatform
from idmtools_platform_comps.comps_operations.asset_collection_operations import \
    CompsPlatformAssetCollectionOperations
from idmtools_platform_comps.comps_operations.experiment_operations import CompsPlatformExperimentOperations
from idmtools_platform_comps.comps_operations.simulation_operations import CompsPlatformSimulationOperations
from idmtools_platform_comps.comps_operations.suite_operations import CompsPlatformSuiteOperations
from idmtools_platform_comps.comps_operations.workflow_item_operations import CompsPlatformWorkflowItemOperations
from idmtools.entities.platform_requirements import PlatformRequirements
from typing import List

<<<<<<< HEAD
=======

logging.getLogger('COMPS.Data.Simulation').disabled = True
>>>>>>> 07fc6539
logger = logging.getLogger(__name__)


class COMPSPriority:
    Lowest = "Lowest"
    BelowNormal = "BelowNormal"
    Normal = "Normal"
    AboveNormal = "AboveNormal"
    Highest = "Highest"


op_defaults = dict(default=None, compare=False, metadata=dict(pickle_ignore=True))

supported_types = [PlatformRequirements.DOCKER, PlatformRequirements.PYTHON, PlatformRequirements.SHELL,
                   PlatformRequirements.NativeBinary, PlatformRequirements.WINDOWS]


@dataclass(repr=False)
class COMPSPlatform(IPlatform, CacheEnabled):
    """
    Represents the platform allowing to run simulations on COMPS.
    """

    MAX_SUBDIRECTORY_LENGTH = 35  # avoid maxpath issues on COMPS

    endpoint: str = field(default="https://comps2.idmod.org")
    environment: str = field(default="Bayesian")
    priority: str = field(default=COMPSPriority.Lowest)
    simulation_root: str = field(default="$COMPS_PATH(USER)\\output")
    node_group: str = field(default="emod_abcd")
    num_retires: int = field(default=0)
    num_cores: int = field(default=1)
    max_workers: int = field(default=16)
    batch_size: int = field(default=10)
    exclusive: bool = field(default=False)

    work_item_type: str = field(default=None)
    docker_image: str = field(default=None)
    plugin_key: str = field(default=None)

    _platform_supports: List[PlatformRequirements] = field(default_factory=lambda: copy.deepcopy(supported_types),
                                                           repr=False, init=False)

    _experiments: CompsPlatformExperimentOperations = field(**op_defaults, repr=False, init=False)
    _simulations: CompsPlatformSimulationOperations = field(**op_defaults, repr=False, init=False)
    _suites: CompsPlatformSuiteOperations = field(**op_defaults, repr=False, init=False)
    _workflow_items: CompsPlatformWorkflowItemOperations = field(**op_defaults, repr=False, init=False)
    _assets: CompsPlatformAssetCollectionOperations = field(**op_defaults, repr=False, init=False)

    def __post_init__(self):
        print("\nUser Login:")
        print(json.dumps({"endpoint": self.endpoint, "environment": self.environment}, indent=3))
        self.__init_interfaces()
        self.supported_types = {ItemType.EXPERIMENT, ItemType.SIMULATION, ItemType.SUITE, ItemType.ASSETCOLLECTION, ItemType.WORKFLOW_ITEM}
        super().__post_init__()

    def __init_interfaces(self):
        self._login()
        self._experiments = CompsPlatformExperimentOperations(platform=self)
        self._simulations = CompsPlatformSimulationOperations(platform=self)
        self._suites = CompsPlatformSuiteOperations(platform=self)
        self._workflow_items = CompsPlatformWorkflowItemOperations(platform=self)
        self._assets = CompsPlatformAssetCollectionOperations(platform=self)

    def _login(self):
        try:
            Client.auth_manager()
        except RuntimeError:
            Client.login(self.endpoint)

    def post_setstate(self):
        self.__init_interfaces()<|MERGE_RESOLUTION|>--- conflicted
+++ resolved
@@ -20,11 +20,6 @@
 from idmtools.entities.platform_requirements import PlatformRequirements
 from typing import List
 
-<<<<<<< HEAD
-=======
-
-logging.getLogger('COMPS.Data.Simulation').disabled = True
->>>>>>> 07fc6539
 logger = logging.getLogger(__name__)
 
 
@@ -61,6 +56,7 @@
     batch_size: int = field(default=10)
     exclusive: bool = field(default=False)
 
+    # TODO What are these for?
     work_item_type: str = field(default=None)
     docker_image: str = field(default=None)
     plugin_key: str = field(default=None)
@@ -78,7 +74,8 @@
         print("\nUser Login:")
         print(json.dumps({"endpoint": self.endpoint, "environment": self.environment}, indent=3))
         self.__init_interfaces()
-        self.supported_types = {ItemType.EXPERIMENT, ItemType.SIMULATION, ItemType.SUITE, ItemType.ASSETCOLLECTION, ItemType.WORKFLOW_ITEM}
+        self.supported_types = {ItemType.EXPERIMENT, ItemType.SIMULATION, ItemType.SUITE, ItemType.ASSETCOLLECTION,
+                                ItemType.WORKFLOW_ITEM}
         super().__post_init__()
 
     def __init_interfaces(self):
