--- conflicted
+++ resolved
@@ -7,10 +7,12 @@
 import json as json_parser
 import os
 import sys
+from typing import Optional, List
 import tabulate
 from getpass import getpass
 from logging import getLogger
 from COMPS.CredentialPrompt import CredentialPrompt
+import json as je
 from idmtools.assets import AssetCollection
 from idmtools_platform_comps.utils.singularity_build import SingularityBuildWorkItem
 
@@ -61,11 +63,14 @@
                 raise PermissionError('Failure authenticating')
             return {'Username': self.username, 'Password': self.password}
 
+
     os.environ['IDMTOOLS_NO_CONFIG_WARNING'] = '1'
     from idmtools.core.platform_factory import Platform
     import click
-    from idmtools_platform_comps.utils.assetize_output.assetize_output import AssetizeOutput, DEFAULT_EXCLUDES
+    from idmtools_platform_comps.utils.assetize_output.assetize_output import AssetizeOutput
+    from idmtools_platform_comps.utils.file_filter_workitem import DEFAULT_EXCLUDES
     from idmtools_platform_comps.comps_platform import COMPSPlatform
+
 
     @click.group(short_help="COMPS Related Commands")
     @click.argument('config-block')
@@ -77,6 +82,7 @@
         CONFIG_BLOCK - Name of configuration section or alias to load COMPS connection information from
         """
         ctx.obj = dict(config_block=config_block)
+
 
     @comps.command(help="Login to COMPS")
     @click.option('--username', required=True, help="Username")
@@ -89,19 +95,19 @@
         if password:
             user_logger.warning("Password the password via the command line is considered insecure")
         else:
-            password = getpass("Password")
+            password = getpass("Password:")
         # make platform object to load info from alias or config but don't login
         platform = Platform(ctx.obj['config_block'], _skip_login=True)
 
         try:
-            Client.login(platform.endpoint, StaticCredentialPrompt(comps_url=platform.endpoint, username=username, password=password))
+            Client.login(platform.endpoint,
+                         StaticCredentialPrompt(comps_url=platform.endpoint, username=username, password=password))
             user_logger.log(SUCCESS, "Login succeeded")
         except PermissionError:
             user_logger.error(f"Could not loging to {platform.endpoint}")
             sys.exit(-1)
 
-<<<<<<< HEAD
-=======
+
     @comps.command(help="Allows Downloading outputs from the command line")
     @click.option('--pattern', default=[], multiple=True, help="File patterns")
     @click.option('--exclude-pattern', default=DEFAULT_EXCLUDES, multiple=True, help="File patterns")
@@ -207,7 +213,7 @@
                 dl_wi.fetch_error()
             sys.exit(-1)
 
->>>>>>> 4b53e427
+
     @comps.command(help="Allows assetizing outputs from the command line")
     @click.option('--pattern', default=[], multiple=True, help="File patterns")
     @click.option('--exclude-pattern', default=DEFAULT_EXCLUDES, multiple=True, help="File patterns")
@@ -215,21 +221,23 @@
     @click.option('--simulation', default=[], multiple=True, help="Simulation ids to assetize")
     @click.option('--work-item', default=[], multiple=True, help="WorkItems ids to assetize")
     @click.option('--asset-collection', default=[], multiple=True, help="Asset Collection ids to assetize")
-    @click.option('--dry-run/--no-dry-run', default=False, help="Gather a list of files that would be assetized instead of actually assetizing")
+    @click.option('--dry-run/--no-dry-run', default=False,
+                  help="Gather a list of files that would be assetized instead of actually assetizing")
     @click.option('--wait/--no-wait', default=True, help="Wait on item to finish")
-    @click.option('--include-assets/--no-include-assets', default=False, help="Scan common assets of WorkItems and Experiments when filtering")
+    @click.option('--include-assets/--no-include-assets', default=False,
+                  help="Scan common assets of WorkItems and Experiments when filtering")
     @click.option('--verbose/--no-verbose', default=True, help="Enable verbose output in worker")
     @click.option('--json/--no-json', default=False, help="Outputs File list as JSON when used with dry run")
-    @click.option('--simulation-prefix-format-str', default=None, help="Simulation Prefix Format str. Defaults to '{simulation.id}'. For no prefix, pass a empty string")
-    @click.option('--work-item-prefix-format-str', default=None, help="WorfkItem Prefix Format str. Defaults to ''")
-    @click.option('--tag', default=[], type=(str, str), multiple=True, help="Tags to add the created asset collection as pairs")
+    @click.option('--simulation-prefix-format-str', default=None,
+                  help="Simulation Prefix Format str. Defaults to '{simulation.id}'. For no prefix, pass a empty string")
+    @click.option('--work-item-prefix-format-str', default=None, help="WorkItem Prefix Format str. Defaults to ''")
+    @click.option('--tag', default=[], type=(str, str), multiple=True,
+                  help="Tags to add to the created asset collection as pairs.")
     @click.option('--name', default=None, help="Name of AssetizeWorkitem. If not provided, one will be generated")
-    @click.pass_context
-<<<<<<< HEAD
-    def assetize_outputs(ctx: click.Context, pattern, exclude_pattern, experiment, simulation, work_item, asset_collection, dry_run, wait, include_assets, verbose, json, simulation_prefix_format_str, work_item_prefix_format_str, tag, name):
-        if json:
-            os.environ['IDMTOOLS_SUPPRESS_OUTPUT'] = '1'
-=======
+    @click.option('--id-file/--no-id-file', default=False, help="Enable or disable writing out an id file")
+    @click.option('--id-filename', default=None,
+                  help="Name of ID file to save build as. Required when id file is enabled")
+    @click.pass_context
     def assetize_outputs(  # noqa D103
             ctx: click.Context, pattern, exclude_pattern, experiment, simulation, work_item, asset_collection, dry_run,
             wait,
@@ -243,7 +251,6 @@
         if json:
             os.environ['IDMTOOLS_LOGGING_USER_OUTPUT'] = '0'
             os.environ['IDMTOOLS_DISABLE_PROGRESS_BAR'] = '1'
->>>>>>> 4b53e427
 
         p: COMPSPlatform = Platform(ctx.obj['config_block'])
         ao = AssetizeOutput()
@@ -287,20 +294,25 @@
                     file = json_parser.loads(file)
                     user_logger.info(tabulate.tabulate([x.values() for x in file], file[0].keys()))
             else:
-                user_logger.info(f"Created {ao.asset_collection.id}")
-                user_logger.info(f"It can be viewed at {p.get_asset_collection_link(ao.asset_collection)}")
-                user_logger.info("Items in Asset Collection")
-                user_logger.info("-------------------------")
-                for asset in ao.asset_collection:
-                    user_logger.info(asset.short_remote_path())
+                if id_file:
+                    ao.asset_collection.to_id_file(id_filename)
+                if json:
+                    result = [i.short_remote_path() for i in ao.asset_collection.assets]
+                    user_logger.info(je.dumps(result))
+                else:
+                    user_logger.info(f"Created {ao.asset_collection.id}")
+                    user_logger.info(f"It can be viewed at {p.get_asset_collection_link(ao.asset_collection)}")
+                    user_logger.info("Items in Asset Collection")
+                    user_logger.info("-------------------------")
+                    for asset in ao.asset_collection:
+                        user_logger.info(asset.short_remote_path())
         elif ao.failed:
             user_logger.error("Assetized failed. Check logs in COMPS")
             if ao.failed:
                 ao.fetch_error()
             sys.exit(-1)
 
-<<<<<<< HEAD
-=======
+
     @comps.command(help="""
         \b
         Create ac from requirement file
@@ -332,6 +344,7 @@
         ac_id = pl.run()
         print(ac_id)
 
+
     @comps.command(help="""
         \b
         Check ac existing based on requirement file
@@ -358,10 +371,11 @@
         else:
             print("AC doesn't exist")
 
->>>>>>> 4b53e427
+
     @comps.group(help="Singularity commands")
     def singularity():  # noqa D103
         pass
+
 
     @singularity.command(help="Build Singularity Image")
     @click.option('--common-input', default=[], multiple=True, help="Files")
@@ -370,21 +384,27 @@
     @click.option('--transient-input-glob', default=[], multiple=True, help="Transient Files Glob Patterns")
     @click.argument('definition_file')
     @click.option('--wait/--no-wait', default=True, help="Wait on item to finish")
-    @click.option('--tag', default=[], type=(str, str), multiple=True, help="Extra Tags as Value Pairs for the Resulting AC")
-    @click.option('--workitem-tag', default=[], type=(str, str), multiple=True, help="Extra Tags as Value Pairs for the WorkItem")
+    @click.option('--tag', default=[], type=(str, str), multiple=True,
+                  help="Extra Tags as Value Pairs for the Resulting AC")
+    @click.option('--workitem-tag', default=[], type=(str, str), multiple=True,
+                  help="Extra Tags as Value Pairs for the WorkItem")
     @click.option('--name', default=None, help="Name of WorkItem. If not provided, one will be generated")
     @click.option('--force/--no-force', default=False, help="Force build, ignoring build context")
     @click.option('--image-name', default=None, help="Name of resulting image")
-    @click.option('--id-file/--no-id-file', default=True, help="Enable or disable writing out an id file")
-    @click.option('--id-filename', default=None, help="Name of ID file to save build as. If not specified, and id-file is enabled, a name is calculated")
-    @click.pass_context
-<<<<<<< HEAD
-    def build(ctx: click.Context, common_input, common_input_glob, transient_input, transient_input_glob, definition_file, wait, tag, workitem_tag, name, force, image_name: str, id_file: str, id_filename: str):
-=======
+    @click.option('--id-file/--no-id-file', default=True,
+                  help="Enable or disable writing out an ID file that points to the created asset collection")
+    @click.option('--id-filename', default=None,
+                  help="Name of ID file to save build as. If not specified, and id-file is enabled, a name is calculated")
+    @click.option('--id-workitem/--no-id-workitem', default=True,
+                  help="Enable or disable writing out an id file for the workitem")
+    @click.option('--id-workitem-failed/--no-id-workitem-failed', default=False,
+                  help="Write id of the workitem even if it failed. You need to enable --id-workitem for this is be active")
+    @click.option('--id-workitem-filename', default=None,
+                  help="Name of ID file to save workitem to. You need to enable --id-workitem for this is be active")
+    @click.pass_context
     def build(ctx: click.Context, common_input, common_input_glob, transient_input, transient_input_glob,  # noqa D103
               definition_file, wait, tag, workitem_tag, name, force, image_name: str,
               id_file: str, id_filename: str, id_workitem: bool, id_workitem_failed: bool, id_workitem_filename: str):
->>>>>>> 4b53e427
         p: COMPSPlatform = Platform(ctx.obj['config_block'])
         sb = SingularityBuildWorkItem(definition_file=definition_file, name=name, force=force, image_name=image_name)
 
@@ -409,27 +429,46 @@
 
         sb.run(wait_until_done=wait, platform=p)
         if sb.succeeded and id_file:
-            user_logger.info(f"Saving ID to {id_filename}")
-            sb.to_id_file(id_filename, save_platform=True)
+            if id_filename is None:
+                id_filename = sb.get_id_filename()
+            user_logger.info(f"Saving the Asset collection ID that contains the image to {id_filename}")
+            sb.asset_collection.to_id_file(id_filename, save_platform=True)
+        if id_workitem:
+            # TODO when we should use platform id but that need to be updated through the code base
+            if sb.succeeded and sb._uid is None:
+                user_logger.warning(
+                    "Cannot save workitem id because an existing container was found with the same inputs. You can force run using --force, but it is recommended to use the container used.")
+            elif id_workitem_failed or sb.succeeded:
+                if id_workitem_filename is None:
+                    id_workitem_filename = sb.get_id_filename(prefix="builder.")
+                user_logger.info(f"Saving the Builder Workitem ID that contains the image to {id_workitem_filename}")
+                sb.to_id_file(id_workitem_filename, save_platform=True)
+        sys.exit(0 if sb.succeeded else -1)
+
 
     @singularity.command(help="Pull Singularity Image")
     @click.argument('image_url')
     @click.option('--wait/--no-wait', default=True, help="Wait on item to finish")
-    @click.option('--tag', default=[], type=(str, str), multiple=True, help="Extra Tags as Value Pairs for the Resulting AC")
-    @click.option('--workitem-tag', default=[], type=(str, str), multiple=True, help="Extra Tags as Value Pairs for the WorkItem")
+    @click.option('--tag', default=[], type=(str, str), multiple=True,
+                  help="Extra Tags as Value Pairs for the Resulting AC")
+    @click.option('--workitem-tag', default=[], type=(str, str), multiple=True,
+                  help="Extra Tags as Value Pairs for the WorkItem")
     @click.option('--name', default=None, help="Name of WorkItem. If not provided, one will be generated")
     @click.option('--force/--no-force', default=False, help="Force build, ignoring build context")
     @click.option('--image-name', default=None, help="Name of resulting image")
     @click.option('--id-file/--no-id-file', default=True, help="Enable or disable writing out an id file")
-    @click.option('--id-filename', default=None, help="Name of ID file to save build as. If not specified, and id-file is enabled, a name is calculated")
-    @click.pass_context
-<<<<<<< HEAD
-    def pull(ctx: click.Context, image_url, wait, tag, workitem_tag, name, force, image_name: str, id_file: str, id_filename: str):
-=======
+    @click.option('--id-filename', default=None,
+                  help="Name of ID file to save build as. If not specified, and id-file is enabled, a name is calculated")
+    @click.option('--id-workitem/--no-id-workitem', default=True,
+                  help="Enable or disable writing out an id file for the workitem")
+    @click.option('--id-workitem-failed/--no-id-workitem-failed', default=False,
+                  help="Write id of the workitem even if it failed. You need to enable --id-workitem for this is be active")
+    @click.option('--id-workitem-filename', default=None,
+                  help="Name of ID file to save workitem to. You need to enable --id-workitem for this is be active")
+    @click.pass_context
     def pull(ctx: click.Context, image_url, wait, tag, workitem_tag, name, force, image_name: str, id_file: str,  # noqa D103
              id_filename: str,
              id_workitem: bool, id_workitem_failed: bool, id_workitem_filename: str):
->>>>>>> 4b53e427
         p: COMPSPlatform = Platform(ctx.obj['config_block'])
         sb = SingularityBuildWorkItem(image_url=image_url, force=force, image_name=image_name)
         sb.name = f"Pulling {image_url}" if name is None else name
@@ -444,8 +483,20 @@
 
         sb.run(wait_until_done=wait, platform=p)
         if sb.succeeded and id_file:
+            if id_filename is None:
+                id_filename = sb.get_id_filename()
             user_logger.info(f"Saving ID to {id_filename}")
             sb.asset_collection.to_id_file(id_filename, save_platform=True)
 
+        if id_workitem and sb.succeeded and sb._uid is None:
+            user_logger.warning(
+                "Cannot save workitem id because an existing container was found with the same inputs. You can force run using --force, but it is recommended to use the container used.")
+        elif id_workitem_failed or sb.succeeded:
+            if id_workitem_filename is None:
+                id_workitem_filename = sb.get_id_filename(prefix="builder.")
+            user_logger.info(f"Saving the Builder Workitem ID that contains the image to {id_workitem_filename}")
+            sb.to_id_file(id_workitem_filename, save_platform=True)
+        sys.exit(0 if sb.succeeded else -1)
+
 except ImportError as e:
     logger.warning(f"COMPS CLI not enabled because a dependency is missing. Most likely it is either click or idmtools cli {e.args}")