--- conflicted
+++ resolved
@@ -83,17 +83,10 @@
 
         # validation each simulation output to compare output/config.json is equal to config.json
         validate_output(self, exp_id, 4)
-<<<<<<< HEAD
-
-        expected_tags = [{'a': '0', 'b': '1'}, {'a': '0', 'b': '9'}, {'a': '1', 'b': '1'}, {'a': '1', 'b': '9'}]
-        task_type = 'idmtools_models.python.json_python_task.JSONConfiguredPythonTask'
-        validate_sim_tags(self, exp_id, expected_tags, task_type)
-=======
         tag_value = "idmtools_models.python.json_python_task.JSONConfiguredPythonTask"
         expected_tags = [{'a': '0', 'b': '1', 'task_type': tag_value}, {'a': '0', 'b': '9', 'task_type': tag_value},
                          {'a': '1', 'b': '1', 'task_type': tag_value}, {'a': '1', 'b': '9', 'task_type': tag_value}]
         validate_sim_tags(self, exp_id, expected_tags)
->>>>>>> 54d3e09d
 
         # validate experiment tags
         actual_exp_tags = experiment.get(experiment.id, QueryCriteria().select_children('tags')).tags
@@ -132,17 +125,11 @@
         validate_output(self, exp_id, 5)
 
         # validate b is not in tag since it is not sweep parameter, it just depend on sweep parameter
-<<<<<<< HEAD
-        expected_tags = [{'a': '0'}, {'a': '1'}, {'a': '2'}, {'a': '3'}, {'a': '4'}]
-        task_type = 'idmtools_models.python.json_python_task.JSONConfiguredPythonTask'
-        validate_sim_tags(self, exp_id, expected_tags, task_type)
-=======
         tag_value = "idmtools_models.python.json_python_task.JSONConfiguredPythonTask"
         expected_tags = [{'a': '0', 'task_type': tag_value}, {'a': '1', 'task_type': tag_value},
                          {'a': '2', 'task_type': tag_value}, {'a': '3', 'task_type': tag_value},
                          {'a': '4', 'task_type': tag_value}]
         validate_sim_tags(self, exp_id, expected_tags)
->>>>>>> 54d3e09d
 
     @pytest.mark.long
     @pytest.mark.comps
@@ -339,12 +326,6 @@
         wait_on_experiment_and_check_all_sim_status(self, e, self.platform)
         exp_id = e.uid
         validate_output(self, exp_id, 6)
-<<<<<<< HEAD
-        expected_tags = [{'a': '1', 'b': '2', 'c': '4'}, {'a': '1', 'b': '2', 'c': '5'}, {'a': '1', 'b': '3', 'c': '4'},
-                         {'a': '1', 'b': '3', 'c': '5'}, {'a': '6', 'b': '2'}, {'a': '7', 'b': '2'}]
-        task_type = 'idmtools_models.python.json_python_task.JSONConfiguredPythonTask'
-        validate_sim_tags(self, exp_id, expected_tags, task_type)
-=======
         tag_value = "idmtools_models.python.json_python_task.JSONConfiguredPythonTask"
         expected_tags = [{'a': '1', 'b': '2', 'c': '4', 'task_type': tag_value},
                          {'a': '1', 'b': '2', 'c': '5', 'task_type': tag_value},
@@ -353,7 +334,6 @@
                          {'a': '6', 'b': '2', 'task_type': tag_value},
                          {'a': '7', 'b': '2', 'task_type': tag_value}]
         validate_sim_tags(self, exp_id, expected_tags)
->>>>>>> 54d3e09d
 
     @pytest.mark.comps
     def test_duplicate_asset_files_not_allowed(self):
