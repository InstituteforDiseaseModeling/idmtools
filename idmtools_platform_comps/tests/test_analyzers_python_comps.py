import os
import sys
from functools import partial

import pandas as pd
import pytest
from COMPS.Data import Experiment as COMPSExperiment

from idmtools.analysis.analyze_manager import AnalyzeManager
from idmtools.analysis.download_analyzer import DownloadAnalyzer
from idmtools.builders import SimulationBuilder
from idmtools.core import ItemType
from idmtools.core.platform_factory import Platform
from idmtools_test.utils.common_experiments import wait_on_experiment_and_check_all_sim_status, \
    get_model1_templated_experiment
from idmtools_test.utils.itest_with_persistence import ITestWithPersistence
from idmtools_test.utils.utils import del_folder

current_directory = os.path.dirname(os.path.realpath(__file__))

# import analyzers from current dir's inputs dir
analyzer_path = os.path.join(os.path.dirname(__file__), "inputs")
sys.path.insert(0, analyzer_path)
from sim_filter_analyzer import SimFilterAnalyzer
from sim_filter_analyzer_by_id import SimFilterAnalyzerById


@pytest.mark.analysis
@pytest.mark.python
@pytest.mark.comps
class TestAnalyzeManagerPythonComps(ITestWithPersistence):

    def setUp(self) -> None:
        self.case_name = os.path.basename(__file__) + "--" + self._testMethodName
        print(self.case_name)
        self.p = Platform('COMPS2')

    def create_experiment(self):
        pe = get_model1_templated_experiment(self.case_name)

        def param_update_ab(simulation, param, value):
            # Set B within
            if param == "a":
                simulation.task.set_parameter("b", value + 2)

            return simulation.task.set_parameter(param, value)

        setAB = partial(param_update_ab, param="a")

        builder = SimulationBuilder()
        # Sweep parameter "a" and make "b" depends on "a"
        builder.add_sweep_definition(setAB, range(0, 2))
        pe.simulations.add_builder(builder)

        wait_on_experiment_and_check_all_sim_status(self, pe, self.p)
        experiment = COMPSExperiment.get(pe.uid)
        print(experiment.id)
        self.exp_id = experiment.id  # COMPS Experiment object, so .id

        # Uncomment out if you do not want to regenerate exp and sims
        # self.exp_id = '9eacbb9a-5ecf-e911-a2bb-f0921c167866' #comps2 staging

    @pytest.mark.long
    def test_download_analyzer(self):
        # delete output from previous run
        del_folder("output")

        # create a new empty 'output' dir
        os.mkdir("output")
        self.create_experiment()
        filenames = ['output/result.json', 'config.json']
        analyzers = [DownloadAnalyzer(filenames=filenames, output_path='output')]

        am = AnalyzeManager(platform=self.p, ids=[(self.exp_id, ItemType.EXPERIMENT)], analyzers=analyzers)
        am.analyze()

        for simulation in COMPSExperiment.get(self.exp_id).get_simulations():
            self.assertTrue(os.path.exists(os.path.join('output', str(simulation.id), "config.json")))
            self.assertTrue(os.path.exists(os.path.join('output', str(simulation.id), "result.json")))

    def test_analyzer_multiple_experiments(self):
        # delete output from previous run
        del_folder("output")

        # create a new empty 'output' dir
        os.mkdir("output")

        filenames = ['output/result.json', 'config.json']
        analyzers = [DownloadAnalyzer(filenames=filenames, output_path='output')]

        exp_list = [('3ca4491a-0edb-e911-a2be-f0921c167861', ItemType.EXPERIMENT),
                    ('4dcd7149-4eda-e911-a2be-f0921c167861', ItemType.EXPERIMENT)]

        am = AnalyzeManager(platform=self.p, ids=exp_list, analyzers=analyzers)
        am.analyze()
        for exp_id in exp_list:
            for simulation in COMPSExperiment.get(exp_id[0]).get_simulations():
                self.assertTrue(os.path.exists(os.path.join('output', str(simulation.id), "config.json")))
                self.assertTrue(os.path.exists(os.path.join('output', str(simulation.id), "result.json")))

    def test_analyzer_filter_sims(self):
        # delete output from previous run
        del_folder("output")

        # create a new empty 'output' dir
        os.mkdir("output")

        exp_id = '69cab2fe-a252-ea11-a2bf-f0921c167862'

        # then run SimFilterAnalyzer to analyze the sims tags
        filenames = ['output/result.json']
        analyzers = [SimFilterAnalyzer(filenames=filenames, output_path='output')]

<<<<<<< HEAD
        platform = Platform('comps2')
        am = AnalyzeManager(platform=platform, ids=[(exp_id, ItemType.EXPERIMENT)], analyzers=analyzers)
=======
        am = AnalyzeManager(platform=self.p, ids=[(exp_id, ItemType.EXPERIMENT)], analyzers=analyzers)
>>>>>>> e7b34ab8
        am.analyze()

        # validate result
        file_path = os.path.join("output", "b_match.csv")
        self.assertTrue(os.path.exists(file_path))
        df = pd.read_csv(file_path, names=['index', 'key', 'value'], header=None)
        self.assertTrue(df['key'].values[1:5].size == 4)
        self.assertTrue(df['key'].values[1:5].all() == 'b')
        self.assertTrue(df['value'].values[1:5].size == 4)
        self.assertTrue(df['value'].values[1:5].all() == '2')

    def test_analyzer_filter_sims_by_id(self):
        # delete output from previous run
        del_folder("output")

        # create a new empty 'output' dir
        os.mkdir("output")

        exp_id = '69cab2fe-a252-ea11-a2bf-f0921c167862'

        # then run SimFilterAnalyzer to analyze the sims tags
        filenames = ['output/result.json']
        analyzers = [SimFilterAnalyzerById(filenames=filenames, output_path='output')]

<<<<<<< HEAD
        platform = Platform('COMPS2')
        am = AnalyzeManager(platform=platform, ids=[(exp_id, ItemType.EXPERIMENT)], analyzers=analyzers)
=======
        am = AnalyzeManager(platform=self.p, ids=[(exp_id, ItemType.EXPERIMENT)], analyzers=analyzers)
>>>>>>> e7b34ab8
        am.analyze()

        # validate result
        file_path = os.path.join("output", "result.csv")
        self.assertTrue(os.path.exists(file_path))
        # validate content of output.csv
        df = pd.read_csv(file_path, names=['SimId', 'a', 'b', 'c'], header=None)
        self.assertTrue(df['SimId'].values[1:7].size == 6)
        self.assertTrue(df['a'].values[1:7].size == 6)
        self.assertTrue(df['b'].values[1:7].size == 6)
        self.assertTrue(df['c'].values[1:7].size == 6)
<<<<<<< HEAD
=======

    def test_analyzer_with_failed_sims(self):
        experiment_id = 'c3e4ef50-ee63-ea11-a2bf-f0921c167862'  # staging experiment includes 5 sims with 3 failed sims

        # delete output from previous run
        output_dir = "output"
        del_folder(output_dir)
        filenames = ["stdErr.txt"]
        analyzers = [DownloadAnalyzer(filenames=filenames)]
        manager = AnalyzeManager(platform=self.p, partial_analyze_ok=True,
                                 ids=[(experiment_id, ItemType.EXPERIMENT)],
                                 analyzers=analyzers, analyze_failed_items=True)
        manager.analyze()

        # validation
        for simulation in self.p.get_children(experiment_id, ItemType.EXPERIMENT):
            file = os.path.join("output", str(simulation.id), "stdErr.txt")
            # make sure we have download all stdErr.txt files from all sims including failed ones
            self.assertTrue(os.path.exists(file))
            # make sure download analyzer results are correct
            # read 'output/stdErr.txt' file content
            contents = ""
            with open(file) as f:
                for line in f.readlines():
                    contents += line
            # for failed simulations, check stdErr.txt file content
            if simulation.id == "c6e4ef50-ee63-ea11-a2bf-f0921c167862" \
                    or simulation.id == "c8e4ef50-ee63-ea11-a2bf-f0921c167862" \
                    or simulation.id == "c4e4ef50-ee63-ea11-a2bf-f0921c167862":
                self.assertIn("Traceback (most recent call last)", contents)
            # for successful simulations, make sure stdErr.txt is empty
            else:
                self.assertEqual("", contents)
>>>>>>> e7b34ab8
<|MERGE_RESOLUTION|>--- conflicted
+++ resolved
@@ -111,12 +111,7 @@
         filenames = ['output/result.json']
         analyzers = [SimFilterAnalyzer(filenames=filenames, output_path='output')]
 
-<<<<<<< HEAD
-        platform = Platform('comps2')
-        am = AnalyzeManager(platform=platform, ids=[(exp_id, ItemType.EXPERIMENT)], analyzers=analyzers)
-=======
         am = AnalyzeManager(platform=self.p, ids=[(exp_id, ItemType.EXPERIMENT)], analyzers=analyzers)
->>>>>>> e7b34ab8
         am.analyze()
 
         # validate result
@@ -141,12 +136,7 @@
         filenames = ['output/result.json']
         analyzers = [SimFilterAnalyzerById(filenames=filenames, output_path='output')]
 
-<<<<<<< HEAD
-        platform = Platform('COMPS2')
-        am = AnalyzeManager(platform=platform, ids=[(exp_id, ItemType.EXPERIMENT)], analyzers=analyzers)
-=======
         am = AnalyzeManager(platform=self.p, ids=[(exp_id, ItemType.EXPERIMENT)], analyzers=analyzers)
->>>>>>> e7b34ab8
         am.analyze()
 
         # validate result
@@ -158,8 +148,6 @@
         self.assertTrue(df['a'].values[1:7].size == 6)
         self.assertTrue(df['b'].values[1:7].size == 6)
         self.assertTrue(df['c'].values[1:7].size == 6)
-<<<<<<< HEAD
-=======
 
     def test_analyzer_with_failed_sims(self):
         experiment_id = 'c3e4ef50-ee63-ea11-a2bf-f0921c167862'  # staging experiment includes 5 sims with 3 failed sims
@@ -192,5 +180,4 @@
                 self.assertIn("Traceback (most recent call last)", contents)
             # for successful simulations, make sure stdErr.txt is empty
             else:
-                self.assertEqual("", contents)
->>>>>>> e7b34ab8
+                self.assertEqual("", contents)