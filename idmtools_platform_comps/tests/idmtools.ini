--- conflicted
+++ resolved
@@ -32,10 +32,7 @@
 num_cores = 1
 max_workers = 16
 batch_size = 10
-<<<<<<< HEAD
-work_item_type = DockerWorker
-docker_image = docker-staging.packages.idmod.org/idmtools/comps_ssmt_worker:1.0.0.0
-plugin_key = 1.0.0.0_RELEASE
+exclusive = False
 
 [SLURM]
 type = COMPS
@@ -48,12 +45,8 @@
 exclusive = False
 max_workers = 16
 batch_size = 10
-work_item_type = DockerWorker
-docker_image = docker-staging.packages.idmod.org/idmtools/comps_ssmt_worker:1.0.0.0
-plugin_key = 1.0.0.0_RELEASE
-=======
 exclusive = False
->>>>>>> da4efb53
+
 
 [Logging]
 level = DEBUG
