--- conflicted
+++ resolved
@@ -1,15 +1,9 @@
-<<<<<<< HEAD
+import functools
+import tempfile
 import allure
-=======
-import functools
-
-import tempfile
-
->>>>>>> aaff4c26
 import json
 import os
 import sys
-
 import pytest
 from idmtools_platform_comps import __version__ as platform_comps_version
 from idmtools import __version__ as core_version
