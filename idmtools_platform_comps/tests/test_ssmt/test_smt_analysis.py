--- conflicted
+++ resolved
@@ -3,9 +3,9 @@
 import sys
 
 import pytest
+from idmtools.analysis.platform_anaylsis import PlatformAnalysis
 from idmtools.core import ItemType
 from idmtools.core.platform_factory import Platform
-from idmtools.analysis.platform_anaylsis import PlatformAnalysis
 from idmtools_test.utils.itest_with_persistence import ITestWithPersistence
 from idmtools_test.utils.utils import del_folder
 
@@ -52,11 +52,8 @@
         self.assertEqual(worker_order['WorkItem_Type'], "DockerWorker")
         execution = worker_order['Execution']
         self.assertEqual(execution['Command'],
-<<<<<<< HEAD
-                         "python platform_analysis_bootstrap.py " + experiment_id + " PopulationAnalyzer.PopulationAnalyzer")
-=======
-                         "python analyze_ssmt.py " + experiment_id + " PopulationAnalyzer.PopulationAnalyzer COMPS2")
->>>>>>> 927e73ac
+                         "python platform_analysis_bootstrap.py " + experiment_id +
+                         " PopulationAnalyzer.PopulationAnalyzer COMPS2")
 
     # test using SSMTAnalysis to run multiple analyzers in comps's SSMT DockerWorker
     def test_ssmt_analysis_multiple_analyzers(self):
@@ -91,17 +88,11 @@
         self.assertEqual(worker_order['WorkItem_Type'], "DockerWorker")
         execution = worker_order['Execution']
         self.assertEqual(execution['Command'],
-<<<<<<< HEAD
                          "python platform_analysis_bootstrap.py " + experiment_id +
-                         " PopulationAnalyzer.PopulationAnalyzer,AdultVectorsAnalyzer.AdultVectorsAnalyzer")
-=======
-                         "python analyze_ssmt.py " + experiment_id +
                          " PopulationAnalyzer.PopulationAnalyzer,AdultVectorsAnalyzer.AdultVectorsAnalyzer COMPS2")
->>>>>>> 927e73ac
 
     # test using SSMTAnalysis to run multiple experiments in comps's SSMT DockerWorker
     def test_ssmt_analysis_multiple_experiments(self):
-
         exp_id1 = "8bb8ae8f-793c-ea11-a2be-f0921c167861"
         exp_id2 = "4ea96af7-1549-ea11-a2be-f0921c167861"
         experiment_id = [exp_id1, exp_id2]
@@ -130,9 +121,5 @@
         self.assertEqual(worker_order['WorkItem_Type'], "DockerWorker")
         execution = worker_order['Execution']
         self.assertEqual(execution['Command'],
-<<<<<<< HEAD
-                         "python platform_analysis_bootstrap.py " + exp_id1 + "," + exp_id2 + " PopulationAnalyzer.PopulationAnalyzer")
-=======
-                         "python analyze_ssmt.py " + exp_id1 + "," + exp_id2 +
-                         " PopulationAnalyzer.PopulationAnalyzer COMPS2")
->>>>>>> 927e73ac
+                         "python platform_analysis_bootstrap.py " + exp_id1 + "," + exp_id2 +
+                         " PopulationAnalyzer.PopulationAnalyzer COMPS2")