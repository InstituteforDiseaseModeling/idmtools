--- conflicted
+++ resolved
@@ -1,13 +1,6 @@
 import json
 import os
 import sys
-<<<<<<< HEAD
-=======
-import uuid
-
-import pytest
-import json
->>>>>>> 1b2cba28
 from functools import partial
 
 import pytest
@@ -127,11 +120,7 @@
         del_file(os.path.join(analyzer_path, 'population.png'))
         self.create_experiment()
 
-<<<<<<< HEAD
         # self.exp_id = uuid.UUID("fc59240c-07db-e911-a2be-f0921c167861")
-=======
-        #self.exp_id = uuid.UUID("fc59240c-07db-e911-a2be-f0921c167861")
->>>>>>> 1b2cba28
         filenames = ['output/InsetChart.json']
 
 
@@ -165,51 +154,6 @@
                 actual_population_data.append(str(population_data[i]))
                 expected_population_data.append(df[2:].iloc[i, sim_count])
             self.assertEqual(sorted(actual_population_data), sorted(expected_population_data))
-<<<<<<< HEAD
-=======
-            sim_count = sim_count + 1
-        self.assertSetEqual(set(actual_sim_ids_in_comps), set(expected_sim_ids))
-
-    def test_timeseries_analyzer_with_filter(self):
-        analyzer_path = os.path.join(os.path.dirname(__file__), "inputs", "analyzers")
-        del_file(os.path.join(analyzer_path, 'timeseries.csv'))
-        del_file(os.path.join(analyzer_path, 'timeseries.png'))
-
-        self.create_experiment()
-
-        filenames = ['output/InsetChart.json']
-        sys.path.insert(0, analyzer_path)
-        from TimeseriesAnalyzer import TimeseriesAnalyzer
-
-        analyzers = [TimeseriesAnalyzer(filenames=filenames)]
-
-        #self.exp_id = uuid.UUID("fc59240c-07db-e911-a2be-f0921c167861")
-        am = AnalyzeManager(platform=self.p, ids=[(self.exp_id, ItemType.EXPERIMENT)], analyzers=analyzers)
-        am.analyze()
-
-        # ------------------------------------------------------------------------------
-        # Step3: Compare 'Adult Vector' channel in timeserier.csv and COMPS's out\InsetChart.json's 'Adult Vector'
-        # ------------------------------------------------------------------------------
-        df = load_csv_file(os.path.join(analyzer_path, 'timeseries.csv'))
-        sim_count = 1
-        expected_sim_ids = []
-        actual_sim_ids_in_comps = []
-        for simulation in Experiment.get(self.exp_id).get_simulations():
-            s = simulation.get(id=simulation.id)
-            actual_sim_ids_in_comps.append(str(s.id))
-            expected_sim_ids.append(df[1:2].iat[0, sim_count])
-
-            # Validate every single 'Infected' are same in these 2 files
-            insetchart_string = s.retrieve_output_files(paths=['output/InsetChart.json'])
-            insetchart_dict = json.loads(insetchart_string[0].decode('utf-8'))
-            infected_json_from_file = insetchart_dict['Channels']['Infected']['Data']
-            actual_infected_data = []
-            expected_infected_data = []
-            for i in range(0, len(infected_json_from_file)):
-                actual_infected_data.append(infected_json_from_file[i])
-                expected_infected_data.append(float(df[2:].iloc[i, sim_count]))
-            self.assertEqual(actual_infected_data, expected_infected_data)
->>>>>>> 1b2cba28
             sim_count = sim_count + 1
         self.assertSetEqual(set(actual_sim_ids_in_comps), set(expected_sim_ids))
 
@@ -257,8 +201,6 @@
 
         self.assertSetEqual(set(actual_sim_ids_in_comps), set(expected_sim_ids))
 
-        self.assertSetEqual(set(actual_sim_ids_in_comps), set(expected_sim_ids))
-
     def test_analyzer_preidmtools_exp(self):
         # delete output from previous run
         del_folder("output")
