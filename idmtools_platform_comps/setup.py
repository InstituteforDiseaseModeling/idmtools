#!/usr/bin/env python
# -*- coding: utf-8 -*-

"""The setup script for the idmtools_platform_comps platform, for users who use the COMPS platform for IDM-Tools."""
import sys

from setuptools import setup, find_packages

with open('README.md', encoding='utf-8') as readme_file:
    readme = readme_file.read()

with open('requirements.txt') as requirements_file:
    requirements = requirements_file.read().split("\n")

setup_requirements = []
build_requirements = ['flake8', 'coverage', 'py-make', 'bump2version', 'twine']
test_requirements = ['pytest', 'pytest-runner', 'matplotlib', 'pytest-timeout', 'pytest-cache'] + build_requirements

extras = dict(test=test_requirements, dev=['Pympler'], packaging=build_requirements)

# check for python 3.6
if sys.version_info[1] == 6:
    requirements.append('dataclasses')

authors = [
    ("Ross Carter", "rcarter@idmod.org"),
    ("Sharon Chen", "shchen@idmod.org"),
    ("Ye Chen", "yechen@idmod.org"),
    ("Clinton Collins", "ccollins@idmod.org"),
    ("Zhaowei Du", "zdu@idmod.org"),
    ("Mary Fisher", "mafisher@idmod.org"),
    ("Mandy Izzo", "mizzo@idmod.org"),
    ("Clark Kirkman IV", "ckirkman@idmod.org"),
    ("Benoit Raybaud", "braybaud@idmod.org"),
    ("Jen Schripsema", "jschripsema@idmod.org")
]

setup(
    author=[author[0] for author in authors],
    author_email=[author[1] for author in authors],
    classifiers=[
        'Framework:: IDM-Tools :: Platform',
    ],
    description="Comps platform for IDM-Tools",
    install_requires=requirements,
    long_description=readme,
    include_package_data=True,
    keywords='modeling, IDM',
    name='idmtools_platform_comps',
    packages=find_packages(),
    setup_requires=setup_requirements,
    test_suite='tests',
    entry_points=dict(idmtools_platform=  # noqa: E251
                      ["idmtools_platform_comps = idmtools_platform_comps.plugin_info:COMPSPlatformSpecification",
<<<<<<< HEAD
<<<<<<< HEAD
                       "idmtools_platform_ssmt = idmtools_platform_comps.plugin_info:SSMTPlatformSpecification"],
                      idmtools_platform_cli=  # noqa: E251
                      ["idmtools_platform_cli_comps = idmtools_platform_comps.comps_cli:COMPSCLISpecification"]
                      ),
    extras_require=extras,
    url='https://github.com/InstituteforDiseaseModeling/idmtools',
    version='0.3.0+nightly',
=======
                       "idmtools_platform_ssmt = idmtools_platform_comps.plugin_info:SSMTPlatformSpecification"]
                      ),
    extras_require=extras,
    url='https://github.com/InstituteforDiseaseModeling/idmtools',
    version='1.0.0',
>>>>>>> e7b34ab804c26378190b2c54af1b1dc306a4e7de
=======
                       "idmtools_platform_ssmt = idmtools_platform_comps.plugin_info:SSMTPlatformSpecification"]
                      ),
    extras_require=extras,
    url='https://github.com/InstituteforDiseaseModeling/idmtools',
    version='1.0.0+nightly',
>>>>>>> a8289087
    zip_safe=False,
)<|MERGE_RESOLUTION|>--- conflicted
+++ resolved
@@ -52,28 +52,10 @@
     test_suite='tests',
     entry_points=dict(idmtools_platform=  # noqa: E251
                       ["idmtools_platform_comps = idmtools_platform_comps.plugin_info:COMPSPlatformSpecification",
-<<<<<<< HEAD
-<<<<<<< HEAD
-                       "idmtools_platform_ssmt = idmtools_platform_comps.plugin_info:SSMTPlatformSpecification"],
-                      idmtools_platform_cli=  # noqa: E251
-                      ["idmtools_platform_cli_comps = idmtools_platform_comps.comps_cli:COMPSCLISpecification"]
-                      ),
-    extras_require=extras,
-    url='https://github.com/InstituteforDiseaseModeling/idmtools',
-    version='0.3.0+nightly',
-=======
-                       "idmtools_platform_ssmt = idmtools_platform_comps.plugin_info:SSMTPlatformSpecification"]
-                      ),
-    extras_require=extras,
-    url='https://github.com/InstituteforDiseaseModeling/idmtools',
-    version='1.0.0',
->>>>>>> e7b34ab804c26378190b2c54af1b1dc306a4e7de
-=======
                        "idmtools_platform_ssmt = idmtools_platform_comps.plugin_info:SSMTPlatformSpecification"]
                       ),
     extras_require=extras,
     url='https://github.com/InstituteforDiseaseModeling/idmtools',
     version='1.0.0+nightly',
->>>>>>> a8289087
     zip_safe=False,
 )