#!/usr/bin/env python
# -*- coding: utf-8 -*-

"""The setup script for the idmtools_platform_comps platform, for users who use the COMPS platform for idmtools."""
from setuptools import setup, find_packages

with open('README.md', encoding='utf-8') as readme_file:
    readme = readme_file.read()

with open('requirements.txt') as requirements_file:
    requirements = requirements_file.read().split("\n")

build_requirements = ['flake8', 'coverage', 'bump2version', 'twine', "natsort"]
test_requirements = ['pytest', 'pytest-runner', 'matplotlib', 'pytest-timeout', 'pytest-cache', 'pytest-lazy-fixture'] + build_requirements

extras = dict(test=test_requirements, dev=['Pympler'], packaging=build_requirements)

authors = [
    ("Ross Carter", "rcarter@idmod.org"),
    ("Sharon Chen", "shchen@idmod.org"),
    ("Ye Chen", "yechen@idmod.org"),
    ("Clinton Collins", "ccollins@idmod.org"),
    ("Zhaowei Du", "zdu@idmod.org"),
    ("Mary Fisher", "mafisher@idmod.org"),
    ("Mandy Izzo", "mizzo@idmod.org"),
    ("Clark Kirkman IV", "ckirkman@idmod.org"),
    ("Benoit Raybaud", "braybaud@idmod.org"),
    ("Jen Schripsema", "jschripsema@idmod.org")
]

setup(
    author=", ".join([author[0] for author in authors]),
    author_email=", ".join([author[1] for author in authors]),
    classifiers=[
        'Framework:: IDM-Tools :: Platform',
    ],
    description="Comps platform for IDM-Tools",
    install_requires=requirements,
    long_description=readme,
    include_package_data=True,
    keywords='modeling, IDM',
    name='idmtools_platform_comps',
    packages=find_packages(),
    test_suite='tests',

    entry_points="""
[idmtools_platform]
idmtools_platform_comps = idmtools_platform_comps.plugin_info:COMPSPlatformSpecification
idmtools_platform_ssmt = idmtools_platform_comps.plugin_info:SSMTPlatformSpecification
[idmtools_cli.cli_plugins]
comps_subcommand=idmtools_platform_comps.cli.comps:comps
[console_scripts]
comps-cli=idmtools_platform_comps.cli.comps:comps
""",
    extras_require=extras,
    url='https://github.com/InstituteforDiseaseModeling/idmtools',
<<<<<<< HEAD
    version='1.7.2+nightly'
=======
    version='1.7.2'
>>>>>>> c7ef6034
)<|MERGE_RESOLUTION|>--- conflicted
+++ resolved
@@ -54,9 +54,5 @@
 """,
     extras_require=extras,
     url='https://github.com/InstituteforDiseaseModeling/idmtools',
-<<<<<<< HEAD
-    version='1.7.2+nightly'
-=======
-    version='1.7.2'
->>>>>>> c7ef6034
+    version='1.7.3'
 )