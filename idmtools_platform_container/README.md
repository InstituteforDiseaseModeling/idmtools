![Staging: idmtools-platform-container](https://github.com/InstituteforDiseaseModeling/idmtools/workflows/Staging:%20idmtools-platform-container/badge.svg?branch=dev)

# Idmtools platform container

<!-- START doctoc generated TOC please keep comment here to allow auto update -->
<!-- DON'T EDIT THIS SECTION, INSTEAD RE-RUN doctoc TO UPDATE -->
**Table of Contents**

- [Introduction](#introduction)
  - [Pre-requisites](#pre-requisites)
  - [Installation](#installation)
  - [Examples for container platform](#examples-for-container-platform)
    - [Initialize platform](#initialize-platform)
    - [Container Examples](#container-examples)
    - [Check result with CLI commands](#check-result-with-cli-commands)
    - [Check result files](#check-result-files)
    - [Folder structure](#folder-structure)
  - [Basic CLI commands](#basic-cli-commands)
    - [List running jobs](#list-running-jobs)
    - [Check status](#check-status)
    - [Cancel job](#cancel-job)
    - [View Experiments history](#view-experiments-history)
  - [Note](#note)

<!-- END doctoc generated TOC please keep comment here to allow auto update -->

# Introduction

**ContainerPlatform** is a platform designed to facilitate the execution of experiments and simulations within Docker containers. It provides a robust environment with all necessary tools and dependencies installed, allowing for seamless integration and execution of computational tasks.

## Pre-requisites
- Python 3.8/3.9/3.10/3.11/3.12 x64-bit
- OS: 
  - Windows 10 Pro or Enterprise
  - Linux
  - macOS (10.15 Catalina or later) 
- Docker or Docker Desktop(required for the container platform)
  On Windows, please use Docker Desktop 4.0.0 or later
- **Mac user**: Only support Intel based **x86_64** architecture if you want to run emodpy related disease models on **Docker** container platform. Apple based ARM architecture currently is not supported. 

## Installation

- **Install python**

   Ensure you have Python 3.8+ installed on your system.

- Create and activate a virtual environment:
    ```
    python -m venv venv
    source venv/bin/activate  # On macOS/Linux
    venv\Scripts\activate     # On Windows
    ```

- Install all **container** platform related packages
    ```bash
    pip install idmtools[container] --index-url=https://packages.idmod.org/api/pypi/pypi-production/simple
    ```
<<<<<<< HEAD
   
6. **Optional install all container platform related packages (skip step #4 and #5)**
=======
- Optional: Install all **idmtools** packages
>>>>>>> 4b15da0a
    ```bash
    pip install idmtools[full] --index-url=https://packages.idmod.org/api/pypi/pypi-production/simple
    ```
<<<<<<< HEAD
7. **Enable Developer Mode on Windows**

    If you are running the script on Windows, you need to enable Developer Mode. To enable Developer Mode, go to `Settings -> Update & Security -> For developers` and select `Developer Mode` on.


8. **Enable long file path on Windows**

    If running the script on Windows, be aware of the file path length limitation (less than 255 characters).
    If you really need to run the script with long file paths, you can set the Enable Long Path Support in Windows Group Policy Editor. refer to https://www.autodesk.com/support/technical/article/caas/sfdcarticles/sfdcarticles/The-Windows-10-default-path-length-limitation-MAX-PATH-is-256-characters.html.

## Running a simple example with ContainerPlatform
=======
- To **override** existing idmtools container related packages after installing emodpy, run this command
    ```bash
    pip install idmtools[container] --index-url=https://packages.idmod.org/api/pypi/pypi-production/simple --force-reinstall --no-cache-dir --upgrade
    ``` 
  **Mac user**: You map need to escape the square brackets with a backslash like `\[container\]` or `\[full\]` in above command.
>>>>>>> 4b15da0a

- Extra steps for Windows user:
  - Enable **Developer Mode** on Windows

    If you are running the script on Windows, you need to enable Developer Mode. To enable Developer Mode, go to Settings -> Update & Security -> For developers and select Developer Mode on, or refer to this [guide](https://learn.microsoft.com/en-us/windows/apps/get-started/enable-your-device-for-development).

  - Enable **long file path** for Windows
  
    Due to the file/folder structure design outlined in the section below, if running the script on Windows, be aware of the file path length limitation (less than 255 characters).
  
    To allow longer file paths, you can enable Long Path Support in the Windows Group Policy Editor.
  Refer to this [guide](https://www.autodesk.com/support/technical/article/caas/sfdcarticles/sfdcarticles/The-Windows-10-default-path-length-limitation-MAX-PATH-is-256-characters.html) for detailed instructions.

## Examples for container platform

### Initialize platform
- This is the example using Container Platform
    ```python 
    from idmtools.core.platform_factory import Platform
    platform = Platform('CONTAINER', job_directory='<user job directory>')
    ```
- To trigger MPI, use ntasks >=2:
    ```python
    from idmtools.core.platform_factory import Platform
    platform = Platform('CONTAINER', job_directory='<user job directory>', ntasks=2)
    ```
- More options for container platform initialization:
    refer to [ContainerPlatform attributes](hhttps://docs.idmod.org/projects/idmtools/en/latest/platforms/container/index.html#containerplatform-attributes)

### Container Examples
  - idmtools examples: https://github.com/InstituteforDiseaseModeling/idmtools/tree/main/examples/platform_container
  - emodpy-malaria examples: https://github.com/EMOD-Hub/emodpy-malaria/tree/main/examples-container


### Check result with CLI commands
  ```bash
  idmtools container status <experiment id>
  ```
### Check result files
    - on host: `<job_directory>/<suite_path>/<experiment_path>/<simulation_path>/`
    - in container: `/home/container-data/<suite_path>/<experiment_path>/<simulation_path>/`


### Folder structure
By default, `idmtools` will generate simulations with the following structure:
`job_directory/suite_name_uuid/experiment_name_uuid/simulation_uuid`
- `job_directory` is the base directory for suite, experiment and simulations.
- `suite_name_uuid` is the name of the suite as prefix plus a suite uuid.
- `experiment_name_uuid` is the name of the experiment plus a experiment uuid.
- `simulation_uuid` is only simulation uuid.

The user can customize the folder structure by setting the following parameters in the `idmtools.ini` file:
- `name_directory = False`: The suite and experiment names will be excluded in the simulation path.
- `sim_name_directory = True`: The simulation name will be included in the simulation path with name_directory is True.



## Basic CLI commands

**ContainerPlatform** provides several CLI commands to manage and monitor experiments and simulations. Below are some basic commands:

### List running jobs

To list running experiment or simulation jobs:
  ```bash
  idmtools container jobs [<container-id>] [-l <limit>] [-n <next>]
  ```

### Check status

To check the status of an experiment or simulation:
```bash
idmtools container status <item-id> [-c <container_id>] [-l <limit>] [--verbose/--no-verbose]
```

### Cancel job

To cancel an experiment or simulation job:
```bash
idmtools container cancel <item-id> [-c <container_id>]
```

### View Experiments history

To view experiments history:
```bash
idmtools container history [<container-id>] [-l <limit>] [-n <next>]
```


## Note

- **WorkItem** is not supported on the Container Platform as it is not needed in most cases since the code already runs on user's local computer.
- **AssetCollection** creation or referencing to an existing AssetCollection are not supported on the Container Platform with current release. If you've used the COMPS Platform, you may have scripts using these objects. You would need to update these scripts without using these objects in order to run them on the Container Platform.
- Run with **Singularity** is not needed with Container Platform. If you take existing COMPS example and try to run it with Container Platform, you may need to remove the code that setups the singularity image.<|MERGE_RESOLUTION|>--- conflicted
+++ resolved
@@ -55,34 +55,15 @@
     ```bash
     pip install idmtools[container] --index-url=https://packages.idmod.org/api/pypi/pypi-production/simple
     ```
-<<<<<<< HEAD
-   
-6. **Optional install all container platform related packages (skip step #4 and #5)**
-=======
 - Optional: Install all **idmtools** packages
->>>>>>> 4b15da0a
     ```bash
     pip install idmtools[full] --index-url=https://packages.idmod.org/api/pypi/pypi-production/simple
     ```
-<<<<<<< HEAD
-7. **Enable Developer Mode on Windows**
-
-    If you are running the script on Windows, you need to enable Developer Mode. To enable Developer Mode, go to `Settings -> Update & Security -> For developers` and select `Developer Mode` on.
-
-
-8. **Enable long file path on Windows**
-
-    If running the script on Windows, be aware of the file path length limitation (less than 255 characters).
-    If you really need to run the script with long file paths, you can set the Enable Long Path Support in Windows Group Policy Editor. refer to https://www.autodesk.com/support/technical/article/caas/sfdcarticles/sfdcarticles/The-Windows-10-default-path-length-limitation-MAX-PATH-is-256-characters.html.
-
-## Running a simple example with ContainerPlatform
-=======
 - To **override** existing idmtools container related packages after installing emodpy, run this command
     ```bash
     pip install idmtools[container] --index-url=https://packages.idmod.org/api/pypi/pypi-production/simple --force-reinstall --no-cache-dir --upgrade
     ``` 
   **Mac user**: You map need to escape the square brackets with a backslash like `\[container\]` or `\[full\]` in above command.
->>>>>>> 4b15da0a
 
 - Extra steps for Windows user:
   - Enable **Developer Mode** on Windows
