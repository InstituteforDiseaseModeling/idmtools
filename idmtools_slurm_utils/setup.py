#!/usr/bin/env python
# -*- coding: utf-8 -*-

"""The setup script for the idmtools_slurm_utils."""
import os
from setuptools import setup, find_packages

with open('README.md') as readme_file:
    readme = readme_file.read()

# Load our Requirements files
extra_require_files = dict()
for file_prefix in ['', 'dev_', 'build_']:
    filename = f'{file_prefix}requirements'
    if os.path.exists(f'{filename}.txt'):
        with open(f'{filename}.txt') as requirements_file:
            extra_require_files[file_prefix.strip("_") if file_prefix else filename] = [dependency for dependency in requirements_file.read().split("\n") if not dependency.startswith("--")]

build_requirements = ['flake8', 'coverage', 'bump2version']
if 'dev' in extra_require_files:
    build_requirements += extra_require_files['dev']
    build_requirements = list(set(build_requirements))

setup_requirements = []
test_requirements = ['pytest', 'pytest-runner', 'pytest-timeout', 'pytest-cache'] + build_requirements

extras = {
    'test': test_requirements,
    'dev': build_requirements,
    'packaging': build_requirements
}

authors = [
    ("Clinton Collins", "ccollins@idmod.org"),
]

setup(
    author=", ".join([author[0] for author in authors]),
    author_email=", ".join([author[1] for author in authors]),
    classifiers=[
        'Programming Language :: Python :: 3.8',
        'Programming Language :: Python :: 3.9',
        'Programming Language :: Python :: 3.10',
        'Programming Language :: Python :: 3.11',
        'Programming Language :: Python :: 3.12'
    ],
    description="idmtools slurm utils",
    install_requires=extra_require_files['requirements'],
    long_description=None,
    include_package_data=True,
    keywords='modeling, IDM',
    name='idmtools-slurm-utils',
    packages=find_packages(exclude=["tests"]),
    setup_requires=[],
    test_suite='tests',
    extras_require=extras,
    entry_points={
        'console_scripts': [
            'idmtools-slurm-bridge = idmtools_slurm_utils.singularity_bridge:main',
        ],
    },
<<<<<<< HEAD
    version='1.7.10+nightly'
=======
    version='1.7.10.1'
>>>>>>> fefc8b9a
)<|MERGE_RESOLUTION|>--- conflicted
+++ resolved
@@ -59,9 +59,5 @@
             'idmtools-slurm-bridge = idmtools_slurm_utils.singularity_bridge:main',
         ],
     },
-<<<<<<< HEAD
     version='1.7.10+nightly'
-=======
-    version='1.7.10.1'
->>>>>>> fefc8b9a
 )