--- conflicted
+++ resolved
@@ -57,9 +57,5 @@
             'idmtools-slurm-bridge = idmtools_slurm_utils.singularity_bridge:main',
         ],
     },
-<<<<<<< HEAD
-    version='1.7.2+nightly'
-=======
-    version='1.7.2'
->>>>>>> c7ef6034
+    version='1.7.3'
 )