--- conflicted
+++ resolved
@@ -60,9 +60,5 @@
             'idmtools-slurm-bridge = idmtools_slurm_utils.singularity_bridge:main',
         ],
     },
-<<<<<<< HEAD
-    version='2.0.1'
-=======
-    version='2.0.0+nightly'
->>>>>>> 7def2682
+    version='2.0.1+nightly'
 )