#!/usr/bin/env python
# -*- coding: utf-8 -*-

"""The setup script for the idmtools_core platform, the core tools for modeling and analysis."""
import sys

from setuptools import setup, find_packages

with open('README.md') as readme_file:
    readme = readme_file.read()

extra_require_files = dict()
for file_prefix in ['', 'dev_', 'build_']:
    filename = f'{file_prefix}requirements'
    with open(f'{filename}.txt') as requirements_file:
        extra_require_files[file_prefix.strip("_") if file_prefix else filename] = requirements_file.read().split("\n")


<<<<<<< HEAD
version = '1.5.1'
=======
version = '1.5.0+nightly'
>>>>>>> 1972949e

extras = {
    'test': extra_require_files['build'] + extra_require_files['dev'],
    # to support notebooks we need docker
    'notebooks': ['docker==4.0.1'],
<<<<<<< HEAD
    'packaging': build_requirements,
=======
    'packaging': extra_require_files['build'],
>>>>>>> 1972949e
    'idm': ['idmtools_platform_comps', 'idmtools_cli', 'idmtools_models'],
    # our full install include all common plugins
    'full': ['idmtools_platform_comps', 'idmtools_platform_local', 'idmtools_cli', 'idmtools_models']
}

authors = [
    ("Ross Carter", "rcarter@idmod.org"),
    ("Sharon Chen", "shchen@idmod.org"),
    ("Clinton Collins", "ccollins@idmod.org"),
    ("Zhaowei Du", "zdu@idmod.org"),
    ("Mary Fisher", "mafisher@idmod.org"),
    ("Mandy Izzo", "mizzo@idmod.org"),
    ("Clark Kirkman IV", "ckirkman@idmod.org"),
    ("Benoit Raybaud", "braybaud@idmod.org"),
    ("Jen Schripsema", "jschripsema@idmod.org")
]

# check for python 3.6
if sys.version_info <= (3, 6):
    extra_require_files['requirements'].append('dataclasses')

setup(
    author=[author[0] for author in authors],
    author_email=[author[1] for author in authors],
    classifiers=[
        'Programming Language :: Python :: 3.6',
        'Programming Language :: Python :: 3.7',
        'Framework:: IDM-Tools'
    ],
    description="Core tools for modeling",
    install_requires=extra_require_files['requirements'],
    long_description=readme,
    include_package_data=True,
    keywords='modeling, IDM',
    name='idmtools',
    packages=find_packages(exclude=["tests"]),
    entry_points=dict(
        idmtools_experiment=["idmtools_experiment = idmtools.entities.experiment:ExperimentSpecification"],
        idmtools_task=  # noqa: E251
        ["idmtools_task_command = idmtools.entities.command_task:CommandTaskSpecification",
         "idmtools_task_docker = idmtools.core.docker_task:DockerTaskSpecification"]
    ),
    python_requires='>=3.6.*, !=3.7.0, !=3.7.1, !=3.7.2',
    test_suite='tests',
    extras_require=extras,
    url='https://github.com/InstituteforDiseaseModeling/idmtools',
    version=version,
    zip_safe=False
)<|MERGE_RESOLUTION|>--- conflicted
+++ resolved
@@ -15,22 +15,14 @@
     with open(f'{filename}.txt') as requirements_file:
         extra_require_files[file_prefix.strip("_") if file_prefix else filename] = requirements_file.read().split("\n")
 
-
-<<<<<<< HEAD
-version = '1.5.1'
-=======
-version = '1.5.0+nightly'
->>>>>>> 1972949e
+version = '1.5.1+nightly'
 
 extras = {
     'test': extra_require_files['build'] + extra_require_files['dev'],
     # to support notebooks we need docker
     'notebooks': ['docker==4.0.1'],
-<<<<<<< HEAD
-    'packaging': build_requirements,
-=======
+
     'packaging': extra_require_files['build'],
->>>>>>> 1972949e
     'idm': ['idmtools_platform_comps', 'idmtools_cli', 'idmtools_models'],
     # our full install include all common plugins
     'full': ['idmtools_platform_comps', 'idmtools_platform_local', 'idmtools_cli', 'idmtools_models']
