--- conflicted
+++ resolved
@@ -19,11 +19,7 @@
 # Conditional dependency based on Python version
 conditional_requirements = ['importlib_metadata; python_version < "3.8"']
 
-<<<<<<< HEAD
-version = '2.0.1'
-=======
-version = '2.0.0+nightly'
->>>>>>> 7def2682
+version = '2.0.1+nightly'
 
 extras = {
     'test': extra_require_files['build'] + extra_require_files['dev'],
