#!/usr/bin/env python
# -*- coding: utf-8 -*-

"""The setup script for the idmtools_core platform, the core tools for modeling and analysis."""
import sys

from setuptools import setup, find_packages

with open('README.md') as readme_file:
    readme = readme_file.read()

extra_require_files = dict()
for file_prefix in ['', 'dev_', 'build_']:
    filename = f'{file_prefix}requirements'
    with open(f'{filename}.txt') as requirements_file:
        extra_require_files[file_prefix.strip("_") if file_prefix else filename] = [dependency for dependency in requirements_file.read().split("\n") if not dependency.startswith("--")]

<<<<<<< HEAD
version = '1.6.6+nightly'
=======
version = '1.6.5+nightly'
>>>>>>> 20a13223

extras = {
    'test': extra_require_files['build'] + extra_require_files['dev'],
    # to support notebooks we need docker
    'notebooks': ['docker==4.0.1'],
    'packaging': extra_require_files['build'],
    'idm': ['idmtools_platform_comps', 'idmtools_cli', 'idmtools_models'],
    # our full install include all common plugins
    'full': ['idmtools_platform_comps', 'idmtools_platform_local', 'idmtools_cli', 'idmtools_models', 'idmtools_platform_slurm']
}

authors = [
    ("Ross Carter", "rcarter@idmod.org"),
    ("Sharon Chen", "shchen@idmod.org"),
    ("Clinton Collins", "ccollins@idmod.org"),
    ("Zhaowei Du", "zdu@idmod.org"),
    ("Mary Fisher", "mafisher@idmod.org"),
    ("Mandy Izzo", "mizzo@idmod.org"),
    ("Clark Kirkman IV", "ckirkman@idmod.org"),
    ("Benoit Raybaud", "braybaud@idmod.org"),
    ("Jen Schripsema", "jschripsema@idmod.org"),
    ("Lauren George", "lgeorge@idmod.org")
]

# check for python 3.6
if sys.version_info <= (3, 6):
    extra_require_files['requirements'].append('dataclasses')

setup(
    author=[author[0] for author in authors],
    author_email=[author[1] for author in authors],
    classifiers=[
        'Programming Language :: Python :: 3.6',
        'Programming Language :: Python :: 3.7',
        'Framework:: IDM-Tools'
    ],
    description="Core tools for modeling",
    install_requires=extra_require_files['requirements'],
    long_description=readme,
    include_package_data=True,
    keywords='modeling, IDM',
    name='idmtools',
    packages=find_packages(exclude=["tests"]),
    entry_points=dict(
        idmtools_experiment=["idmtools_experiment = idmtools.entities.experiment:ExperimentSpecification"],
        idmtools_task=["idmtools_task_command = idmtools.entities.command_task:CommandTaskSpecification", "idmtools_task_docker = idmtools.core.docker_task:DockerTaskSpecification"],
        idmtools_hooks=["idmtools_add_git_tag = idmtools.plugins.git_commit"]
    ),
    python_requires='>=3.6.*, !=3.7.0, !=3.7.1, !=3.7.2',
    test_suite='tests',
    extras_require=extras,
    url='https://github.com/InstituteforDiseaseModeling/idmtools',
    version=version,
    zip_safe=False
)<|MERGE_RESOLUTION|>--- conflicted
+++ resolved
@@ -15,11 +15,7 @@
     with open(f'{filename}.txt') as requirements_file:
         extra_require_files[file_prefix.strip("_") if file_prefix else filename] = [dependency for dependency in requirements_file.read().split("\n") if not dependency.startswith("--")]
 
-<<<<<<< HEAD
 version = '1.6.6+nightly'
-=======
-version = '1.6.5+nightly'
->>>>>>> 20a13223
 
 extras = {
     'test': extra_require_files['build'] + extra_require_files['dev'],
