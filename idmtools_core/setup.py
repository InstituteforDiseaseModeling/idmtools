#!/usr/bin/env python
# -*- coding: utf-8 -*-

"""The setup script for the idmtools_core platform, the core tools for modeling and analysis."""
from setuptools import setup, find_packages

with open('README.md') as readme_file:
    readme = readme_file.read()

with open('requirements.txt') as requirements_file:
    requirements = requirements_file.read().split("\n")

build_requirements = ['flake8', 'coverage', 'py-make', 'bump2version', 'twine']
test_requirements = ['pytest', 'pytest-runner', 'numpy==1.16.4', 'xmlrunner', 'pytest-xdist',
                     'pytest-timeout', 'pytest-cache'] + build_requirements

extras = {
    'test': test_requirements,
    # to support notebooks we need docker
    'notebooks': ['docker==4.0.1'],
    'packaging': build_requirements,
    'idm': ['idmtools_platform_comps', 'idmtools_cli', 'idmtools_models'],
    # our full install include all common plugins
    'full': ['idmtools_platform_comps', 'idmtools_platform_local', 'idmtools_cli', 'idmtools_models']
}

authors = [
    ("Ross Carter", "rcarter@idmod.org"),
    ("Sharon Chen", "shchen@idmod.org"),
    ("Clinton Collins", "ccollins@idmod.org"),
    ("Zhaowei Du", "zdu@idmod.org"),
    ("Mary Fisher", "mafisher@idmod.org"),
    ("Mandy Izzo", "mizzo@idmod.org"),
    ("Clark Kirkman IV", "ckirkman@idmod.org"),
    ("Benoit Raybaud", "braybaud@idmod.org"),
    ("Jen Schripsema", "jschripsema@idmod.org")
]


setup(
    author=[author[0] for author in authors],
    author_email=[author[1] for author in authors],
    classifiers=[
        'Programming Language :: Python :: 3.6',
        'Programming Language :: Python :: 3.7',
        'Framework:: IDM-Tools'
    ],
    description="Core tools for modeling",
    install_requires=requirements,
    long_description=readme,
    include_package_data=True,
    keywords='modeling, IDM',
    name='idmtools',
    packages=find_packages(exclude=["tests"]),
    entry_points=dict(
        idmtools_experiment=["idmtools_experiment = idmtools.entities.experiment:ExperimentSpecification"],
        idmtools_task=  # noqa: E251
<<<<<<< HEAD
                      ["idmtools_task_command = idmtools.entities.command_task:CommandTaskSpecification",
                      "idmtools_task_docker = idmtools.core.docker_task:DockerTaskSpecification"]
        ),
=======
        ["idmtools_task_command = idmtools.entities.command_task:CommandTaskSpecification"]
    ),
>>>>>>> fe69bc21
    test_suite='tests',
    setup_requirements=[
        'dataclasses>=0.6;python_version<"3.7"'
    ],
    python_requires='>=3.6.*, !=3.7.0, !=3.7.1, !=3.7.2',
    extras_require=extras,
    url='https://github.com/InstituteforDiseaseModeling/idmtools',
    version='1.0.0+nightly',
    zip_safe=False
)<|MERGE_RESOLUTION|>--- conflicted
+++ resolved
@@ -55,19 +55,14 @@
     entry_points=dict(
         idmtools_experiment=["idmtools_experiment = idmtools.entities.experiment:ExperimentSpecification"],
         idmtools_task=  # noqa: E251
-<<<<<<< HEAD
                       ["idmtools_task_command = idmtools.entities.command_task:CommandTaskSpecification",
                       "idmtools_task_docker = idmtools.core.docker_task:DockerTaskSpecification"]
         ),
-=======
-        ["idmtools_task_command = idmtools.entities.command_task:CommandTaskSpecification"]
-    ),
->>>>>>> fe69bc21
-    test_suite='tests',
     setup_requirements=[
         'dataclasses>=0.6;python_version<"3.7"'
     ],
     python_requires='>=3.6.*, !=3.7.0, !=3.7.1, !=3.7.2',
+    test_suite='tests',
     extras_require=extras,
     url='https://github.com/InstituteforDiseaseModeling/idmtools',
     version='1.0.0+nightly',
