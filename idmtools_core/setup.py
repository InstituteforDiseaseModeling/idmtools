--- conflicted
+++ resolved
@@ -15,11 +15,7 @@
     with open(f'{filename}.txt') as requirements_file:
         extra_require_files[file_prefix.strip("_") if file_prefix else filename] = [dependency for dependency in requirements_file.read().split("\n") if not dependency.startswith("--")]
 
-<<<<<<< HEAD
-version = '1.6.7'
-=======
-version = '1.6.6+nightly'
->>>>>>> 74cfc112
+version = '1.6.7+nightly'
 
 extras = {
     'test': extra_require_files['build'] + extra_require_files['dev'],
