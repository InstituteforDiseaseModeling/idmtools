--- conflicted
+++ resolved
@@ -19,11 +19,8 @@
 # Conditional dependency based on Python version
 conditional_requirements = ['importlib_metadata; python_version < "3.8"']
 
-<<<<<<< HEAD
+
 version = '1.7.10+nightly'
-=======
-version = '1.7.10.1'
->>>>>>> fefc8b9a
 
 extras = {
     'test': extra_require_files['build'] + extra_require_files['dev'],
