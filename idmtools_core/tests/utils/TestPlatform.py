import os
import uuid
import typing
<<<<<<< HEAD

=======
import diskcache
>>>>>>> 2b2d9af2
import numpy as np
from idmtools.entities import IPlatform

if typing.TYPE_CHECKING:
    from idmtools.core import TExperiment

current_directory = os.path.dirname(os.path.realpath(__file__))
data_path = os.path.abspath(os.path.join(current_directory, "..", "data"))


class TestPlatform(IPlatform):
    """
    Test platform simulating a working platform to use in the test suites.
    """
    pickle_ignore_fields = ["experiments", "simulations"]

    def __init__(self):
        super().__init__()
        # Create the data path
        print(data_path)
        os.makedirs(data_path, exist_ok=True)
<<<<<<< HEAD
        self.experiments = shelve.open(os.path.join(data_path, "experiments"), writeback=True)
        self.simulations = shelve.open(os.path.join(data_path, "simulations"), writeback=True)

    def restore_simulations(self, experiment: 'TExperiment') -> None:
        for sim in self.simulations[str(experiment.uid)]:
=======
        self.experiments: diskcache.Cache = None
        self.simulations: diskcache.Cache = None
        self.initialize_test_cache()

    def initialize_test_cache(self):
        """
        Create a cache experiments/simulations that will only exist during test
        :return:
        """
        self.experiments = diskcache.Cache(os.path.join(data_path, 'experiments_test'))
        self.simulations = diskcache.Cache(os.path.join(data_path, 'simulations_test'))

    def restore_simulations(self, experiment: 'TExperiment') -> None:
        for sim in self.simulations.get(experiment.uid):
>>>>>>> 2b2d9af2
            s = experiment.simulation()
            s.uid = sim.uid
            s.status = sim.status
            s.tags = sim.tags
            experiment.simulations.append(s)

    def cleanup(self):
<<<<<<< HEAD
        self.experiments.clear()
        self.simulations.clear()

    def __del__(self):
        if self.experiments:
            self.experiments.close()
        if self.simulations:
            self.simulations.close()

    def post_setstate(self):
        self.experiments = shelve.open(os.path.join(data_path, "experiments"), writeback=True)
        self.simulations = shelve.open(os.path.join(data_path, "simulations"), writeback=True)
=======
        for cache in [self.experiments, self.simulations]:
            cache.clear()
            cache.close()

    def post_setstate(self):
        self.initialize_test_cache()
>>>>>>> 2b2d9af2

    def create_experiment(self, experiment: 'TExperiment') -> None:
        uid = uuid.uuid4()
        experiment.uid = uid
<<<<<<< HEAD
        self.experiments[str(uid)] = experiment
=======
        self.experiments.set(uid, experiment)
>>>>>>> 2b2d9af2

    def create_simulations(self, batch):
        simulations = []
        experiment_id = None
        for simulation in batch:
            experiment_id = simulation.experiment.uid
            simulation.uid = uuid.uuid4()
            simulations.append(simulation)
<<<<<<< HEAD
        self.simulations[str(experiment_id)] = simulations
=======

        self.simulations.set(experiment_id, simulations)
>>>>>>> 2b2d9af2
        return [s.uid for s in simulations]

    def set_simulation_status(self, experiment_uid, status):
        self.set_simulation_prob_status(str(experiment_uid), {status: 1})

    def set_simulation_prob_status(self, experiment_uid, status):
<<<<<<< HEAD
        for simulation in self.simulations[str(experiment_uid)]:
=======
        simulations = self.simulations.get(experiment_uid)
        for simulation in simulations:
>>>>>>> 2b2d9af2
            status = np.random.choice(
                a=list(status.keys()),
                p=list(status.values())
            )
            simulation.status = status
<<<<<<< HEAD
        self.simulations.sync()

    def run_simulations(self, experiment: 'TExperiment') -> None:
        from idmtools.core import EntityStatus
        self.set_simulation_status(str(experiment.uid), EntityStatus.RUNNING)
=======
        self.simulations.set(experiment_uid, simulations)

    def run_simulations(self, experiment: 'TExperiment') -> None:
        from idmtools.core import EntityStatus
        self.set_simulation_status(experiment.uid, EntityStatus.RUNNING)
>>>>>>> 2b2d9af2

    def send_assets_for_experiment(self, experiment: 'TExperiment', **kwargs) -> None:
        pass

    def send_assets_for_simulation(self, simulation: 'TSimulation', **kwargs) -> None:
        pass

    def refresh_experiment_status(self, experiment: 'TExperiment') -> None:
<<<<<<< HEAD
        for simulation in self.simulations[str(experiment.uid)]:
=======
        for simulation in self.simulations.get(experiment.uid):
>>>>>>> 2b2d9af2
            for esim in experiment.simulations:
                if esim == simulation:
                    esim.status = simulation.status
                    break<|MERGE_RESOLUTION|>--- conflicted
+++ resolved
@@ -1,11 +1,7 @@
 import os
 import uuid
 import typing
-<<<<<<< HEAD
-
-=======
 import diskcache
->>>>>>> 2b2d9af2
 import numpy as np
 from idmtools.entities import IPlatform
 
@@ -27,13 +23,6 @@
         # Create the data path
         print(data_path)
         os.makedirs(data_path, exist_ok=True)
-<<<<<<< HEAD
-        self.experiments = shelve.open(os.path.join(data_path, "experiments"), writeback=True)
-        self.simulations = shelve.open(os.path.join(data_path, "simulations"), writeback=True)
-
-    def restore_simulations(self, experiment: 'TExperiment') -> None:
-        for sim in self.simulations[str(experiment.uid)]:
-=======
         self.experiments: diskcache.Cache = None
         self.simulations: diskcache.Cache = None
         self.initialize_test_cache()
@@ -48,7 +37,6 @@
 
     def restore_simulations(self, experiment: 'TExperiment') -> None:
         for sim in self.simulations.get(experiment.uid):
->>>>>>> 2b2d9af2
             s = experiment.simulation()
             s.uid = sim.uid
             s.status = sim.status
@@ -56,36 +44,17 @@
             experiment.simulations.append(s)
 
     def cleanup(self):
-<<<<<<< HEAD
-        self.experiments.clear()
-        self.simulations.clear()
-
-    def __del__(self):
-        if self.experiments:
-            self.experiments.close()
-        if self.simulations:
-            self.simulations.close()
-
-    def post_setstate(self):
-        self.experiments = shelve.open(os.path.join(data_path, "experiments"), writeback=True)
-        self.simulations = shelve.open(os.path.join(data_path, "simulations"), writeback=True)
-=======
         for cache in [self.experiments, self.simulations]:
             cache.clear()
             cache.close()
 
     def post_setstate(self):
         self.initialize_test_cache()
->>>>>>> 2b2d9af2
 
     def create_experiment(self, experiment: 'TExperiment') -> None:
         uid = uuid.uuid4()
         experiment.uid = uid
-<<<<<<< HEAD
-        self.experiments[str(uid)] = experiment
-=======
         self.experiments.set(uid, experiment)
->>>>>>> 2b2d9af2
 
     def create_simulations(self, batch):
         simulations = []
@@ -94,42 +63,26 @@
             experiment_id = simulation.experiment.uid
             simulation.uid = uuid.uuid4()
             simulations.append(simulation)
-<<<<<<< HEAD
-        self.simulations[str(experiment_id)] = simulations
-=======
 
         self.simulations.set(experiment_id, simulations)
->>>>>>> 2b2d9af2
         return [s.uid for s in simulations]
 
     def set_simulation_status(self, experiment_uid, status):
-        self.set_simulation_prob_status(str(experiment_uid), {status: 1})
+        self.set_simulation_prob_status(experiment_uid, {status: 1})
 
     def set_simulation_prob_status(self, experiment_uid, status):
-<<<<<<< HEAD
-        for simulation in self.simulations[str(experiment_uid)]:
-=======
         simulations = self.simulations.get(experiment_uid)
         for simulation in simulations:
->>>>>>> 2b2d9af2
             status = np.random.choice(
                 a=list(status.keys()),
                 p=list(status.values())
             )
             simulation.status = status
-<<<<<<< HEAD
-        self.simulations.sync()
-
-    def run_simulations(self, experiment: 'TExperiment') -> None:
-        from idmtools.core import EntityStatus
-        self.set_simulation_status(str(experiment.uid), EntityStatus.RUNNING)
-=======
         self.simulations.set(experiment_uid, simulations)
 
     def run_simulations(self, experiment: 'TExperiment') -> None:
         from idmtools.core import EntityStatus
         self.set_simulation_status(experiment.uid, EntityStatus.RUNNING)
->>>>>>> 2b2d9af2
 
     def send_assets_for_experiment(self, experiment: 'TExperiment', **kwargs) -> None:
         pass
@@ -138,11 +91,7 @@
         pass
 
     def refresh_experiment_status(self, experiment: 'TExperiment') -> None:
-<<<<<<< HEAD
-        for simulation in self.simulations[str(experiment.uid)]:
-=======
         for simulation in self.simulations.get(experiment.uid):
->>>>>>> 2b2d9af2
             for esim in experiment.simulations:
                 if esim == simulation:
                     esim.status = simulation.status
