--- conflicted
+++ resolved
@@ -28,13 +28,12 @@
                              base_simulation=s)
         self.assertEqual(e.base_simulation, s)
 
-<<<<<<< HEAD
     def test_fix_125(self):
         # https://github.com/InstituteforDiseaseModeling/idmtools/issues/125
         ac = AssetCollection()
         ac.add_directory(assets_directory=os.path.join(INPUT_PATH, "regression", "107", "Assets"),
                          relative_path="MyExternalLibrary")
-=======
+
     def test_fix_142(self):
         # https://github.com/InstituteforDiseaseModeling/idmtools/issues/142
         e = TestExperiment(name="test")
@@ -56,7 +55,6 @@
             self.assertTrue(len(batch) in (100, 200))
             counter += 1
         self.assertEqual(counter, 3)
->>>>>>> e4872728
 
 
 if __name__ == '__main__':
