--- conflicted
+++ resolved
@@ -25,11 +25,6 @@
 
         self.assertEqual(len(experiment.simulations), 2)
         self.assertEqual(experiment.assets.assets[0].filename, "working_model.py")
-<<<<<<< HEAD
-        tag_value = "idmtools_models.python.json_python_task.JSONConfiguredPythonTask"
-        self.assertEqual(experiment.simulations[0].tags, {'p': 0, 'task_type': tag_value})
-        self.assertEqual(experiment.simulations[1].tags, {'p': 1, 'task_type': tag_value})
-=======
         self.assertEqual(
             experiment.simulations[0].tags,
             {
@@ -41,8 +36,6 @@
                 'p': 1,
                 'task_type': 'idmtools_models.python.json_python_task.JSONConfiguredPythonTask'
             })
->>>>>>> a4509434
-
         test_platform.cleanup()
 
     def test_add_asset_collection_to_experiment(self):
