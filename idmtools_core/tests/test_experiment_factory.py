import os
from idmtools.builders import ExperimentBuilder, StandAloneSimulationsBuilder
from idmtools.core.platform_factory import Platform
from idmtools.core.experiment_factory import experiment_factory
from idmtools.managers import ExperimentManager
from idmtools_test import COMMON_INPUT_PATH
from idmtools_test.utils.itest_with_persistence import ITestWithPersistence
from idmtools_test.utils.tst_experiment import TstExperiment


class TestExperimentFactory(ITestWithPersistence):

    def test_build_python_experiment_from_factory(self):
        test_platform = Platform('Test')
        experiment = experiment_factory.create("PythonExperiment", tags={"a": "1", "b": 2})
        experiment.model_path = os.path.join(COMMON_INPUT_PATH, "compsplatform", "working_model.py")
        builder = ExperimentBuilder()
        builder.add_sweep_definition(lambda simulation, value: {"p": value}, range(0, 2))
        experiment.builder = builder

        em = ExperimentManager(experiment=experiment, platform=test_platform)
        em.run()

        self.assertEqual(len(em.experiment.children()), 2)
        self.assertEqual(em.experiment.assets.assets[0].filename, "working_model.py")
        self.assertEqual(em.experiment.children()[0].tags, {'p': 0})
        self.assertEqual(em.experiment.children()[1].tags, {'p': 1})

<<<<<<< HEAD
    def test_build_dtk_experiment_from_factory(self):
        test_platform = Platform('Test')
        experiment = experiment_factory.create("DTKExperiment", tags={"a": "1", "b": 2},
=======
    def test_build_emod_experiment_from_factory(self):
        experiment = experiment_factory.create("EMODExperiment", tags={"a": "1", "b": 2},
>>>>>>> bd2258b3
                                               eradication_path=os.path.join(COMMON_INPUT_PATH, "dtk"))
        experiment.load_files(config_path=os.path.join(COMMON_INPUT_PATH, "files", "config.json"),
                              campaign_path=os.path.join(COMMON_INPUT_PATH, "files", "campaign.json"),
                              demographics_paths=os.path.join(COMMON_INPUT_PATH, "files", "demographics.json"))

        b = StandAloneSimulationsBuilder()
        for i in range(20):
            sim = experiment.simulation()
            sim.set_parameter("Enable_Immunity", 0)
            b.add_simulation(sim)
        experiment.builder = b

        em = ExperimentManager(experiment=experiment, platform=test_platform)
        em.run()
<<<<<<< HEAD

        self.assertEqual(len(em.experiment.children(refresh=True)), 20)
        self.assertEqual(em.experiment.tags, {'a': '1', 'b': 2, 'type': 'idmtools_model_dtk.dtk_experiment.DTKExperiment'})
=======
        self.assertEqual(len(em.experiment.simulations), 20)
        self.assertEqual(em.experiment.tags, {'a': '1', 'b': 2,
                                              'type': 'idmtools_model_emod.emod_experiment.EMODExperiment'})
>>>>>>> bd2258b3

    def test_build_test_experiment_from_factory(self):
        test_experiment = TstExperiment()
        test_experiment.tags = {"a": "1", "b": 2}
        test_experiment.pre_creation()
        # Test create experiment with full model name
        experiment = experiment_factory.create(test_experiment.tags.get("type"), tags=test_experiment.tags)
        self.assertIsNotNone(experiment.uid)
        self.assertEqual(experiment.tags, {'a': '1', 'b': 2,
                                           'type': 'idmtools_test.utils.tst_experiment.TstExperiment'})

        # Test create experiment with sample model name
        experiment1 = experiment_factory.create("TstExperiment")
        self.assertIsNotNone(experiment1.uid)

        # Test create experiment with non-existing model name
        with self.assertRaises(ValueError) as context:
            experiment_factory.create("SomeExperiment")
        self.assertTrue("The ExperimentFactory could not create an experiment of type SomeExperiment" in
                        str(context.exception.args[0]))<|MERGE_RESOLUTION|>--- conflicted
+++ resolved
@@ -26,14 +26,9 @@
         self.assertEqual(em.experiment.children()[0].tags, {'p': 0})
         self.assertEqual(em.experiment.children()[1].tags, {'p': 1})
 
-<<<<<<< HEAD
     def test_build_dtk_experiment_from_factory(self):
         test_platform = Platform('Test')
-        experiment = experiment_factory.create("DTKExperiment", tags={"a": "1", "b": 2},
-=======
-    def test_build_emod_experiment_from_factory(self):
         experiment = experiment_factory.create("EMODExperiment", tags={"a": "1", "b": 2},
->>>>>>> bd2258b3
                                                eradication_path=os.path.join(COMMON_INPUT_PATH, "dtk"))
         experiment.load_files(config_path=os.path.join(COMMON_INPUT_PATH, "files", "config.json"),
                               campaign_path=os.path.join(COMMON_INPUT_PATH, "files", "campaign.json"),
@@ -48,15 +43,10 @@
 
         em = ExperimentManager(experiment=experiment, platform=test_platform)
         em.run()
-<<<<<<< HEAD
 
         self.assertEqual(len(em.experiment.children(refresh=True)), 20)
-        self.assertEqual(em.experiment.tags, {'a': '1', 'b': 2, 'type': 'idmtools_model_dtk.dtk_experiment.DTKExperiment'})
-=======
-        self.assertEqual(len(em.experiment.simulations), 20)
         self.assertEqual(em.experiment.tags, {'a': '1', 'b': 2,
                                               'type': 'idmtools_model_emod.emod_experiment.EMODExperiment'})
->>>>>>> bd2258b3
 
     def test_build_test_experiment_from_factory(self):
         test_experiment = TstExperiment()
