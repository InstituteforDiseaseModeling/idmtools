import os

from idmtools.builders import ExperimentBuilder, StandAloneSimulationsBuilder
from idmtools.core.ExperimentFactory import experiment_factory
from idmtools.managers import ExperimentManager
from idmtools_test import COMMON_INPUT_PATH
from idmtools_test.utils.ITestWithPersistence import ITestWithPersistence
from idmtools_test.utils.TestPlatform import TestPlatform
from idmtools_test.utils.TstExperiment import TstExperiment


class TestExperimentFactory(ITestWithPersistence):

    def test_build_python_experiment_from_factory(self):
        experiment = experiment_factory.create("PythonExperiment", tags={"a": "1", "b": 2})
        experiment.model_path = os.path.join(COMMON_INPUT_PATH, "compsplatform", "working_model.py")
        test_platform = TestPlatform()
        builder = ExperimentBuilder()
        builder.add_sweep_definition(lambda simulation, value: {"p": value}, range(0, 2))
        experiment.builder = builder

        em = ExperimentManager(experiment=experiment, platform=test_platform)
        em.run()
        self.assertEqual(len(em.experiment.simulations), 2)
        self.assertEqual(em.experiment.assets.assets[0].filename, "working_model.py")
        self.assertEqual(em.experiment.simulations[0].tags, {'p': 0})
        self.assertEqual(em.experiment.simulations[1].tags, {'p': 1})

    def test_build_dtk_experiment_from_factory(self):
        experiment = experiment_factory.create("DTKExperiment", tags={"a": "1", "b": 2},
                                               eradication_path=os.path.join(COMMON_INPUT_PATH, "dtk"))
        experiment.load_files(config_path=os.path.join(COMMON_INPUT_PATH, "files", "config.json"),
                              campaign_path=os.path.join(COMMON_INPUT_PATH, "files", "campaign.json"),
                              demographics_paths=os.path.join(COMMON_INPUT_PATH, "files", "demographics.json"))

        test_platform = TestPlatform()
        b = StandAloneSimulationsBuilder()

        for i in range(20):
            sim = experiment.simulation()
            sim.set_parameter("Enable_Immunity", 0)
            b.add_simulation(sim)

            experiment.builder = b
        em = ExperimentManager(platform=test_platform, experiment=experiment)

        em.run()
        self.assertEqual(len(em.experiment.simulations), 20)
        self.assertEqual(em.experiment.tags, {'a': '1', 'b': 2, 'type': 'idmtools_model_dtk.DTKExperiment'})

    def test_build_test_experiment_from_factory(self):
        test_experiment = TstExperiment()
        test_experiment.tags = {"a": "1", "b": 2}
        test_experiment.pre_creation()
        # Test create experiment with full model name
        experiment = experiment_factory.create(test_experiment.tags.get("type"), tags=test_experiment.tags)
        self.assertIsNotNone(experiment.uid)
<<<<<<< HEAD
        self.assertEqual(experiment.tags, {'a': '1', 'b': 2, 'type': 'idmtools_test.utils.TstExperiment'})
=======
        self.assertEqual(experiment.tags, {'a': '1', 'b': 2, 'type': 'idmtools_test.utils.TstExperiment'})

        # Test create experiment with sample model name
        experiment1 = experiment_factory.create("TstExperiment")
        self.assertIsNotNone(experiment1.uid)

        # Test create experiment with non-existing model name
        with self.assertRaises(ValueError) as context:
            experiment_factory.create("SomeExperiment")
        self.assertTrue("The ExperimentFactory could not create an experiment of type SomeExperiment" in
                        str(context.exception.args[0]))
>>>>>>> 3058ddab
<|MERGE_RESOLUTION|>--- conflicted
+++ resolved
@@ -55,9 +55,6 @@
         # Test create experiment with full model name
         experiment = experiment_factory.create(test_experiment.tags.get("type"), tags=test_experiment.tags)
         self.assertIsNotNone(experiment.uid)
-<<<<<<< HEAD
-        self.assertEqual(experiment.tags, {'a': '1', 'b': 2, 'type': 'idmtools_test.utils.TstExperiment'})
-=======
         self.assertEqual(experiment.tags, {'a': '1', 'b': 2, 'type': 'idmtools_test.utils.TstExperiment'})
 
         # Test create experiment with sample model name
@@ -68,5 +65,4 @@
         with self.assertRaises(ValueError) as context:
             experiment_factory.create("SomeExperiment")
         self.assertTrue("The ExperimentFactory could not create an experiment of type SomeExperiment" in
-                        str(context.exception.args[0]))
->>>>>>> 3058ddab
+                        str(context.exception.args[0]))