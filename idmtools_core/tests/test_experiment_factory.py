import os
from idmtools.builders import ExperimentBuilder, StandAloneSimulationsBuilder
from idmtools.core.platform_factory import Platform
from idmtools.core.experiment_factory import experiment_factory
from idmtools.managers import ExperimentManager
from idmtools_test import COMMON_INPUT_PATH
from idmtools_test.utils.itest_with_persistence import ITestWithPersistence
from idmtools_test.utils.tst_experiment import TstExperiment


class TestExperimentFactory(ITestWithPersistence):

    def test_build_python_experiment_from_factory(self):
        test_platform = TestPlatform()
        experiment = experiment_factory.create("PythonExperiment", tags={"a": "1", "b": 2})
        experiment.model_path = os.path.join(COMMON_INPUT_PATH, "compsplatform", "working_model.py")
<<<<<<< HEAD
        experiment.platform = test_platform

=======
        test_platform = Platform('Test')
>>>>>>> 4489a164
        builder = ExperimentBuilder()
        builder.add_sweep_definition(lambda simulation, value: {"p": value}, range(0, 2))
        experiment.builder = builder

        em = ExperimentManager(experiment=experiment)
        em.run()

        self.assertEqual(len(em.experiment.children()), 2)
        self.assertEqual(em.experiment.assets.assets[0].filename, "working_model.py")
        self.assertEqual(em.experiment.children()[0].tags, {'p': 0})
        self.assertEqual(em.experiment.children()[1].tags, {'p': 1})

    def test_build_dtk_experiment_from_factory(self):
        test_platform = TestPlatform()
        experiment = experiment_factory.create("DTKExperiment", tags={"a": "1", "b": 2},
                                               eradication_path=os.path.join(COMMON_INPUT_PATH, "dtk"))
        experiment.platform = test_platform
        experiment.load_files(config_path=os.path.join(COMMON_INPUT_PATH, "files", "config.json"),
                              campaign_path=os.path.join(COMMON_INPUT_PATH, "files", "campaign.json"),
                              demographics_paths=os.path.join(COMMON_INPUT_PATH, "files", "demographics.json"))

<<<<<<< HEAD
=======
        test_platform = Platform('Test')
>>>>>>> 4489a164
        b = StandAloneSimulationsBuilder()
        for i in range(20):
            sim = experiment.simulation()
            sim.set_parameter("Enable_Immunity", 0)
            b.add_simulation(sim)
        experiment.builder = b

        em = ExperimentManager(experiment=experiment)
        em.run()
<<<<<<< HEAD

        self.assertEqual(len(em.experiment.children(refresh=True)), 20)
        self.assertEqual(em.experiment.tags, {'a': '1', 'b': 2, 'type': 'idmtools_model_dtk.DTKExperiment'})
=======
        self.assertEqual(len(em.experiment.simulations), 20)
        self.assertEqual(em.experiment.tags, {'a': '1', 'b': 2,
                                              'type': 'idmtools_model_dtk.dtk_experiment.DTKExperiment'})
>>>>>>> 4489a164

    def test_build_test_experiment_from_factory(self):
        test_experiment = TstExperiment()
        test_experiment.tags = {"a": "1", "b": 2}
        test_experiment.pre_creation()
        # Test create experiment with full model name
        experiment = experiment_factory.create(test_experiment.tags.get("type"), tags=test_experiment.tags)
        self.assertIsNotNone(experiment.uid)
        self.assertEqual(experiment.tags, {'a': '1', 'b': 2,
                                           'type': 'idmtools_test.utils.tst_experiment.TstExperiment'})

        # Test create experiment with sample model name
        experiment1 = experiment_factory.create("TstExperiment")
        self.assertIsNotNone(experiment1.uid)

        # Test create experiment with non-existing model name
        with self.assertRaises(ValueError) as context:
            experiment_factory.create("SomeExperiment")
        self.assertTrue("The ExperimentFactory could not create an experiment of type SomeExperiment" in
                        str(context.exception.args[0]))<|MERGE_RESOLUTION|>--- conflicted
+++ resolved
@@ -11,15 +11,11 @@
 class TestExperimentFactory(ITestWithPersistence):
 
     def test_build_python_experiment_from_factory(self):
-        test_platform = TestPlatform()
+        test_platform = Platform('Test')
         experiment = experiment_factory.create("PythonExperiment", tags={"a": "1", "b": 2})
         experiment.model_path = os.path.join(COMMON_INPUT_PATH, "compsplatform", "working_model.py")
-<<<<<<< HEAD
         experiment.platform = test_platform
 
-=======
-        test_platform = Platform('Test')
->>>>>>> 4489a164
         builder = ExperimentBuilder()
         builder.add_sweep_definition(lambda simulation, value: {"p": value}, range(0, 2))
         experiment.builder = builder
@@ -33,7 +29,7 @@
         self.assertEqual(em.experiment.children()[1].tags, {'p': 1})
 
     def test_build_dtk_experiment_from_factory(self):
-        test_platform = TestPlatform()
+        test_platform = Platform('Test')
         experiment = experiment_factory.create("DTKExperiment", tags={"a": "1", "b": 2},
                                                eradication_path=os.path.join(COMMON_INPUT_PATH, "dtk"))
         experiment.platform = test_platform
@@ -41,10 +37,6 @@
                               campaign_path=os.path.join(COMMON_INPUT_PATH, "files", "campaign.json"),
                               demographics_paths=os.path.join(COMMON_INPUT_PATH, "files", "demographics.json"))
 
-<<<<<<< HEAD
-=======
-        test_platform = Platform('Test')
->>>>>>> 4489a164
         b = StandAloneSimulationsBuilder()
         for i in range(20):
             sim = experiment.simulation()
@@ -54,15 +46,9 @@
 
         em = ExperimentManager(experiment=experiment)
         em.run()
-<<<<<<< HEAD
 
         self.assertEqual(len(em.experiment.children(refresh=True)), 20)
-        self.assertEqual(em.experiment.tags, {'a': '1', 'b': 2, 'type': 'idmtools_model_dtk.DTKExperiment'})
-=======
-        self.assertEqual(len(em.experiment.simulations), 20)
-        self.assertEqual(em.experiment.tags, {'a': '1', 'b': 2,
-                                              'type': 'idmtools_model_dtk.dtk_experiment.DTKExperiment'})
->>>>>>> 4489a164
+        self.assertEqual(em.experiment.tags, {'a': '1', 'b': 2, 'type': 'idmtools_model_dtk.dtk_experiment.DTKExperiment'})
 
     def test_build_test_experiment_from_factory(self):
         test_experiment = TstExperiment()
