import os
from idmtools.builders import ExperimentBuilder, StandAloneSimulationsBuilder
from idmtools.core.platform_factory import Platform
from idmtools.core.experiment_factory import experiment_factory
from idmtools.managers import ExperimentManager
from idmtools_test import COMMON_INPUT_PATH
from idmtools_test.utils.itest_with_persistence import ITestWithPersistence
from idmtools_test.utils.test_platform import cleanup_test_data
from idmtools_test.utils.tst_experiment import TstExperiment


class TestExperimentFactory(ITestWithPersistence):

    def test_build_python_experiment_from_factory(self):
        test_platform = Platform('Test')
        experiment = experiment_factory.create("PythonExperiment", tags={"a": "1", "b": 2})
        experiment.model_path = os.path.join(COMMON_INPUT_PATH, "compsplatform", "working_model.py")
        builder = ExperimentBuilder()
        builder.add_sweep_definition(lambda simulation, value: {"p": value}, range(0, 2))
        experiment.builder = builder

        em = ExperimentManager(experiment=experiment, platform=test_platform)
        em.run()

        self.assertEqual(len(em.experiment.simulations), 2)
        self.assertEqual(em.experiment.assets.assets[0].filename, "working_model.py")
<<<<<<< HEAD
        self.assertEqual(em.experiment.children()[0].tags, {'p': 0})
        self.assertEqual(em.experiment.children()[1].tags, {'p': 1})
        cleanup_test_data()
=======
        self.assertEqual(em.experiment.simulations[0].tags, {'p': 0})
        self.assertEqual(em.experiment.simulations[1].tags, {'p': 1})
>>>>>>> fe3e9237

    def test_build_emod_experiment_from_factory(self):
        test_platform = Platform('Test')
        experiment = experiment_factory.create("EMODExperiment", tags={"a": "1", "b": 2},
                                               eradication_path=os.path.join(COMMON_INPUT_PATH, "emod"))
        experiment.load_files(config_path=os.path.join(COMMON_INPUT_PATH, "files", "config.json"),
                              campaign_path=os.path.join(COMMON_INPUT_PATH, "files", "campaign.json"),
                              demographics_paths=os.path.join(COMMON_INPUT_PATH, "files", "demographics.json"))

        b = StandAloneSimulationsBuilder()
        for i in range(20):
            sim = experiment.simulation()
            sim.set_parameter("Enable_Immunity", 0)
            b.add_simulation(sim)
        experiment.builder = b

        em = ExperimentManager(experiment=experiment, platform=test_platform)
        em.run()

        self.assertEqual(len(em.experiment.simulations), 20)
        self.assertEqual(em.experiment.tags, {'a': '1', 'b': 2,
                                              'type': 'idmtools_model_emod.emod_experiment.EMODExperiment'})
        cleanup_test_data()

    def test_build_test_experiment_from_factory(self):
        test_experiment = TstExperiment()
        test_experiment.tags = {"a": "1", "b": 2}
        test_experiment.pre_creation()
        # Test create experiment with full model name
        experiment = experiment_factory.create(test_experiment.tags.get("type"), tags=test_experiment.tags)
        self.assertIsNotNone(experiment.uid)
        self.assertEqual(experiment.tags, {'a': '1', 'b': 2,
                                           'type': 'idmtools_test.utils.tst_experiment.TstExperiment'})

        # Test create experiment with sample model name
        experiment1 = experiment_factory.create("TstExperiment")
        self.assertIsNotNone(experiment1.uid)

        # Test create experiment with non-existing model name
        with self.assertRaises(ValueError) as context:
            experiment_factory.create("SomeExperiment")
        self.assertTrue("The ExperimentFactory could not create an experiment of type SomeExperiment" in
                        str(context.exception.args[0]))<|MERGE_RESOLUTION|>--- conflicted
+++ resolved
@@ -24,14 +24,10 @@
 
         self.assertEqual(len(em.experiment.simulations), 2)
         self.assertEqual(em.experiment.assets.assets[0].filename, "working_model.py")
-<<<<<<< HEAD
         self.assertEqual(em.experiment.children()[0].tags, {'p': 0})
         self.assertEqual(em.experiment.children()[1].tags, {'p': 1})
+
         cleanup_test_data()
-=======
-        self.assertEqual(em.experiment.simulations[0].tags, {'p': 0})
-        self.assertEqual(em.experiment.simulations[1].tags, {'p': 1})
->>>>>>> fe3e9237
 
     def test_build_emod_experiment_from_factory(self):
         test_platform = Platform('Test')
