--- conflicted
+++ resolved
@@ -4,10 +4,6 @@
 from idmtools.core.platform_factory import Platform
 from idmtools.entities.experiment import Experiment
 from idmtools.entities.simulation import Simulation
-<<<<<<< HEAD
-from idmtools.services.experiments import ExperimentPersistService
-=======
->>>>>>> e7b34ab8
 from idmtools.services.platforms import PlatformPersistService
 from idmtools_test.utils.itest_with_persistence import ITestWithPersistence
 from idmtools_test.utils.test_task import TestTask
@@ -22,21 +18,6 @@
         self.assertEqual(p, p2)
         p.cleanup()
 
-<<<<<<< HEAD
-    def test_persist_retrieve_experiment(self):
-        e = Experiment("test")
-        e.simulations.append(Simulation(task=TestTask()))
-        ExperimentPersistService.save(e)
-        e2 = ExperimentPersistService.retrieve(e.uid)
-        self.assertEqual(e, e2)
-        # Simulations should not be persisted
-        self.assertEqual(list(e2.simulations), [])
-
-        e3 = ExperimentPersistService.retrieve("Missing")
-        self.assertIsNone(e3)
-
-=======
->>>>>>> e7b34ab8
     def test_pickle_experiment(self):
         e = Experiment("test")
         e.simulations.append(Simulation(task=TestTask()))
@@ -55,20 +36,6 @@
         PlatformPersistService.clear()
         self.assertEqual(PlatformPersistService.length(), 0)
 
-<<<<<<< HEAD
-    def test_experiment_cache_clear(self):
-        e = Experiment("test")
-        e.simulations.append(Simulation(task=TestTask()))
-        ExperimentPersistService.save(e)
-        e2 = ExperimentPersistService.retrieve(e.uid)
-        self.assertEqual(e, e2)
-
-        self.assertTrue(ExperimentPersistService.length())
-        ExperimentPersistService.clear()
-        self.assertEqual(ExperimentPersistService.length(), 0)
-
-=======
->>>>>>> e7b34ab8
 
 if __name__ == '__main__':
     unittest.main()