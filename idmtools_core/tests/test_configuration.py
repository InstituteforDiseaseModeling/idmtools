<<<<<<< HEAD
=======
import tempfile
from shutil import copyfile

>>>>>>> 0706f077
import io
import unittest.mock
import os
import pytest
from idmtools.config import IdmConfigParser
from idmtools.core.platform_factory import Platform
from idmtools_test import COMMON_INPUT_PATH
from idmtools_test.utils.decorators import skip_if_global_configuration_is_enabled
from idmtools_test.utils.itest_with_persistence import ITestWithPersistence
from idmtools_test.utils.utils import captured_output


@pytest.mark.smoke
@pytest.mark.serial
class TestConfig(ITestWithPersistence):

    def setUp(self):
        super().setUp()
        IdmConfigParser.clear_instance()

    def tearDown(self):
        super().tearDown()

    @unittest.mock.patch('sys.stdout', new_callable=io.StringIO)
    def test_section_found_case_independent(self, mock_stdout):
        insensitive = IdmConfigParser().get_section('CoMpS')
        sensitive = IdmConfigParser().get_section('COMPS')
        self.assertEqual(insensitive, sensitive)

    @unittest.mock.patch('sys.stdout', new_callable=io.StringIO)
    def test_section_not_found(self, mock_stdout):
        with self.assertRaises(ValueError) as context:
            IdmConfigParser().get_section('NotReallyASection')
        self.assertIn("Block 'NotReallyASection' doesn't exist!", context.exception.args[0])

    @pytest.mark.comps
    @unittest.mock.patch('idmtools_platform_comps.comps_platform.COMPSPlatform._login', side_effect=lambda: True)
    @pytest.mark.serial
    def test_simple_comps_platform_use_config(self, mock_login):
        platform = Platform("COMPS2")
        self.assertEqual(platform.endpoint, 'https://comps2.idmod.org')
        self.assertEqual(platform.environment, 'Bayesian')
        self.assertEqual(mock_login.call_count, 1)

    @pytest.mark.comps
    @unittest.mock.patch('idmtools_platform_comps.comps_platform.COMPSPlatform._login', side_effect=lambda: True)
    @pytest.mark.serial
    def test_simple_comps_platform_use_code(self, mock_login):
        platform = Platform("COMPS2", endpoint='https://abc', environment='Bayesian')
        self.assertEqual(platform.endpoint, 'https://abc')
        self.assertEqual(platform.environment, 'Bayesian')
        self.assertEqual(mock_login.call_count, 1)

    def test_idmtools_ini(self):
        config_file = IdmConfigParser.get_config_path()
        self.assertEqual(os.path.basename(config_file), 'idmtools.ini')

        max_threads = IdmConfigParser.get_option("COMMON", 'max_threads')
        self.assertEqual(int(max_threads), 16)

        idm = IdmConfigParser()
        max_threads = idm.get_option("COMMON", 'max_threads')
        self.assertEqual(int(max_threads), 16)

    def test_section(self):
        config_file = IdmConfigParser.get_config_path()
        self.assertEqual(os.path.basename(config_file), 'idmtools.ini')

        self.assertTrue(IdmConfigParser._config.has_section('COMPS'))

    def test_idmtools_ini_common_option(self):
        config_file = IdmConfigParser.get_config_path()
        self.assertEqual(os.path.basename(config_file), 'idmtools.ini')

        max_workers = IdmConfigParser.get_option("COMMON", 'max_workers')
        self.assertEqual(int(max_workers), 16)

        idm = IdmConfigParser()
        batch_size = idm.get_option("COMMON", 'batch_size')
        self.assertEqual(int(batch_size), 10)

    @pytest.mark.comps
    @unittest.mock.patch('idmtools_platform_comps.comps_platform.COMPSPlatform._login', side_effect=lambda: True)
    @pytest.mark.serial
    def test_idmtools_ini_option(self, login_mock):
        config_file = IdmConfigParser.get_config_path()
        self.assertEqual(os.path.basename(config_file), 'idmtools.ini')

        Platform('COMPS')
        max_workers = IdmConfigParser.get_option(None, 'max_workers')
        self.assertEqual(int(max_workers), 16)

        batch_size = IdmConfigParser.get_option(None, 'batch_size')
        self.assertEqual(int(batch_size), 10)

        not_exist = IdmConfigParser.get_option(None, 'batch_size_not_exist')
        print(not_exist)

    @skip_if_global_configuration_is_enabled
    def test_no_idmtools_common(self):
        with captured_output() as (out, err):
            IdmConfigParser(file_name="idmtools_NotExist.ini")
            IdmConfigParser.ensure_init()
            max_workers = IdmConfigParser.get_option("COMMON", 'max_workers')
            self.assertIsNone(max_workers)
            self.assertIn("WARNING: File 'idmtools_NotExist.ini' Not Found!", out.getvalue())

    # enable config only through special file
    @pytest.mark.skipif(not all([os.environ.get("TEST_GLOBAL_CONFIG", 'n').lower() in ['1', 'y', 'yes', 't', 'true'], os.environ.get('IDMTOOLS_CONFIG_FILE', None) is None, not os.path.exists(IdmConfigParser.get_global_configuration_name())]), reason="Either the environment variable TEST_GLOBAL_CONFIG is not set to true, you already have a global configuration, or IDMTOOLS_CONFIG_FILE is set")
    def test_global_configuration(self):
        copyfile(os.path.join(os.path.dirname(__file__), "idmtools.ini"), IdmConfigParser.get_global_configuration_name())
        IdmConfigParser.ensure_init(dir_path=tempfile.gettempdir(), force=True)
        config_file = IdmConfigParser.get_config_path()
        self.assertEqual(config_file, IdmConfigParser.get_global_configuration_name())
        if os.path.exists(IdmConfigParser.get_global_configuration_name()):
            os.remove(IdmConfigParser.get_global_configuration_name())

    def test_has_idmtools_common(self):
        IdmConfigParser(file_name="idmtools_NotExist.ini")
        IdmConfigParser.ensure_init(force=True)
        max_workers = IdmConfigParser.get_option("COMMON", 'max_workers')
        self.assertEqual(int(max_workers), 16)

    @pytest.mark.skipif(os.environ.get("IDMTOOLS_CONFIG_FILE", None) is not None, reason="You already have IDMTOOLS_CONFIG_FILE set")
    def test_environment_load(self):
        try:
            os.environ['IDMTOOLS_CONFIG_FILE'] = os.path.abspath(os.path.join(os.path.dirname(__file__), "..", "..", "idmtools_cli", "tests", "idmtools.ini"))
            IdmConfigParser.ensure_init(force=True)
            self.assertEqual(IdmConfigParser.get_config_path(), os.environ['IDMTOOLS_CONFIG_FILE'])
        finally:
            del os.environ['IDMTOOLS_CONFIG_FILE']

    @pytest.mark.comps
    @unittest.mock.patch('idmtools_platform_comps.comps_platform.COMPSPlatform._login', side_effect=lambda: True)
<<<<<<< HEAD
    @pytest.mark.serial
=======
    @skip_if_global_configuration_is_enabled
>>>>>>> 0706f077
    def test_idmtools_path(self, login_mock):
        IdmConfigParser(os.path.join(COMMON_INPUT_PATH, "configuration"), "idmtools_test.ini")
        platform = Platform('COMPS')
        self.assertEqual(platform.num_retries, int(IdmConfigParser.get_option('COMPS', 'num_retries')))

        file_path = os.path.join(COMMON_INPUT_PATH, "configuration", "idmtools_test.ini")
        self.assertEqual(IdmConfigParser.get_config_path(), os.path.abspath(file_path))

    def test_IdmConfigParser_singleton(self):
        p1 = IdmConfigParser()
        p2 = IdmConfigParser()

        self.assertEqual(p1, p2)
        self.assertEqual(id(p1), id(p2))

    def test_idmtools_ini_local(self):
        config_file = IdmConfigParser.get_config_path()
        self.assertEqual(os.path.basename(config_file), 'idmtools.ini')

        idm = IdmConfigParser()
        local_type = idm.get_option("Custom_Local", 'type')
        self.assertEqual(str(local_type), "Local")

    @skip_if_global_configuration_is_enabled
    def test_no_idmtools(self):
        IdmConfigParser(file_name="idmtools_NotExist.ini")
        self.assertIsNone(IdmConfigParser.get_config_path())

        with self.assertRaises(ValueError) as context:
            IdmConfigParser(file_name="idmtools_NotExist.ini")
            IdmConfigParser.view_config_file()
        self.assertIn('Config file NOT FOUND or IS Empty!', context.exception.args[0])

    @skip_if_global_configuration_is_enabled
    def test_no_idmtools_values(self):
        IdmConfigParser(file_name="idmtools_NotExist.ini")
        max_workers = IdmConfigParser.get_option(None, 'max_workers')
        batch_size = IdmConfigParser.get_option(None, 'batch_size')
        self.assertIsNone(max_workers)
        self.assertIsNone(batch_size)

    @pytest.mark.comps
    @unittest.mock.patch('idmtools_platform_comps.comps_platform.COMPSPlatform._login', side_effect=lambda: True)
    @pytest.mark.serial
    def test_idmtools_values(self, login_mock):
        Platform('COMPS')
        max_workers = IdmConfigParser.get_option(None, 'max_workers')
        batch_size = IdmConfigParser.get_option(None, 'batch_size')
        not_exist_option = IdmConfigParser.get_option(None, 'not_exist_option')
        self.assertEqual(int(max_workers), 16)
        self.assertEqual(int(batch_size), 10)
        self.assertIsNone(not_exist_option)

    @pytest.mark.comps
    @unittest.mock.patch('idmtools_platform_comps.comps_platform.COMPSPlatform._login', side_effect=lambda: True)
    def test_idmtools_no_section(self, login_mock):
        Platform('COMPS')
        max_workers = IdmConfigParser.get_option('NotExistSection', 'max_workers')
        batch_size = IdmConfigParser.get_option('NotExistSection', 'batch_size')
        self.assertIsNone(max_workers)
        self.assertIsNone(batch_size)<|MERGE_RESOLUTION|>--- conflicted
+++ resolved
@@ -1,9 +1,6 @@
-<<<<<<< HEAD
-=======
 import tempfile
 from shutil import copyfile
 
->>>>>>> 0706f077
 import io
 import unittest.mock
 import os
@@ -138,11 +135,8 @@
 
     @pytest.mark.comps
     @unittest.mock.patch('idmtools_platform_comps.comps_platform.COMPSPlatform._login', side_effect=lambda: True)
-<<<<<<< HEAD
-    @pytest.mark.serial
-=======
-    @skip_if_global_configuration_is_enabled
->>>>>>> 0706f077
+    @pytest.mark.serial
+    @skip_if_global_configuration_is_enabled
     def test_idmtools_path(self, login_mock):
         IdmConfigParser(os.path.join(COMMON_INPUT_PATH, "configuration"), "idmtools_test.ini")
         platform = Platform('COMPS')
