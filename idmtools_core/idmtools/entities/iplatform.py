--- conflicted
+++ resolved
@@ -977,11 +977,7 @@
         """
         return [x for x in self._platform_defaults if isinstance(x, default_type)]
 
-<<<<<<< HEAD
-    def create_sim_directory_map(self, item_id: Union[str, UUID], item_type: ItemType) -> Dict:
-=======
     def create_sim_directory_map(self, item_id: str, item_type: ItemType) -> Dict:
->>>>>>> 1b535d04
         """
         Build simulation working directory mapping.
         Args:
