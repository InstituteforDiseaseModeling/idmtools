import ast
import typing
from abc import ABCMeta, abstractmethod
from dataclasses import field, fields
from itertools import groupby
from logging import getLogger

from idmtools.core.interfaces.ientity import IEntity, TEntityList, TEntity
from idmtools.core.interfaces.iitem import IItem
from idmtools.core import CacheEnabled, ItemType, UnknownItemException

if typing.TYPE_CHECKING:
    from idmtools.core.interfaces.iitem import TItem, TItemList
    from typing import Dict, List, NoReturn, Set, Any
    from uuid import UUID

logger = getLogger(__name__)

<<<<<<< HEAD
CALLER_LIST = ['_create_from_block',  # create platform through Platform Factory
               'fetch',  # create platform through un-pickle
               'get',  # create platform through platform spec' get method
               '_main',
               '__newobj__']
=======
CALLER_LIST = ['_create_from_block',    # create platform through Platform Factory
               'fetch',                 # create platform through un-pickle
               'get',                   # create platform through platform spec' get method
               '__newobj__',            # create platform through copy.deepcopy
               '_main']                 # create platform through analyzer manager
>>>>>>> 62d51f96


class IPlatform(IItem, CacheEnabled, metaclass=ABCMeta):
    """
    Interface defining a platform.
    A platform needs to implement basic operation such as:
    - Creating experiment
    - Creating simulation
    - Commissioning
    - File handling
    """
    supported_types: 'Set[ItemType]' = field(default_factory=lambda: set(), metadata={"pickle_ignore": True})
    _object_cache_expiration: 'int' = 60

    @staticmethod
    def get_caller():
        """
        Trace the stack and find the caller
        Returns: the direct caller
        """
        import inspect

        s = inspect.stack()
        return s[2][3]

    def __new__(cls, *args, **kwargs):
        """
        Here is the code to create a new object!
        Args:
            args: user inputs
            kwargs: user inputs
        Returns: object created
        """

        # Check the caller
        caller = cls.get_caller()

        # Action based on the caller
        if caller in CALLER_LIST:
            return super().__new__(cls)
        else:
            raise ValueError(
                f"Please use Factory to create Platform! For example: \n    platform = Platform('COMPS', **kwargs)")

    def __post_init__(self) -> 'NoReturn':
        """
        Work to be done after object creation
        Returns: None
        """
        self.validate_inputs_types()

    @abstractmethod
    def _create_batch(self, batch: 'TEntityList', item_type: 'ItemType') -> 'List[UUID]':
        pass

    def create_items(self, items: 'TEntity') -> 'List[UUID]':
        """
        Function creating e.g. sims/exps/suites on the platform.
        The function will batch the items based on type and call the self._create_batch for creation
        Args:
            items: All the items to create
        Returns: List of ids created
        """
        ids = []
        for key, group in groupby(items, lambda x: x.item_type):
            ids.extend(self._create_batch(list(group), key))
        return ids

    @abstractmethod
    def run_items(self, items: 'TItemList') -> 'NoReturn':
        """
        Run the items (sims, exps, suites) on the platform
        Args:
            items: The items to run
        """
        pass

    @abstractmethod
    def send_assets(self, item: 'TItem', **kwargs) -> 'NoReturn':
        """
        Send the assets for a given item (sim, experiment, suite, etc) to the platform.
        Args:
            item: The item to process. Expected to have an `assets` attribute containing the collection.
            **kwargs: Extra parameters used by the platform
        """
        pass

    @abstractmethod
    def refresh_status(self, item) -> 'NoReturn':
        """
        Populate the platform item and specified item with its status.
        Args:
            item: The item to check status for
        """
        pass

    def flatten_item(self, item: 'IEntity') -> 'TItemList':
        """
        Flatten an item: resolve the children until getting to the leaves.
        For example, for an experiment, will return all the simulations.
        For a suite, will return all the simulations contained in the suites experiments.

        Args:
            item: Which item to flatten

        Returns: List of leaves

        """
        children = self.get_children(item.uid, item.item_type, force=True)
        if children is None:
            items = [item]
        else:
            items = list()
            for child in children:
                items += self.flatten_item(item=child)
        return items

    @abstractmethod
    def get_platform_item(self, item_id: 'UUID', item_type: 'ItemType', **kwargs) -> 'Any':
        """
        Get an item from the platform
        Args:
            item_id: ID of the item to retrieve
            item_type:  Which type of object are we retrieving
            **kwargs: Additionalplatform specific parameters

        Returns: The item found on the platform or None
        """
        pass

    def _platform_item_to_entity(self, platform_item: 'Any', **kwargs) -> 'TEntity':
        """
        Transform a platform object into a idm-tools entity.
        By default pass-through if the platform uses idm-tools entities already (Local and Test).

        Args:
            platform_item: The platform item to transform
            **kwargs: Additional keyword parameters

        Returns: An idm-tools entity
        """
        return platform_item

    @abstractmethod
    def get_children_for_platform_item(self, platform_item: 'Any', raw: 'bool', **kwargs) -> 'List[Any]':
        """
        Return the list of children for the given platform item.
        For example, an experiment passed to this function will return all the contained simulations.
        The results are either platform items or idm-tools entities depending on the `raw` parameter.
        Args:
            platform_item: Parent item
            raw: Return a platform item if True, an idm-tools entity if false
            **kwargs: Additional platform specific parameters

        Returns: A list of children, None if no children
        """
        pass

    @abstractmethod
    def get_parent_for_platform_item(self, platform_item: 'Any', raw: 'bool', **kwargs) -> 'Any':
        """
        Return the parent item for a given platform_item.
        Args:
            platform_item: Child item
            raw: Return a platform item if True, an idm-tools entity if false
            **kwargs: Additional platform specific parameters

        Returns: Parent or None
        """
        pass

    def get_item(self, item_id: 'UUID', item_type: 'ItemType' = None,
                 force: 'bool' = False, raw: 'bool' = False, **kwargs) -> 'Any':
        """
        Retrieve an object from the platform.
        This function is cached, force allows to force the refresh of the cache.
        If no object_type passed: the function will try all the types (experiment, suite, simulation)
        Args:
            item_id: id of the object to retrieve
            item_type: Type of the object to be retrieved
            force: Force the object fetching from the platform
            raw: Return either an idmtools object or a platform object

        Returns: The object found on the platform or None
        """
        if not item_type or item_type not in self.supported_types:
            raise Exception("The provided type is invalid or not supported by this platform...")

        # Create the cache key
        cache_key = f"o_{item_id}_" + ('r' if raw else 'o') + '_'.join(f"{k}_{v}" for k, v in kwargs.items())

        # If force -> delete in the cache
        if force:
            self.cache.delete(cache_key)

        # If we cannot find the object in the cache -> retrieve depending on the type
        if cache_key not in self.cache:
            ce = self.get_platform_item(item_id, item_type, **kwargs)

            # Nothing was found on the platform
            if not ce:
                raise UnknownItemException(f"Object {item_type} {item_id} not found on the platform...")

            # Create the object if we do not want it raw
            if raw:
                return_object = ce
            else:
                return_object = self._platform_item_to_entity(ce, **kwargs)
                return_object.platform = self

            # Persist
            self.cache.set(cache_key, return_object, expire=self._object_cache_expiration)

        else:
            return_object = self.cache.get(cache_key)

        return return_object

    def get_children(self, item_id: 'UUID', item_type: 'ItemType',
                     force: 'bool' = False, raw: 'bool' = False, **kwargs) -> 'Any':
        """
        Get the children of a given object.

        Args:
            item_id: id of the object for which we want the children
            force: Force the object fetching from the platform
            raw: Return either an idmtools object or a platform object
            item_type: Pass the type of the object for quicker retrieval

        Returns: Children of the object or None

        """
        if not item_type or item_type not in self.supported_types:
            raise Exception("The provided type is invalid or not supported by this platform...")

        # Create the cache key based on everything we pass to the function
        cache_key = f"c_{item_id}" + ('r' if raw else 'o') + '_'.join(f"{k}_{v}" for k, v in kwargs.items())

        if force:
            self.cache.delete(cache_key)

        if cache_key not in self.cache:
            ce = self.get_item(item_id, raw=True, item_type=item_type)
            children = self.get_children_for_platform_item(ce, raw=raw, **kwargs)
            self.cache.set(cache_key, children, expire=self._object_cache_expiration)
            return children

        return self.cache.get(cache_key)

    def get_parent(self, item_id: 'UUID', object_type: 'ItemType' = None, force: 'bool' = False,
                   raw: 'bool' = False, **kwargs):
        """
        Get the parent of a given object.

        Args:
            item_id: id of the object for which we want the parent
            force: Force the object fetching from the platform
            raw: Return either an idmtools object or a platform object
            object_type: Pass the type of the object for quicker retrieval

        Returns: Parent of the object or None

        """
        if not object_type or object_type not in self.supported_types:
            raise Exception("The provided type is invalid or not supported by this platform...")

        # Create the cache key based on everything we pass to the function
        cache_key = f'p_{item_id}' + ('r' if raw else 'o') + '_'.join(f"{k}_{v}" for k, v in kwargs.items())

        if force:
            self.cache.delete(cache_key)

        if cache_key not in self.cache:
            ce = self.get_item(item_id, raw=True, item_type=object_type)
            parent = self.get_parent_for_platform_item(ce, raw=raw, **kwargs)
            self.cache.set(cache_key, parent, expire=self._object_cache_expiration)
            return parent

        return self.cache.get(cache_key)

    @abstractmethod
    def get_files(self, item: 'TItem', files: 'List[str]') -> 'Dict[str, bytearray]':
        """
        Returns a dictionary of the specified files for the specified item.

        Args:
            item: Item to fetch files for
            files: List of file names to fetch

        Returns:
            A dict container filename->bytearray
        """
        pass

    def validate_inputs_types(self) -> 'NoReturn':
        """
        Validate user inputs and case attr with the correct data types
        Returns: None
        """
        # retrieve field values, default values and types
        fds = fields(self)
        field_value = {f.name: getattr(self, f.name) for f in fds}
        field_type = {f.name: f.type for f in fds}

        # Make sure the user values have the requested type
        fs_kwargs = set(field_type.keys()).intersection(set(field_value.keys()))
        for fn in fs_kwargs:
            ft = field_type[fn]
            if ft in (int, float, str):
                field_value[fn] = ft(field_value[fn]) if field_value[fn] is not None else field_value[fn]
            elif ft is bool:
                field_value[fn] = ast.literal_eval(field_value[fn]) if isinstance(field_value[fn], str) else \
                    field_value[fn]

        # Update attr with validated data types
        for fn in fs_kwargs:
            setattr(self, fn, field_value[fn])

    def __repr__(self):
        return f"<Platform {self.__class__.__name__} - id: {self.uid}>"


TPlatform = typing.TypeVar("TPlatform", bound=IPlatform)
TPlatformClass = typing.Type[TPlatform]<|MERGE_RESOLUTION|>--- conflicted
+++ resolved
@@ -16,23 +16,16 @@
 
 logger = getLogger(__name__)
 
-<<<<<<< HEAD
-CALLER_LIST = ['_create_from_block',  # create platform through Platform Factory
-               'fetch',  # create platform through un-pickle
-               'get',  # create platform through platform spec' get method
-               '_main',
-               '__newobj__']
-=======
 CALLER_LIST = ['_create_from_block',    # create platform through Platform Factory
                'fetch',                 # create platform through un-pickle
                'get',                   # create platform through platform spec' get method
                '__newobj__',            # create platform through copy.deepcopy
                '_main']                 # create platform through analyzer manager
->>>>>>> 62d51f96
 
 
 class IPlatform(IItem, CacheEnabled, metaclass=ABCMeta):
     """
+    Interface defining a platform.
     Interface defining a platform.
     A platform needs to implement basic operation such as:
     - Creating experiment
