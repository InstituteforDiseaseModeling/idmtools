<<<<<<< HEAD
from abc import ABCMeta
from dataclasses import fields, field
from functools import partial
=======
import os
from abc import ABCMeta, abstractmethod
from COMPS.Data.WorkItem import RelationType
from dataclasses import dataclass, fields, field
>>>>>>> 07fc6539
from itertools import groupby
from logging import getLogger, DEBUG
from typing import Dict, List, NoReturn, Type, TypeVar, Any, Union, Tuple, Set, Iterator
from uuid import UUID

from tqdm import tqdm

from idmtools.core import CacheEnabled, UnknownItemException, EntityContainer, UnsupportedPlatformType
from idmtools.core.enums import ItemType, EntityStatus
from idmtools.core.interfaces.ientity import IEntity
<<<<<<< HEAD
from idmtools.core.interfaces.iitem import IItem
from idmtools.entities.experiment import Experiment
from idmtools.entities.iplatform_ops.iplatform_asset_collection_operations import IPlatformAssetCollectionOperations
from idmtools.entities.iplatform_ops.iplatform_experiment_operations import IPlatformExperimentOperations
from idmtools.entities.iplatform_ops.iplatform_simulation_operations import IPlatformSimulationOperations
from idmtools.entities.iplatform_ops.iplatform_suite_operations import IPlatformSuiteOperations
from idmtools.entities.iplatform_ops.iplatform_workflowitem_operations import IPlatformWorkflowItemOperations
from idmtools.entities.itask import ITask
=======
from idmtools.entities.isimulation import ISimulation
>>>>>>> 07fc6539
from idmtools.entities.iworkflow_item import IWorkflowItem
from idmtools.entities.platform_requirements import PlatformRequirements
from idmtools.entities.simulation import Simulation
from idmtools.entities.suite import Suite
from idmtools.services.platforms import PlatformPersistService
<<<<<<< HEAD
=======
from idmtools.core.interfaces.iitem import IItem
from typing import Dict, List, NoReturn, Type, TypeVar, Any, Union, Tuple, Set

>>>>>>> 07fc6539
from idmtools.utils.entities import validate_user_inputs_against_dataclass

logger = getLogger(__name__)

CALLER_LIST = ['_create_from_block',    # create platform through Platform Factory
               'fetch',                 # create platform through un-pickle
               'get',                   # create platform through platform spec' get method
               '__newobj__',            # create platform through copy.deepcopy
               '_main']                 # create platform through analyzer manager

# Maps an object type to a platform interface object. We use strings to use getattr. This also let's us also reduce
# all the if else crud
ITEM_TYPE_TO_OBJECT_INTERFACE = {
    ItemType.EXPERIMENT: '_experiments',
    ItemType.SIMULATION: '_simulations',
    ItemType.SUITE: '_suites',
    ItemType.WORKFLOW_ITEM: '_workflow_items',
    ItemType.ASSETCOLLECTION: '_assets'
}
STANDARD_TYPE_TO_INTERFACE = {
<<<<<<< HEAD
    Experiment: ItemType.EXPERIMENT,
    Simulation: ItemType.SIMULATION,
=======
    IExperiment: ItemType.EXPERIMENT,
    ISimulation: ItemType.SIMULATION,
    IWorkflowItem: ItemType.WORKFLOW_ITEM,
>>>>>>> 07fc6539
    Suite: ItemType.SUITE
}


@dataclass(repr=False)
class IPlatform(IItem, CacheEnabled, metaclass=ABCMeta):
    """
    Interface defining a platform.
    A platform needs to implement basic operation such as:

    - Creating experiment
    - Creating simulation
    - Commissioning
    - File handling
    """

    platform_type_map: Dict[Type, ItemType] = field(default=None, repr=False, init=False)
    _object_cache_expiration: 'int' = field(default=60, repr=False, init=False)

    supported_types: Set[ItemType] = field(default_factory=lambda: set(), repr=False, init=False)
    _platform_supports: List[PlatformRequirements] = field(default_factory=list, repr=False, init=False)

    _experiments: IPlatformExperimentOperations = field(default=None, repr=False, init=False, compare=False)
    _simulations: IPlatformSimulationOperations = field(default=None, repr=False, init=False, compare=False)
    _suites: IPlatformSuiteOperations = field(default=None, repr=False, init=False, compare=False)
    _workflow_items: IPlatformWorkflowItemOperations = field(default=None, repr=False, init=False, compare=False)
    _assets: IPlatformAssetCollectionOperations = field(default=None, repr=False, init=False, compare=False)

    @staticmethod
    def get_caller():
        """
        Trace the stack and find the caller.

        Returns:
            The direct caller.
        """
        import inspect

        try:
            s = inspect.stack()
        except RuntimeError:
            # in some high thread environments and under heavy load, we can get environment changes before retrieving
            # stack in those case assume we are good
            return "__newobj__"
        return s[2][3]

    def __new__(cls, *args, **kwargs):
        """
        Create a new object.

        Args:
            args: User inputs.
            kwargs: User inputs.

        Returns:
            The object created.
        """

        # Check the caller
        caller = cls.get_caller()

        # Action based on the caller
        if caller in CALLER_LIST:
            return super().__new__(cls)
        else:
            raise ValueError(
                f"Please use Factory to create Platform! For example: \n    platform = Platform('COMPS', **kwargs)")

    def __post_init__(self) -> NoReturn:
        """
        Work to be done after object creation.

        Returns:
            None
        """
        # build item type map and determined supported features
        self.platform_type_map = dict()
        for item_type, interface in ITEM_TYPE_TO_OBJECT_INTERFACE.items():
            if getattr(self, interface) is not None and getattr(self, interface).platform_type is not None:
                self.platform_type_map[getattr(self, interface).platform_type] = item_type

        self.validate_inputs_types()

        # Initialize the cache
        self.initialize_cache()

        # Save itself
        PlatformPersistService.save(self)

    def validate_inputs_types(self) -> NoReturn:
        """
        Validate user inputs and case attributes with the correct data types.

        Returns:
            None
        """
        # retrieve field values, default values and types
        fds = fields(self)
        field_value = {f.name: getattr(self, f.name) for f in fds}
        field_type = {f.name: f.type for f in fds}

        # Make sure the user values have the requested type
        fs_kwargs = validate_user_inputs_against_dataclass(field_type, field_value)

        # Update attr with validated data types
        for fn in fs_kwargs:
            setattr(self, fn, field_value[fn])

    def _get_platform_item(self, item_id: UUID, item_type: ItemType, **kwargs) -> Any:
        """
        Get an item by its ID. The implementing classes must know how to distinguish
        items of different levels (e.g. simulation, experiment, suite).

        Args:
            item_id: The ID of the item to retrieve.
            item_type: The type of object to retrieve.

        Returns:
            The specified item found on the platform or None.
        """
        if item_type not in self.platform_type_map.values():
            raise ValueError(f"Unsupported Item Type. {self.__class__.__name__} only supports "
                             f"{self.platform_type_map.values()}")
        interface = ITEM_TYPE_TO_OBJECT_INTERFACE[item_type]
        return getattr(self, interface).get(item_id, **kwargs)

    def get_item(self, item_id: Union[str, UUID], item_type: ItemType = None,
                 force: bool = False, raw: bool = False, **kwargs) -> Any:
        """
        Retrieve an object from the platform.
        This function is cached; force allows you to force the refresh of the cache.
        If no **object_type** is passed, the function will try all the types (experiment, suite, simulation).

        Args:
            item_id: The ID of the object to retrieve.
            item_type: The type of the object to be retrieved.
            force: If True, force the object fetching from the platform.
            raw: Return either an |IT_s| object or a platform object.

        Returns:
            The object found on the platform or None.
        """
        if not item_type or item_type not in self.platform_type_map.values():
            raise Exception("The provided type is invalid or not supported by this platform...")

        cache_key = self.get_cache_key(force, item_id, item_type, kwargs, raw, 'r' if raw else 'o')

        # If force -> delete in the cache
        if force:
            self.cache.delete(cache_key)

        # If we cannot find the object in the cache -> retrieve depending on the type
        if cache_key not in self.cache:
            ce = self._get_platform_item(item_id, item_type, **kwargs)

            # Nothing was found on the platform
            if not ce:
                raise UnknownItemException(f"Object {item_type} {item_id} not found on the platform...")

            # Create the object if we do not want it raw
            if raw:
                return_object = ce
            else:
                return_object = self._convert_platform_item_to_entity(ce, **kwargs)
                if return_object._platform_object is None:
                    return_object._platform_object = ce
                return_object.platform = self

            # Persist
            self.cache.set(cache_key, return_object, expire=self._object_cache_expiration)

        else:
            return_object = self.cache.get(cache_key)

        return return_object

    def _get_children_for_platform_item(self, item: Any, raw: bool = True, **kwargs) -> List[Any]:
        """
        Returns the children for a platform object. For example, A Comps Experiment or Simulation

        The children can either be returns as native platform objects or as idmtools objects.

        Args:
            item: Item to fetch children for
            raw: When true, return the native platform representation of  the children, otherwise return the idmtools
                implementation
            **kwargs:

        Returns:
            Children of platform object
        """
        item_type, interface = self._get_operation_interface(item)
        if item_type in [ItemType.EXPERIMENT, ItemType.SUITE]:
            children = getattr(self, ITEM_TYPE_TO_OBJECT_INTERFACE[item_type]).get_children(item, **kwargs)
        else:
            return []
        if not raw:
            ret = []
            for e in children:
                n = self._convert_platform_item_to_entity(e, **kwargs)
                if n._platform_object is None:
                    n._platform_object = e
                ret.append(n)
            return EntityContainer(ret)
        else:
            return children

    def _get_operation_interface(self, item: Any) -> Tuple[ItemType, str]:
        """
        Get the base item type and the interface string for said item. For example, on COMPSPlatform, if you passed a
        COMPSExperiment object, the function would return ItemType.Experiment, _experiments


        Args:
            item: Item to look up

        Returns:
            Tuple with the Base item type and the string path to the interface
        """
        # check both base types and platform speci
        for l in [STANDARD_TYPE_TO_INTERFACE, self.platform_type_map]:
            for interface, item_type in l.items():
                if isinstance(item, interface):
                    return item_type, ITEM_TYPE_TO_OBJECT_INTERFACE[item_type]
        raise ValueError(f"{self.__class__.__name__} has no mapping for {item.__class__.__name__}")

    def get_children(self, item_id: UUID, item_type: ItemType,
                     force: bool = False, raw: bool = False, **kwargs) -> Any:
        """
        Retrieve the children of a given object.

        Args:
            item_id: The ID of the object for which we want the children.
            force: If True, force the object fetching from the platform.
            raw: Return either an |IT_s| object or a platform object.
            item_type: Pass the type of the object for quicker retrieval.

        Returns:
            The children of the object or None.
        """
        cache_key = self.get_cache_key(force, item_id, item_type, kwargs, raw, 'c')

        if force:
            self.cache.delete(cache_key)

        if cache_key not in self.cache:
            ce = self.get_item(item_id, raw=raw, item_type=item_type)
            ce.platform = self
            kwargs['parent'] = ce
            children = self._get_children_for_platform_item(ce.get_platform_object(), raw=raw, **kwargs)
            self.cache.set(cache_key, children, expire=self._object_cache_expiration)
            return children

        return self.cache.get(cache_key)

    def get_children_by_object(self, parent: IEntity) -> List[IEntity]:
        """
        Returns a list of children for an entity

        Args:
            parent: Parent object

        Returns:
            List of children
        """
        return self._get_children_for_platform_item(parent.get_platform_object(), raw=False)

    def get_parent_by_object(self, child: IEntity) -> IEntity:
        """
        Parent of object

        Args:
            child: Child object to find parent for

        Returns:
            Returns parent object
        """
        return self._get_parent_for_platform_item(child.get_platform_object(), raw=False)

    def _get_parent_for_platform_item(self, platform_item: Any, raw: bool = True, **kwargs) -> Any:
        """
        Return the parent item for a given platform_item.

        Args:
            platform_item: Child item
            raw: Return a platform item if True, an idm-tools entity if false
            **kwargs: Additional platform specific parameters

        Returns:
            Parent or None
        """
        item_type, interface = self._get_operation_interface(platform_item)
        if item_type not in [ItemType.EXPERIMENT, ItemType.SIMULATION, ItemType.WORKFLOW_ITEM]:
            raise ValueError("Currently only Experiments, Simulations and Work Items support parents")
        obj = getattr(self, interface).get_parent(platform_item, **kwargs)
        if obj is not None:
            parent_item_type, parent_interface = self._get_operation_interface(obj)
            if not raw:
                return getattr(self, parent_interface).to_entity(obj)
        return obj

    def get_parent(self, item_id: UUID, item_type: ItemType = None, force: bool = False,
                   raw: bool = False, **kwargs):
        """
        Retrieve the parent of a given object.

        Args:
            item_id: The ID of the object for which we want the parent.
            force: If True, force the object fetching from the platform.
            raw: Return either an |IT_s| object or a platform object.
            item_type: Pass the type of the object for quicker retrieval.

        Returns:
            The parent of the object or None.

        """
        if not item_type or item_type not in self.platform_type_map.values():
            raise UnsupportedPlatformType("The provided type is invalid or not supported by this platform...")

        # Create the cache key based on everything we pass to the function
        cache_key = f'p_{item_id}' + ('r' if raw else 'o') + '_'.join(f"{k}_{v}" for k, v in kwargs.items())

        if force:
            self.cache.delete(cache_key)

        if cache_key not in self.cache:
            ce = self.get_item(item_id, raw=True, item_type=item_type)
            parent = self._get_parent_for_platform_item(ce, raw=raw, **kwargs)
            self.cache.set(cache_key, parent, expire=self._object_cache_expiration)
            return parent

        return self.cache.get(cache_key)

    def get_cache_key(self, force, item_id, item_type, kwargs, raw, prefix='p'):
        if not item_type or item_type not in self.supported_types:
            raise Exception("The provided type is invalid or not supported by this platform...")
        # Create the cache key based on everything we pass to the function
        cache_key = f'{prefix}_{item_id}' + ('r' if raw else 'o') + '_'.join(f"{k}_{v}" for k, v in kwargs.items())
        if force:
            self.cache.delete(cache_key)
        return cache_key

    def create_items(self, items: Union[List[IEntity], IEntity]) -> List[IEntity]:
        """
        Create items (simulations, experiments, or suites) on the platform. The function will batch the items based on
        type and call the self._create_batch for creation
        Args:
            items: The list of items to create.
        Returns:
            List of item IDs created.
        """
        if isinstance(items, IEntity):
            items = [items]
        if not isinstance(items, Iterator):
            self._is_item_list_supported(items)

        result = []
        for key, group in groupby(items, lambda x: x.item_type):
            result.extend(self._create_items_of_type(group, key))
        return result

    def _create_items_of_type(self, items: Iterator[IEntity], item_type: ItemType):
        """
        Creates items of specific type using batches

        Args:
            items: Items to create
            item_type: Item type to create

        Returns:

        """
        interface = ITEM_TYPE_TO_OBJECT_INTERFACE[item_type]
        ni = getattr(self, interface).batch_create(items)
        return ni

    def _is_item_list_supported(self, items: List[IEntity]):
        """
        Checks if all items in a list are supported by the platform

        Args:
            items: Items to verify

<<<<<<< HEAD
=======
    @abstractmethod
    def unsupported_experiment_types(self) -> List[Type]:
        """
        Returns a list of experiment types not supported by the platform. These types should be either abstract or full
        classes that have been derived from IExperiment

>>>>>>> 07fc6539
        Returns:
            True if items supported, false otherwise
        """
        for item in items:
            if item.item_type not in self.platform_type_map.values():
                raise Exception(
                    f'Unable to create items of type: {item.item_type} for platform: {self.__class__.__name__}')

    def run_items(self, items: Union[IEntity, List[IEntity]], **kwargs):
        """
        Run items on the platform.
        Args:
            items:

        Returns:

        """
        if isinstance(items, IEntity):
            items = [items]
        self._is_item_list_supported(items)

        for item in items:
            interface = ITEM_TYPE_TO_OBJECT_INTERFACE[item.item_type]
            getattr(self, interface).run_item(item, **kwargs)

    def __repr__(self):
        return f"<Platform {self.__class__.__name__} - id: {self.uid}>"

    def _convert_platform_item_to_entity(self, platform_item: Any, **kwargs) -> IEntity:
        """
        Convert an Native Platform Object to an idmtools object

        Args:
            platform_item:  Item to convert
            **kwargs: Optional items to be used in to_entity calls

        Returns:
            IDMTools representation of object
        """
        for src_type, dest_type in self.platform_type_map.items():
            if isinstance(platform_item, src_type):
                interface = ITEM_TYPE_TO_OBJECT_INTERFACE[dest_type]
                return getattr(self, interface).to_entity(platform_item, **kwargs)
        return platform_item

    def flatten_item(self, item: IEntity) -> List[IEntity]:
        """
        Flatten an item: resolve the children until getting to the leaves.
        For example, for an experiment, will return all the simulations.
        For a suite, will return all the simulations contained in the suites experiments.

        Args:
            item: Which item to flatten

        Returns:
            List of leaves

        """
        children = self.get_children(item.uid, item.item_type, force=True)
        if children is None or (isinstance(children, list) and len(children) == 0):
            items = [item]
        else:
            items = list()
            for child in children:
                items += self.flatten_item(item=child)
        return items

    def refresh_status(self, item: IEntity) -> NoReturn:
        """
        Populate the platform item and specified item with its status.

        Args:
            item: The item to check status for.
        """
        if item.item_type not in self.platform_type_map.values():
            raise UnsupportedPlatformType("The provided type is invalid or not supported by this platform...")
        interface = ITEM_TYPE_TO_OBJECT_INTERFACE[item.item_type]
        getattr(self, interface).refresh_status(item)

    def get_files(self, item: IEntity, files: Union[Set[str], List[str]]) -> \
            Union[Dict[str, Dict[str, bytearray]], Dict[str, bytearray]]:
        """
        Get files for a platform entity

        Args:
            item: Item to fetch files for
            files: List of file names to get

        Returns:
            For simulations, this returns a dictionary with filename as key and values being binary data from file or a
            dict.

            For experiments, this returns a dictionary with key as sim id and then the values as a dict of the
            simulations described above
        """
        if item.item_type not in self.platform_type_map.values():
            raise UnsupportedPlatformType("The provided type is invalid or not supported by this platform...")
        interface = ITEM_TYPE_TO_OBJECT_INTERFACE[item.item_type]
        return getattr(self, interface).get_assets(item, files)

<<<<<<< HEAD
    def are_requirements_met(self, requirements: Set[PlatformRequirements]) -> bool:
        return all([x in self._platform_supports for x in requirements])

    def is_task_supported(self, task: ITask) -> bool:
        return self.are_requirements_met(task.platform_requirements)

    def __wait_till_callback(self, item, callback, timeout: int = 60 * 60 * 24, refresh_interval: int = 5):
        import time
        start_time = time.time()
        while time.time() - start_time < timeout:
            if logger.isEnabledFor(DEBUG):
                logger.debug("Refreshing simulation status")
            self.refresh_status(item)
            if callback(item):
                return
            time.sleep(refresh_interval)
        raise TimeoutError(f"Timeout of {timeout} seconds exceeded")

    def wait_till_done(self, item: Union[Experiment, IWorkflowItem], timeout: int = 60 * 60 * 24,
                       refresh_interval: int = 5, progress=True):
        """
        Wait for the experiment to be done.

        Args:
            item: Experiment/Workitem to wait on
            refresh_interval: How long to wait between polling.
            timeout: How long to wait before failing.
        """
        if progress:
            self.wait_till_done_progress(item, timeout, refresh_interval)
        else:
            self.__wait_till_callback(item, lambda e: e.done, timeout, refresh_interval)

    def wait_till_done_progress(self, item: Experiment, timeout: int = 60 * 60 * 24,
                                refresh_interval: int = 5):
        def get_prog_bar(e: Experiment, prog: tqdm):
            results = dict()

            done = 0
            for sim in e.simulations:
                if sim.status in [EntityStatus.FAILED, EntityStatus.SUCCEEDED]:
                    done += 1
            if done > prog.last_print_n:
                prog.update(done - prog.last_print_n)
            return e.done

        prog = tqdm([], total=len(item.simulations), desc="Waiting on Experiment to Finish running")
        self.__wait_till_callback(item, partial(get_prog_bar, prog=prog), timeout, refresh_interval)

=======
    def get_files_by_id(self, item_id: UUID, item_type: ItemType, files: Union[Set[str], List[str]],
                        output: str = None) -> \
            Union[Dict[str, Dict[str, bytearray]], Dict[str, bytearray]]:
        """
        Get files by item id (UUID)
        Args:
            item_id: COMPS Item, say, Simulation Id or WorkItem Id
            item_type: Item Type
            files: List of files to retrieve
            output: save files to

        Returns: dict with key/value: file_name/file_content
        """
        idm_item = self.get_item(item_id, item_type, raw=False)
        ret = self.get_files(idm_item, files)

        if output:
            if item_type not in (ItemType.SIMULATION, ItemType.WORKFLOW_ITEM):
                print("Currently 'output' only supports Simulation and WorkItem!")
            else:
                for ofi, ofc in ret.items():
                    file_path = os.path.join(output, str(item_id), ofi)
                    parent_path = os.path.dirname(file_path)
                    if not os.path.exists(parent_path):
                        os.makedirs(parent_path)

                    with open(file_path, 'wb') as outfile:
                        outfile.write(ofc)

        return ret

    def get_related_items(self, item: IWorkflowItem, relation_type: RelationType) -> Dict[str, Dict[str, str]]:
        """
        Retrieve all related objects
        Args:
            item: SSMTWorkItem
            relation_type: Depends or Create

        Returns: dict with key the object type
        """
        if item.item_type != ItemType.WORKFLOW_ITEM:
            raise UnsupportedPlatformType("The provided type is invalid or not supported by this platform...")
        interface = ITEM_TYPE_TO_OBJECT_INTERFACE[item.item_type]
        return getattr(self, interface).get_related_items(item, relation_type)

    def is_task_supported(self, task: 'ITask') -> bool:
        """
        Check is all supported or not
        Args:
            task: Task object

        Returns: True/False
        """
        return all([x in self._platform_supports for x in task.platform_requirements])
>>>>>>> 07fc6539


TPlatform = TypeVar("TPlatform", bound=IPlatform)
TPlatformClass = Type[TPlatform]<|MERGE_RESOLUTION|>--- conflicted
+++ resolved
@@ -1,24 +1,16 @@
-<<<<<<< HEAD
 from abc import ABCMeta
 from dataclasses import fields, field
 from functools import partial
-=======
-import os
-from abc import ABCMeta, abstractmethod
-from COMPS.Data.WorkItem import RelationType
-from dataclasses import dataclass, fields, field
->>>>>>> 07fc6539
 from itertools import groupby
 from logging import getLogger, DEBUG
 from typing import Dict, List, NoReturn, Type, TypeVar, Any, Union, Tuple, Set, Iterator
 from uuid import UUID
-
+from dataclasses import dataclass
 from tqdm import tqdm
 
 from idmtools.core import CacheEnabled, UnknownItemException, EntityContainer, UnsupportedPlatformType
 from idmtools.core.enums import ItemType, EntityStatus
 from idmtools.core.interfaces.ientity import IEntity
-<<<<<<< HEAD
 from idmtools.core.interfaces.iitem import IItem
 from idmtools.entities.experiment import Experiment
 from idmtools.entities.iplatform_ops.iplatform_asset_collection_operations import IPlatformAssetCollectionOperations
@@ -27,20 +19,11 @@
 from idmtools.entities.iplatform_ops.iplatform_suite_operations import IPlatformSuiteOperations
 from idmtools.entities.iplatform_ops.iplatform_workflowitem_operations import IPlatformWorkflowItemOperations
 from idmtools.entities.itask import ITask
-=======
-from idmtools.entities.isimulation import ISimulation
->>>>>>> 07fc6539
 from idmtools.entities.iworkflow_item import IWorkflowItem
 from idmtools.entities.platform_requirements import PlatformRequirements
 from idmtools.entities.simulation import Simulation
 from idmtools.entities.suite import Suite
 from idmtools.services.platforms import PlatformPersistService
-<<<<<<< HEAD
-=======
-from idmtools.core.interfaces.iitem import IItem
-from typing import Dict, List, NoReturn, Type, TypeVar, Any, Union, Tuple, Set
-
->>>>>>> 07fc6539
 from idmtools.utils.entities import validate_user_inputs_against_dataclass
 
 logger = getLogger(__name__)
@@ -61,14 +44,9 @@
     ItemType.ASSETCOLLECTION: '_assets'
 }
 STANDARD_TYPE_TO_INTERFACE = {
-<<<<<<< HEAD
     Experiment: ItemType.EXPERIMENT,
     Simulation: ItemType.SIMULATION,
-=======
-    IExperiment: ItemType.EXPERIMENT,
-    ISimulation: ItemType.SIMULATION,
     IWorkflowItem: ItemType.WORKFLOW_ITEM,
->>>>>>> 07fc6539
     Suite: ItemType.SUITE
 }
 
@@ -84,7 +62,6 @@
     - Commissioning
     - File handling
     """
-
     platform_type_map: Dict[Type, ItemType] = field(default=None, repr=False, init=False)
     _object_cache_expiration: 'int' = field(default=60, repr=False, init=False)
 
@@ -452,15 +429,6 @@
         Args:
             items: Items to verify
 
-<<<<<<< HEAD
-=======
-    @abstractmethod
-    def unsupported_experiment_types(self) -> List[Type]:
-        """
-        Returns a list of experiment types not supported by the platform. These types should be either abstract or full
-        classes that have been derived from IExperiment
-
->>>>>>> 07fc6539
         Returns:
             True if items supported, false otherwise
         """
@@ -561,7 +529,6 @@
         interface = ITEM_TYPE_TO_OBJECT_INTERFACE[item.item_type]
         return getattr(self, interface).get_assets(item, files)
 
-<<<<<<< HEAD
     def are_requirements_met(self, requirements: Set[PlatformRequirements]) -> bool:
         return all([x in self._platform_supports for x in requirements])
 
@@ -611,7 +578,20 @@
         prog = tqdm([], total=len(item.simulations), desc="Waiting on Experiment to Finish running")
         self.__wait_till_callback(item, partial(get_prog_bar, prog=prog), timeout, refresh_interval)
 
-=======
+    def get_related_items(self, item: IWorkflowItem, relation_type: RelationType) -> Dict[str, Dict[str, str]]:
+        """
+        Retrieve all related objects
+        Args:
+            item: SSMTWorkItem
+            relation_type: Depends or Create
+
+        Returns: dict with key the object type
+        """
+        if item.item_type != ItemType.WORKFLOW_ITEM:
+            raise UnsupportedPlatformType("The provided type is invalid or not supported by this platform...")
+        interface = ITEM_TYPE_TO_OBJECT_INTERFACE[item.item_type]
+        return getattr(self, interface).get_related_items(item, relation_type)
+
     def get_files_by_id(self, item_id: UUID, item_type: ItemType, files: Union[Set[str], List[str]],
                         output: str = None) -> \
             Union[Dict[str, Dict[str, bytearray]], Dict[str, bytearray]]:
@@ -643,30 +623,6 @@
 
         return ret
 
-    def get_related_items(self, item: IWorkflowItem, relation_type: RelationType) -> Dict[str, Dict[str, str]]:
-        """
-        Retrieve all related objects
-        Args:
-            item: SSMTWorkItem
-            relation_type: Depends or Create
-
-        Returns: dict with key the object type
-        """
-        if item.item_type != ItemType.WORKFLOW_ITEM:
-            raise UnsupportedPlatformType("The provided type is invalid or not supported by this platform...")
-        interface = ITEM_TYPE_TO_OBJECT_INTERFACE[item.item_type]
-        return getattr(self, interface).get_related_items(item, relation_type)
-
-    def is_task_supported(self, task: 'ITask') -> bool:
-        """
-        Check is all supported or not
-        Args:
-            task: Task object
-
-        Returns: True/False
-        """
-        return all([x in self._platform_supports for x in task.platform_requirements])
->>>>>>> 07fc6539
 
 
 TPlatform = TypeVar("TPlatform", bound=IPlatform)
