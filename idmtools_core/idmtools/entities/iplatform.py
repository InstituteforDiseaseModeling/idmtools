--- conflicted
+++ resolved
@@ -280,15 +280,9 @@
         Raises:
             ValueError: If the item 's interface cannot be found
         """
-<<<<<<< HEAD
         # check both base types and platform speci
         for interface_type_mapping in [STANDARD_TYPE_TO_INTERFACE, self.platform_type_map]:
             for interface, item_type in interface_type_mapping.items():
-=======
-        # check both base types and platform specs
-        for i in [STANDARD_TYPE_TO_INTERFACE, self.platform_type_map]:
-            for interface, item_type in i.items():
->>>>>>> 0c99d183
                 if isinstance(item, interface):
                     return item_type, ITEM_TYPE_TO_OBJECT_INTERFACE[item_type]
         raise ValueError(f"{self.__class__.__name__} has no mapping for {item.__class__.__name__}")
