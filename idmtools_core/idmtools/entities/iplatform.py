import os
from abc import ABCMeta, abstractmethod
<<<<<<< HEAD
=======
from COMPS.Data.WorkItem import RelationType
>>>>>>> 07fc6539
from dataclasses import dataclass, fields, field
from itertools import groupby
from logging import getLogger
from uuid import UUID
from idmtools.core import CacheEnabled, ItemType, UnknownItemException, EntityContainer, UnsupportedPlatformType
from idmtools.core.interfaces.ientity import IEntity
from idmtools.entities.isimulation import ISimulation
from idmtools.entities.iworkflow_item import IWorkflowItem
from idmtools.entities.platform_requirements import PlatformRequirements
from idmtools.entities.suite import Suite
from idmtools.entities.iexperiment import IDockerExperiment, IGPUExperiment, IExperiment
from idmtools.entities.iplatform_metadata import IPlatformExperimentOperations, \
    IPlatformSimulationOperations, IPlatformSuiteOperations, IPlatformWorkflowItemOperations, \
    IPlatformAssetCollectionOperations, IPlatformWorkItemOperations
from idmtools.services.platforms import PlatformPersistService
from idmtools.core.interfaces.iitem import IItem
from typing import Dict, List, NoReturn, Type, TypeVar, Any, Union, Tuple, Set

from idmtools.utils.entities import validate_user_inputs_against_dataclass

logger = getLogger(__name__)

CALLER_LIST = ['_create_from_block',    # create platform through Platform Factory
               'fetch',                 # create platform through un-pickle
               'get',                   # create platform through platform spec' get method
               '__newobj__',            # create platform through copy.deepcopy
               '_main']                 # create platform through analyzer manager

# Maps an object type to a platform interface object. We use strings to use getattr. This also let's us also reduce
# all the if else crud
ITEM_TYPE_TO_OBJECT_INTERFACE = {
    ItemType.EXPERIMENT: '_experiments',
    ItemType.SIMULATION: '_simulations',
    ItemType.SUITE: '_suites',
    ItemType.WORKFLOW_ITEM: '_workflow_items',
    ItemType.ASSETCOLLECTION: '_assets'
}
STANDARD_TYPE_TO_INTERFACE = {
    IExperiment: ItemType.EXPERIMENT,
    ISimulation: ItemType.SIMULATION,
    IWorkflowItem: ItemType.WORKFLOW_ITEM,
    Suite: ItemType.SUITE
}


@dataclass(repr=False)
class IPlatform(IItem, CacheEnabled, metaclass=ABCMeta):
    """
    Interface defining a platform.
    A platform needs to implement basic operation such as:

    - Creating experiment
    - Creating simulation
    - Commissioning
    - File handling
    """

    platform_type_map: Dict[Type, ItemType] = field(default=None, repr=False, init=False)
    _object_cache_expiration: 'int' = field(default=60, repr=False, init=False)

    supported_types: Set[ItemType] = field(default_factory=lambda: set(), repr=False, init=False)
    _platform_supports: List[PlatformRequirements] = field(default_factory=list, repr=False, init=False)

    _experiments: IPlatformExperimentOperations = field(default=None, repr=False, init=False, compare=False)
    _simulations: IPlatformSimulationOperations = field(default=None, repr=False, init=False, compare=False)
    _suites: IPlatformSuiteOperations = field(default=None, repr=False, init=False, compare=False)
    _workflow_items: IPlatformWorkflowItemOperations = field(default=None, repr=False, init=False, compare=False)
    _assets: IPlatformAssetCollectionOperations = field(default=None, repr=False, init=False, compare=False)

    @staticmethod
    def get_caller():
        """
        Trace the stack and find the caller.

        Returns:
            The direct caller.
        """
        import inspect

        try:
            s = inspect.stack()
        except RuntimeError:
            # in some high thread environments and under heavy load, we can get environment changes before retrieving
            # stack in those case assume we are good
            return "__newobj__"
        return s[2][3]

    def __new__(cls, *args, **kwargs):
        """
        Create a new object.

        Args:
            args: User inputs.
            kwargs: User inputs.

        Returns:
            The object created.
        """

        # Check the caller
        caller = cls.get_caller()

        # Action based on the caller
        if caller in CALLER_LIST:
            return super().__new__(cls)
        else:
            raise ValueError(
                f"Please use Factory to create Platform! For example: \n    platform = Platform('COMPS', **kwargs)")

    def __post_init__(self) -> NoReturn:
        """
        Work to be done after object creation.

        Returns:
            None
        """
        # build item type map and determined supported features
        self.platform_type_map = dict()
        for item_type, interface in ITEM_TYPE_TO_OBJECT_INTERFACE.items():
            print(item_type, "::", interface)
            if getattr(self, interface) is not None and getattr(self, interface).platform_type is not None:
                self.platform_type_map[getattr(self, interface).platform_type] = item_type

        self.validate_inputs_types()

        # Initialize the cache
        self.initialize_cache()

        # Save itself
        PlatformPersistService.save(self)

    def validate_inputs_types(self) -> NoReturn:
        """
        Validate user inputs and case attributes with the correct data types.

        Returns:
            None
        """
        # retrieve field values, default values and types
        fds = fields(self)
        field_value = {f.name: getattr(self, f.name) for f in fds}
        field_type = {f.name: f.type for f in fds}

        # Make sure the user values have the requested type
        fs_kwargs = validate_user_inputs_against_dataclass(field_type, field_value)

        # Update attr with validated data types
        for fn in fs_kwargs:
            setattr(self, fn, field_value[fn])

    def _get_platform_item(self, item_id: UUID, item_type: ItemType, **kwargs) -> Any:
        """
        Get an item by its ID. The implementing classes must know how to distinguish
        items of different levels (e.g. simulation, experiment, suite).

        Args:
            item_id: The ID of the item to retrieve.
            item_type: The type of object to retrieve.

        Returns:
            The specified item found on the platform or None.
        """
        if item_type not in self.platform_type_map.values():
            raise ValueError(f"Unsupported Item Type. {self.__class__.__name__} only supports "
                             f"{self.platform_type_map.values()}")
        interface = ITEM_TYPE_TO_OBJECT_INTERFACE[item_type]
        return getattr(self, interface).get(item_id, **kwargs)

    def get_item(self, item_id: UUID, item_type: ItemType = None,
                 force: bool = False, raw: bool = False, **kwargs) -> Any:
        """
        Retrieve an object from the platform.
        This function is cached; force allows you to force the refresh of the cache.
        If no **object_type** is passed, the function will try all the types (experiment, suite, simulation).

        Args:
            item_id: The ID of the object to retrieve.
            item_type: The type of the object to be retrieved.
            force: If True, force the object fetching from the platform.
            raw: Return either an |IT_s| object or a platform object.

        Returns:
            The object found on the platform or None.
        """
        if not item_type or item_type not in self.platform_type_map.values():
            raise Exception("The provided type is invalid or not supported by this platform...")

        cache_key = self.get_cache_key(force, item_id, item_type, kwargs, raw, 'r' if raw else 'o')

        # If force -> delete in the cache
        if force:
            self.cache.delete(cache_key)

        # If we cannot find the object in the cache -> retrieve depending on the type
        if cache_key not in self.cache:
            ce = self._get_platform_item(item_id, item_type, **kwargs)

            # Nothing was found on the platform
            if not ce:
                raise UnknownItemException(f"Object {item_type} {item_id} not found on the platform...")

            # Create the object if we do not want it raw
            if raw:
                return_object = ce
            else:
                return_object = self._convert_platform_item_to_entity(ce, **kwargs)
                if return_object._platform_object is None:
                    return_object._platform_object = ce
                return_object.platform = self

            # Persist
            self.cache.set(cache_key, return_object, expire=self._object_cache_expiration)

        else:
            return_object = self.cache.get(cache_key)

        return return_object

    def _get_children_for_platform_item(self, item: Any, raw: bool = True, **kwargs) -> List[Any]:
        """
        Returns the children for a platform object. For example, A Comps Experiment or Simulation

        The children can either be returns as native platform objects or as idmtools objects.

        Args:
            item: Item to fetch children for
            raw: When true, return the native platform representation of  the children, otherwise return the idmtools
                implementation
            **kwargs:

        Returns:
            Children of platform object
        """
        ent_opts = {}
        item_type, interface = self._get_operation_interface(item)
        if item_type in [ItemType.EXPERIMENT, ItemType.SUITE]:
            children = getattr(self, ITEM_TYPE_TO_OBJECT_INTERFACE[item_type]).get_children(item, **kwargs)
        else:
            return []
        if not raw:
            ret = []
            for e in children:
                n = self._convert_platform_item_to_entity(e, **ent_opts)
                if n._platform_object is None:
                    n._platform_object = e
                ret.append(n)
            return EntityContainer(ret)
        else:
            return children

    def _get_operation_interface(self, item: Any) -> Tuple[ItemType, str]:
        """
        Get the base item type and the interface string for said item. For example, on COMPSPlatform, if you passed a
        COMPSExperiment object, the function would return ItemType.Experiment, _experiments


        Args:
            item: Item to look up

        Returns:
            Tuple with the Base item type and the string path to the interface
        """
        # check both base types and platform speci
        for l in [STANDARD_TYPE_TO_INTERFACE, self.platform_type_map]:
            for interface, item_type in l.items():
                if isinstance(item, interface):
                    return item_type, ITEM_TYPE_TO_OBJECT_INTERFACE[item_type]
        raise ValueError(f"{self.__class__.__name__} has no mapping for {item.__class__.__name__}")

    def get_children(self, item_id: UUID, item_type: ItemType,
                     force: bool = False, raw: bool = False, **kwargs) -> Any:
        """
        Retrieve the children of a given object.

        Args:
            item_id: The ID of the object for which we want the children.
            force: If True, force the object fetching from the platform.
            raw: Return either an |IT_s| object or a platform object.
            item_type: Pass the type of the object for quicker retrieval.

        Returns:
            The children of the object or None.
        """
        cache_key = self.get_cache_key(force, item_id, item_type, kwargs, raw, 'c')

        if force:
            self.cache.delete(cache_key)

        if cache_key not in self.cache:
            ce = self.get_item(item_id, raw=True, item_type=item_type)
            children = self._get_children_for_platform_item(ce, raw=raw, **kwargs)
            self.cache.set(cache_key, children, expire=self._object_cache_expiration)
            return children

        return self.cache.get(cache_key)

    def get_children_by_object(self, parent: IEntity) -> List[IEntity]:
        """
        Returns a list of children for an entity

        Args:
            parent: Parent object

        Returns:
            List of children
        """
        return self._get_children_for_platform_item(parent.get_platform_object(), raw=False)

    def get_parent_by_object(self, child: IEntity) -> IEntity:
        """
        Parent of object

        Args:
            child: Child object to find parent for

        Returns:
            Returns parent object
        """
        return self._get_parent_for_platform_item(child.get_platform_object(), raw=False)

    def _get_parent_for_platform_item(self, platform_item: Any, raw: bool = True, **kwargs) -> Any:
        """
        Return the parent item for a given platform_item.

        Args:
            platform_item: Child item
            raw: Return a platform item if True, an idm-tools entity if false
            **kwargs: Additional platform specific parameters

        Returns:
            Parent or None
        """
        item_type, interface = self._get_operation_interface(platform_item)
        if item_type not in [ItemType.EXPERIMENT, ItemType.SIMULATION, ItemType.WORKFLOW_ITEM, ItemType.WorkItem]:
            raise ValueError("Currently only Experiments, Simulations and Work Items support parents")
        obj = getattr(self, interface).get_parent(platform_item, **kwargs)
        if obj is not None:
            parent_item_type, parent_interface = self._get_operation_interface(obj)
            if not raw:
                return getattr(self, parent_interface).to_entity(obj)
        return obj

    def get_parent(self, item_id: UUID, item_type: ItemType = None, force: bool = False,
                   raw: bool = False, **kwargs):
        """
        Retrieve the parent of a given object.

        Args:
            item_id: The ID of the object for which we want the parent.
            force: If True, force the object fetching from the platform.
            raw: Return either an |IT_s| object or a platform object.
            item_type: Pass the type of the object for quicker retrieval.

        Returns:
            The parent of the object or None.

        """
        if not item_type or item_type not in self.platform_type_map.values():
            raise UnsupportedPlatformType("The provided type is invalid or not supported by this platform...")

        # Create the cache key based on everything we pass to the function
        cache_key = f'p_{item_id}' + ('r' if raw else 'o') + '_'.join(f"{k}_{v}" for k, v in kwargs.items())

        if force:
            self.cache.delete(cache_key)

        if cache_key not in self.cache:
            ce = self.get_item(item_id, raw=True, item_type=item_type)
            parent = self._get_parent_for_platform_item(ce, raw=raw, **kwargs)
            self.cache.set(cache_key, parent, expire=self._object_cache_expiration)
            return parent

        return self.cache.get(cache_key)

    def get_cache_key(self, force, item_id, item_type, kwargs, raw, prefix='p'):
        if not item_type or item_type not in self.supported_types:
            raise Exception("The provided type is invalid or not supported by this platform...")
        # Create the cache key based on everything we pass to the function
        cache_key = f'{prefix}_{item_id}' + ('r' if raw else 'o') + '_'.join(f"{k}_{v}" for k, v in kwargs.items())
        if force:
            self.cache.delete(cache_key)
        return cache_key

    def create_items(self, items: List[IEntity]) -> List[UUID]:
        """
        Create items (simulations, experiments, or suites) on the platform. The function will batch the items based on
        type and call the self._create_batch for creation
        Args:
            items: The list of items to create.
        Returns:
            List of item IDs created.
        """
        self._is_item_list_supported(items)

        ids = []
        for key, group in groupby(items, lambda x: x.item_type):
            interface = ITEM_TYPE_TO_OBJECT_INTERFACE[key]
            group_ids = getattr(self, interface).batch_create(list(group))
            ids.extend([i[1] for i in group_ids])
        return ids

    def _is_item_list_supported(self, items: List[IEntity]):
        for item in items:
            if item.item_type not in self.platform_type_map.values():
                raise Exception(
                    f'Unable to create items of type: {item.item_type} for platform: {self.__class__.__name__}')

    def run_items(self, items: List[IEntity]):
        self._is_item_list_supported(items)

        for item in items:
            interface = ITEM_TYPE_TO_OBJECT_INTERFACE[item.item_type]
            getattr(self, interface).run_item(item)

    @abstractmethod
    def supported_experiment_types(self) -> List[Type]:
        """
        Returns a list of supported experiment types. These types should be either abstract or full classes that have
        been derived from IExperiment

        Returns:
            A list of supported experiment types.
        """
        return [IExperiment]

    @abstractmethod
    def unsupported_experiment_types(self) -> List[Type]:
        """
        Returns a list of experiment types not supported by the platform. These types should be either abstract or full
        classes that have been derived from IExperiment

        Returns:
            A list of experiment types not supported by the platform.
        """
        return [IDockerExperiment, IGPUExperiment]

    def is_supported_experiment(self, experiment: IExperiment) -> bool:
        """
        Determines if an experiment is supported by the specified platform.

        Args:
            experiment: Experiment to check

        Returns:
            True is experiment is supported, otherwise, false
        """
        ex_types = set(self.supported_experiment_types())
        if any([isinstance(experiment, t) for t in ex_types]):
            unsupported_types = self.unsupported_experiment_types()
            return not any([isinstance(experiment, t) for t in unsupported_types])
        return False

    def __repr__(self):
        return f"<Platform {self.__class__.__name__} - id: {self.uid}>"

    def _convert_platform_item_to_entity(self, platform_item: Any, **kwargs) -> IEntity:
        """
        Convert an Native Platform Object to an idmtools object

        Args:
            platform_item:  Item to convert
            **kwargs: Optional items to be used in to_entity calls

        Returns:
            IDMTools representation of object
        """
        for src_type, dest_type in self.platform_type_map.items():
            if isinstance(platform_item, src_type):
                interface = ITEM_TYPE_TO_OBJECT_INTERFACE[dest_type]
                return getattr(self, interface).to_entity(platform_item, **kwargs)
        return platform_item

    def flatten_item(self, item: IEntity) -> List[IEntity]:
        """
        Flatten an item: resolve the children until getting to the leaves.
        For example, for an experiment, will return all the simulations.
        For a suite, will return all the simulations contained in the suites experiments.

        Args:
            item: Which item to flatten

        Returns:
            List of leaves

        """
        children = self.get_children(item.uid, item.item_type, force=True)
        if children is None or (isinstance(children, list) and len(children) == 0):
            items = [item]
        else:
            items = list()
            for child in children:
                items += self.flatten_item(item=child)
        return items

    def refresh_status(self, item: IEntity) -> NoReturn:
        """
        Populate the platform item and specified item with its status.

        Args:
            item: The item to check status for.
        """
        if item.item_type not in self.platform_type_map.values():
            raise UnsupportedPlatformType("The provided type is invalid or not supported by this platform...")
        interface = ITEM_TYPE_TO_OBJECT_INTERFACE[item.item_type]
        getattr(self, interface).refresh_status(item)

    def get_files(self, item: IEntity, files: Union[Set[str], List[str]]) -> \
            Union[Dict[str, Dict[str, bytearray]], Dict[str, bytearray]]:
        """
        Get files for a platform entity

        Args:
            item: Item to fetch files for
            files: List of file names to get

        Returns:
            For simulations, this returns a dictionary with filename as key and values being binary data from file or a
            dict.

            For experiments, this returns a dictionary with key as sim id and then the values as a dict of the
            simulations described above
        """
        if item.item_type not in self.platform_type_map.values():
            raise UnsupportedPlatformType("The provided type is invalid or not supported by this platform...")
        interface = ITEM_TYPE_TO_OBJECT_INTERFACE[item.item_type]
        return getattr(self, interface).get_assets(item, files)

    def get_files_by_id(self, item_id: UUID, item_type: ItemType, files: Union[Set[str], List[str]],
                        output: str = None) -> \
            Union[Dict[str, Dict[str, bytearray]], Dict[str, bytearray]]:
        """
        Get files by item id (UUID)
        Args:
            item_id: COMPS Item, say, Simulation Id or WorkItem Id
            item_type: Item Type
            files: List of files to retrieve
            output: save files to

        Returns: dict with key/value: file_name/file_content
        """
        idm_item = self.get_item(item_id, item_type, raw=False)
        ret = self.get_files(idm_item, files)

        if output:
            if item_type not in (ItemType.SIMULATION, ItemType.WORKFLOW_ITEM):
                print("Currently 'output' only supports Simulation and WorkItem!")
            else:
                for ofi, ofc in ret.items():
                    file_path = os.path.join(output, str(item_id), ofi)
                    parent_path = os.path.dirname(file_path)
                    if not os.path.exists(parent_path):
                        os.makedirs(parent_path)

                    with open(file_path, 'wb') as outfile:
                        outfile.write(ofc)

        return ret

    def get_related_items(self, item: IWorkflowItem, relation_type: RelationType) -> Dict[str, Dict[str, str]]:
        """
        Retrieve all related objects
        Args:
            item: SSMTWorkItem
            relation_type: Depends or Create

        Returns: dict with key the object type
        """
        if item.item_type != ItemType.WORKFLOW_ITEM:
            raise UnsupportedPlatformType("The provided type is invalid or not supported by this platform...")
        interface = ITEM_TYPE_TO_OBJECT_INTERFACE[item.item_type]
        return getattr(self, interface).get_related_items(item, relation_type)

    def is_task_supported(self, task: 'ITask') -> bool:
        """
        Check is all supported or not
        Args:
            task: Task object

        Returns: True/False
        """
        return all([x in self._platform_supports for x in task.platform_requirements])


TPlatform = TypeVar("TPlatform", bound=IPlatform)
TPlatformClass = Type[TPlatform]<|MERGE_RESOLUTION|>--- conflicted
+++ resolved
@@ -1,9 +1,6 @@
 import os
 from abc import ABCMeta, abstractmethod
-<<<<<<< HEAD
-=======
 from COMPS.Data.WorkItem import RelationType
->>>>>>> 07fc6539
 from dataclasses import dataclass, fields, field
 from itertools import groupby
 from logging import getLogger
@@ -17,7 +14,7 @@
 from idmtools.entities.iexperiment import IDockerExperiment, IGPUExperiment, IExperiment
 from idmtools.entities.iplatform_metadata import IPlatformExperimentOperations, \
     IPlatformSimulationOperations, IPlatformSuiteOperations, IPlatformWorkflowItemOperations, \
-    IPlatformAssetCollectionOperations, IPlatformWorkItemOperations
+    IPlatformAssetCollectionOperations
 from idmtools.services.platforms import PlatformPersistService
 from idmtools.core.interfaces.iitem import IItem
 from typing import Dict, List, NoReturn, Type, TypeVar, Any, Union, Tuple, Set
@@ -123,7 +120,6 @@
         # build item type map and determined supported features
         self.platform_type_map = dict()
         for item_type, interface in ITEM_TYPE_TO_OBJECT_INTERFACE.items():
-            print(item_type, "::", interface)
             if getattr(self, interface) is not None and getattr(self, interface).platform_type is not None:
                 self.platform_type_map[getattr(self, interface).platform_type] = item_type
 
@@ -337,7 +333,7 @@
             Parent or None
         """
         item_type, interface = self._get_operation_interface(platform_item)
-        if item_type not in [ItemType.EXPERIMENT, ItemType.SIMULATION, ItemType.WORKFLOW_ITEM, ItemType.WorkItem]:
+        if item_type not in [ItemType.EXPERIMENT, ItemType.SIMULATION, ItemType.WORKFLOW_ITEM]:
             raise ValueError("Currently only Experiments, Simulations and Work Items support parents")
         obj = getattr(self, interface).get_parent(platform_item, **kwargs)
         if obj is not None:
