--- conflicted
+++ resolved
@@ -545,13 +545,7 @@
         """
         p = super()._check_for_platform_from_context(platform)
         if 'wait_on_done' in run_opts:
-<<<<<<< HEAD
-            warnings.warn("wait_on_done will be deprecated soon. Please use wait_until_done instead.",
-                          DeprecationWarning, 2)
-            user_logger.warning("wait_on_done will be deprecated soon. Please use wait_until_done instead.")
-=======
             raise TypeError("The 'wait_on_done' parameter has been removed in idmtools 1.8.0. Please update your code with 'wait_until_done'.")
->>>>>>> 0f5e52ab
         if regather_common_assets is None:
             regather_common_assets = p.is_regather_assets_on_modify()
         if regather_common_assets and not self.assets.is_editable():
