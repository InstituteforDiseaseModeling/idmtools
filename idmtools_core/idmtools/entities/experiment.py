--- conflicted
+++ resolved
@@ -153,11 +153,8 @@
         if self.__class__ is not Experiment:
             # Add a tag to keep the Experiment class name
             self.tags["experiment_type"] = f'{self.__class__.__module__}.{self.__class__.__name__}'
-<<<<<<< HEAD
-        task_class = self.simulations.items.base_task.__class__
-        self.tags["task_type"] = f'{task_class.__module__}.{task_class.__name__}'
-=======
-
+
+        # TODO Review: This code to see if this works in merged
         # if it is a template, set task type on experiment
         if isinstance(self.simulations, ParentIterator) and isinstance(self.simulations.items, TemplatedSimulations):
             if logger.isEnabledFor(DEBUG):
@@ -181,7 +178,6 @@
                     if assets is not None:
                         self.assets.add_assets(assets, fail_on_duplicate=False)
 
->>>>>>> 0c99d183
         self.tags.update(get_default_tags())
 
     @property
@@ -424,7 +420,16 @@
         p = super()._check_for_platform_from_context(platform)
         p.wait_till_done_progress(self, **opts)
 
-<<<<<<< HEAD
+    def to_dict(self):
+        result = dict()
+        for f in fields(self):
+            if not f.name.startswith("_") and f.name not in ['parent']:
+                result[f.name] = getattr(self, f.name)
+
+        result['simulations'] = [s.id for s in self.simulations]
+        result['_uid'] = self.uid
+        return result
+
     def add_new_simulations(self, simulations: Union[SUPPORTED_SIM_TYPE]):
         """
         Add simulations to an experiment, including pre-existing experiments.
@@ -446,16 +451,6 @@
                 # if no task exists (reloaded sim) then there is no need to set assets on the sim
                 simulation.assets = prior_assets
             self.__simulations.append(simulation)
-=======
-    def to_dict(self):
-        result = dict()
-        for f in fields(self):
-            if not f.name.startswith("_") and f.name not in ['parent']:
-                result[f.name] = getattr(self, f.name)
-
-        result['simulations'] = [s.id for s in self.simulations]
-        result['_uid'] = self.uid
-        return result
 
     # Define this here for better completion in IDEs for end users
     @classmethod
@@ -499,7 +494,6 @@
         if verbose:
             user_logger.info(f"Simulation Type: {type(self.__simulations)}")
             user_logger.info(f"Assets: {self.assets}")
->>>>>>> 0c99d183
 
 
 class ExperimentSpecification(ExperimentPluginSpecification):
