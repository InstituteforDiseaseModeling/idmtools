"""
Our Experiment class definition.

Experiments can be thought of as a metadata object analogous to a folder on a filesystem. An experiment is a container that
contains one or more simulations. Before creations, *experiment.simulations* can be either a list of a TemplatedSimulations.
TemplatedSimulations are useful for building large numbers of similar simulations such as sweeps.

Copyright 2021, Bill & Melinda Gates Foundation. All rights reserved.
"""
import copy
import uuid
from dataclasses import dataclass, field, InitVar, fields
from logging import getLogger, DEBUG
from types import GeneratorType
from typing import NoReturn, Set, Union, Iterator, Type, Dict, Any, List, TYPE_CHECKING, Generator
from idmtools import IdmConfigParser
from idmtools.assets import AssetCollection, Asset
from idmtools.builders import SimulationBuilder
from idmtools.core import ItemType, EntityStatus
from idmtools.core.interfaces.entity_container import EntityContainer
from idmtools.core.interfaces.iassets_enabled import IAssetsEnabled
from idmtools.core.interfaces.iitem import IItem
from idmtools.core.interfaces.inamed_entity import INamedEntity
from idmtools.core.interfaces.irunnable_entity import IRunnableEntity
from idmtools.core.logging import SUCCESS, NOTICE
from idmtools.entities.itask import ITask
from idmtools.core.interfaces.ientity import IEntity
from idmtools.entities.platform_requirements import PlatformRequirements
from idmtools.entities.templated_simulation import TemplatedSimulations
from idmtools.registry.experiment_specification import ExperimentPluginSpecification, get_model_impl, \
    get_model_type_impl
from idmtools.registry.plugin_specification import get_description_impl
from idmtools.utils.caller import get_caller
from idmtools.utils.collections import ExperimentParentIterator
from idmtools.utils.entities import get_default_tags

if TYPE_CHECKING:  # pragma: no cover
    from idmtools.entities.iplatform import IPlatform
    from idmtools.entities.simulation import Simulation  # noqa: F401

logger = getLogger(__name__)
user_logger = getLogger('user')
SUPPORTED_SIM_TYPE = Union[
    EntityContainer,
    Generator['Simulation', None, None],
    TemplatedSimulations,
    Iterator['Simulation']
]


@dataclass(repr=False)
class Experiment(IAssetsEnabled, INamedEntity, IRunnableEntity):
    """
    Class that represents a generic experiment.

    This class needs to be implemented for each model type with specifics.

    Args:
        name: The experiment name.
        assets: The asset collection for assets global to this experiment.
    """
    #: Suite ID
    suite_id: uuid = field(default=None)
    #: Item Item(always an experiment)
    item_type: ItemType = field(default=ItemType.EXPERIMENT, compare=False, init=False)
    #: Task Type(defaults to command)
    task_type: str = field(default='idmtools.entities.command_task.CommandTask')
    #: List of Requirements for the task that a platform must meet to be able to run
    platform_requirements: Set[PlatformRequirements] = field(default_factory=set)
    #: Is the Experiment Frozen
    frozen: bool = field(default=False, init=False)
    #: Simulation in this experiment
    simulations: InitVar[SUPPORTED_SIM_TYPE] = None
    #: Internal storage of simulation
    __simulations: Union[SUPPORTED_SIM_TYPE] = field(default_factory=lambda: EntityContainer(), compare=False)

    #: Determines if we should gather assets from the first task. Only use when not using TemplatedSimulations
    gather_common_assets_from_task: bool = field(default=None, compare=False)

    #: Determines if we should gather assets from the first task. Only use when not using TemplatedSimulations
    disable_default_pre_create: bool = field(default=False, compare=False)

    #: Enable replacing the task with a proxy to reduce the memory footprint. Useful in provisioning large sets of
    # simulations
    __replace_task_with_proxy: bool = field(default=True, init=False, compare=False)

    def __post_init__(self, simulations):
        """
        Initialize Experiment.

        Args:
            simulations: Simulations to initialize with

        Returns:
            None
        """
        super().__post_init__()
        if simulations is not None and not isinstance(simulations, property):
            self.simulations = simulations

        if self.gather_common_assets_from_task is None:
            self.gather_common_assets_from_task = isinstance(self.simulations.items, EntityContainer)
        self.__simulations.parent = self

    def post_creation(self, platform: 'IPlatform') -> None:
        """
        Post creation of experiments.

        Args:
            platform: Platform the experiment was created on

        Returns:
            None
        """
        IItem.post_creation(self, platform)

    @property
    def status(self):
        """
        Get status of experiment. Experiment status is based in simulations.

        The first rule to be true is used. The rules are:
        * If simulations is a TemplatedSimulations we assume status is None if _platform_object is not set.
        * If simulations is a TemplatedSimulations we assume status is CREATED if _platform_object is set.
        * If simulations length is 0 or all simulations have a status of None, experiment status is none
        * If any simulation has a running status, experiment is considered running.
        * If any simulation has a created status and any other simulation has a FAILED or SUCCEEDED status, experiment is considered running.
        * If any simulation has a None status and any other simulation has a FAILED or SUCCEEDED status, experiment is considered Created.
        * If any simulation has a status of failed, experiment is considered failed.
        * If any simulation has a status of SUCCEEDED, experiment is considered SUCCEEDED.
        * If any simulation has a status of CREATED, experiment is considered CREATED.


        Returns:
            Status
        """
        # still creating sims since we have a template. When adding new simulations, we will pre-create sim objects unless
        # the item is new
        if isinstance(self.simulations.items, TemplatedSimulations):
            status = EntityStatus.CREATED if self._platform_object else None
            return status

        sim_statuses = set([s.status for s in self.simulations.items])
        any_succeeded_failed = any([s in [EntityStatus.FAILED, EntityStatus.SUCCEEDED] for s in sim_statuses])
        if len(self.simulations.items) == 0 or all([s is None for s in sim_statuses]):
            status = None  # this will trigger experiment creation on a platform
        elif any([s == EntityStatus.RUNNING for s in sim_statuses]):
            status = EntityStatus.RUNNING
        elif any([s == EntityStatus.CREATED for s in sim_statuses]) and any_succeeded_failed:
            status = EntityStatus.RUNNING
        elif any([s is None for s in sim_statuses]) and any_succeeded_failed:
            status = EntityStatus.CREATED
        elif any([s == EntityStatus.FAILED for s in sim_statuses]):
            status = EntityStatus.FAILED
        elif all([s == EntityStatus.SUCCEEDED for s in sim_statuses]):
            status = EntityStatus.SUCCEEDED
        else:
            status = EntityStatus.CREATED
        return status

    @status.setter
    def status(self, value):
        """
        Set status of experiment. Experiments status is an aggregate of its children so you cannot set status.

        Args:
            value: Value to set

        Returns:
            None

        Notes:
            TODO: Deprecate this
        """
        # this method is needed because dataclasses will always try to set each field, even if not allowed to in
        # the case of Experiment.

        caller = get_caller()
        if caller not in ['__init__']:
            logger.warning('Experiment status cannot be directly altered. Status unchanged.')

    def __repr__(self):
        """Experiment as string."""
        return f"<Experiment: {self.uid} - {self.name} / Sim count {len(self.simulations) if self.simulations else 0}>"

    @property
    def suite(self):
        """
        Suite the experiment belongs to.

        Returns:
            Suite
        """
        return self.parent

    @suite.setter
    def suite(self, suite):
        """
        Set suite of the experiment.

        Args:
            suite: Suite to set

        Returns:
            None
        """
        self.parent = suite

    @IEntity.parent.setter
    def parent(self, parent: 'IEntity'):
        """
        Sets the parent object for Entity.

        Args:
            parent: Parent object

        Returns:
            None
        """
        if parent:
            if parent.experiments is None:
                parent.experiments = [self]
            else:
                parent.experiments.append(self)
        IEntity.parent.__set__(self, parent)

    def display(self):
        """
        Display the experiment.

        Returns:
            None
        """
        from idmtools.utils.display import display, experiment_table_display
        display(self, experiment_table_display)

    def pre_creation(self, platform: 'IPlatform', gather_assets=True) -> None:
        """
        Experiment pre_creation callback.

        Args:
            platform: Platform experiment is being created on
            gather_assets: Determines if an experiment will try to gather the common assets or defer. It most cases, you want this enabled but when modifying existing experiments you may want to disable if there are new assets and the platform has performance hits to determine those assets

        Returns:
            None

        Raises:
            ValueError - If simulations length is 0
        """
        # Gather the assets
        IItem.pre_creation(self, platform)
        if not self.disable_default_pre_create:
            self.gather_assets()

            # to keep experiments clean, let's only do this is we have a special experiment class
            if self.__class__ is not Experiment:
                # Add a tag to keep the Experiment class name
                self.tags["experiment_type"] = f'{self.__class__.__module__}.{self.__class__.__name__}'

            # if it is a template, set task type on experiment
            if gather_assets:
                if isinstance(self.simulations.items, TemplatedSimulations):
                    if len(self.simulations.items) == 0:
                        raise ValueError("You cannot run an empty experiment")
                    if logger.isEnabledFor(DEBUG):
                        logger.debug("Using Base task from template for experiment level assets")
                    self.simulations.items.base_task.gather_common_assets()
                    self.assets.add_assets(self.simulations.items.base_task.common_assets, fail_on_duplicate=False)
                    for sim in self.simulations.items.extra_simulations():
                        self.assets.add_assets(sim.task.gather_common_assets(), fail_on_duplicate=False)
                    if "task_type" not in self.tags:
                        task_class = self.simulations.items.base_task.__class__
                        self.tags["task_type"] = f'{task_class.__module__}.{task_class.__name__}'
                elif self.gather_common_assets_from_task and isinstance(self.simulations.items, List):
                    if len(self.simulations.items) == 0:
                        raise ValueError("You cannot run an empty experiment")
                    if logger.isEnabledFor(DEBUG):
                        logger.debug("Using all tasks to gather assets")
                    task_class = self.__simulations[0].task.__class__
                    self.tags["task_type"] = f'{task_class.__module__}.{task_class.__name__}'
                    pbar = self.__simulations
                    if not IdmConfigParser.is_progress_bar_disabled():
                        from tqdm import tqdm
                        pbar = tqdm(self.__simulations, desc="Discovering experiment assets from tasks",
                                    unit="simulation")
                    for sim in pbar:
                        # don't gather assets from simulations that have been provisioned
                        if sim.status is None:
                            assets = sim.task.gather_common_assets()
                            if assets is not None:
                                self.assets.add_assets(assets, fail_on_duplicate=True, fail_on_deep_comparison=True)
                elif isinstance(self.simulations.items, List) and len(self.simulations.items) == 0:
                    raise ValueError("You cannot run an empty experiment")

            self.tags.update(get_default_tags())

    @property
    def done(self):
        """
        Return if an experiment has finished executing.

        Returns:
            True if all simulations have ran, False otherwise
        """
        return all([s.done for s in self.simulations])

    @property
    def succeeded(self) -> bool:
        """
        Return if an experiment has succeeded. An experiment is succeeded when all simulations have succeeded.

        Returns:
            True if all simulations have succeeded, False otherwise
        """
        return all([s.succeeded for s in self.simulations])

    @property
    def any_failed(self) -> bool:
        """
        Return if an experiment has any simulation in failed state.

        Returns:
            True if all simulations have succeeded, False otherwise
        """
        return any([s.failed for s in self.simulations])

    @property
    def simulations(self) -> ExperimentParentIterator:
        """
        Returns the Simulations.

        Returns:
            Simulations
        """
        return ExperimentParentIterator(self.__simulations, parent=self)

    @simulations.setter
    def simulations(self, simulations: Union[SUPPORTED_SIM_TYPE]):
        """
        Set the simulations object.

        Args:
            simulations:

        Returns:
            None

        Raises:
            ValueError - If simulations is a list has items that are not simulations or tasks
                         If simulations is not a list, set, TemplatedSimulations or EntityContainer
        """
        if isinstance(simulations, (GeneratorType, TemplatedSimulations, EntityContainer)):
            self.gather_common_assets_from_task = isinstance(simulations, (GeneratorType, EntityContainer))
            self.__simulations = simulations
        elif isinstance(simulations, (list, set)):
            from idmtools.entities.simulation import Simulation  # noqa: F811
            self.gather_common_assets_from_task = True
            self.__simulations = EntityContainer()
            for sim in simulations:
                if isinstance(sim, ITask):
                    self.__simulations.append(sim.to_simulation())
                elif isinstance(sim, Simulation):
                    self.__simulations.append(sim)
                else:
                    raise ValueError("Only list of tasks/simulations can be passed to experiment simulations")
        else:
            raise ValueError("You can only set simulations to an EntityContainer, a Generator, a TemplatedSimulations "
                             "or a List/Set of Simulations")

    @property
    def simulation_count(self) -> int:
        """
        Return the total simulations.

        Returns:
            Length of simulations
        """
        return len(self.simulations)

    def refresh_simulations(self) -> NoReturn:
        """
        Refresh the simulations from the platform.

        Returns:
            None
        """
        from idmtools.core import ItemType
        self.simulations = self.platform.get_children(self.uid, ItemType.EXPERIMENT, force=True)

    def refresh_simulations_status(self):
        """
        Refresh the simulation status.

        Returns:
            None
        """
        self.platform.refresh_status(item=self)

    def pre_getstate(self):
        """
        Return default values for :meth:`~idmtools.interfaces.ientity.pickle_ignore_fields`.

        Call before pickling.
        """
        from idmtools.assets import AssetCollection
        return {"assets": AssetCollection(), "simulations": EntityContainer()}

    def gather_assets(self) -> AssetCollection():
        """
        Gather all our assets for our experiment.

        Returns:
            Assets
        """
        return self.assets

    @classmethod
    def from_task(cls, task, name: str = None, tags: Dict[str, Any] = None, assets: AssetCollection = None,
                  gather_common_assets_from_task: bool = True) -> 'Experiment':
        """
        Creates an Experiment with one Simulation from a task.

        Args:
            task: Task to use
            assets: Asset collection to use for common tasks. Defaults to gather assets from task
            name: Name of experiment
            tags: Tags for the items
            gather_common_assets_from_task: Whether we should attempt to gather assets from the Task object for the
                experiment. With large amounts of tasks, this can be expensive as we loop through all
        Returns:

        """
        if tags is None:
            tags = dict()
        if name is None:
            name = task.__class__.__name__
        e = Experiment(name=name, tags=tags, assets=AssetCollection() if assets is None else assets,
                       gather_common_assets_from_task=gather_common_assets_from_task)
        e.simulations = [task]
        return e

    @classmethod
    def from_builder(cls, builders: Union[SimulationBuilder, List[SimulationBuilder]], base_task: ITask,
                     name: str = None,
                     assets: AssetCollection = None, tags: Dict[str, Any] = None) -> 'Experiment':
        """
        Creates an experiment from a SimulationBuilder object(or list of builders.

        Args:
            builders: List of builder to create experiment from
            base_task: Base task to use as template
            name: Experiment name
            assets: Experiment level assets
            tags: Experiment tags

        Returns:
            Experiment object from the builders
        """
        ts = TemplatedSimulations(base_task=base_task)
        if not isinstance(builders, list):
            builders = [builders]
        for builder in builders:
            ts.add_builder(builder)
        if name is None:
            name = base_task.__class__.__name__
            if len(builders) == 1:
                name += " " + builders[0].__class__.__name__
        return cls.from_template(ts, name=name, tags=tags, assets=assets)

    @classmethod
    def from_template(cls, template: TemplatedSimulations, name: str = None, assets: AssetCollection = None,
                      tags: Dict[str, Any] = None) -> 'Experiment':
        """
        Creates an Experiment from a TemplatedSimulation object.

        Args:
            template: TemplatedSimulation object
            name: Experiment name
            assets: Experiment level assets
            tags: Tags

        Returns:
            Experiment object from the TemplatedSimulation object
        """
        if tags is None:
            tags = dict()
        if name is None:
            name = template.base_task.__class__.__name__
        e = Experiment(name=name, tags=tags, assets=AssetCollection() if assets is None else assets)
        e.simulations = template
        return e

    def __deepcopy__(self, memo):
        """
        Deep copy for experiments. It converts generators and templates to realized lists to allow copying.

        Args:
            memo: The memo object used for copying

        Returns:
            Copied experiment
        """
        cls = self.__class__
        result = cls.__new__(cls)
        memo[id(self)] = result
        for k, v in self.__dict__.items():
            if k in ['_Experiment__simulations'] and isinstance(v, (GeneratorType, TemplatedSimulations)):
                v = list(v)
            setattr(result, k, copy.deepcopy(v, memo))
        result._task_log = getLogger(__name__)
        return result

    def list_static_assets(self, children: bool = False, platform: 'IPlatform' = None, **kwargs) -> List[Asset]:
        """
        List assets that have been uploaded to a server already.

        Args:
            children: When set to true, simulation assets will be loaded as well
            platform: Optional platform to load assets list from
            **kwargs:

        Returns:
            List of assets
        """
        if self.id is None:
            raise ValueError("You can only list static assets on an existing experiment")
        p = super()._check_for_platform_from_context(platform)
        return p._experiments.list_assets(self, children, **kwargs)

    def run(self, wait_until_done: bool = False, platform: 'IPlatform' = None, regather_common_assets: bool = None,
            wait_on_done_progress: bool = True, wait_on_done: bool = False,
            **run_opts) -> NoReturn:
        """
        Runs an experiment on a platform.

        Args:
            wait_until_done: Whether we should wait on experiment to finish running as well. Defaults to False
            platform: Platform object to use. If not specified, we first check object for platform object then the current context
            regather_common_assets: Triggers gathering of assets for *existing* experiments. If not provided, we use the platforms default behaviour. See platform details for performance implications of this. For most platforms, it should be ok but for others, it could decrease performance when assets are not changing.
              It is important to note that when using this feature, ensure the previous simulations have finished provisioning. Failure to do so can lead to unexpected behaviour
            wait_on_done_progress: Should experiment status be shown when waiting
            wait_on_done: extra name for backward compatibility for wait_until_done
            **run_opts: Options to pass to the platform

        Returns:
            None
        """
        p = super()._check_for_platform_from_context(platform)
        if regather_common_assets is None:
            regather_common_assets = p.is_regather_assets_on_modify()
        if regather_common_assets and not self.assets.is_editable():
            message = "To modify an experiment's asset collection, you must make a copy of it first. For example\nexperiment.assets = experiment.assets.copy()"
            user_logger.error(message)  # Show it bold red to user
            raise ValueError(message)
        if not self.assets.is_editable() and isinstance(self.simulations.items,
                                                        TemplatedSimulations) and not regather_common_assets:
            user_logger.warning(
                "You are modifying and existing experiment by using a template without gathering common assets. Ensure your Template configuration is the same as existing experiments or enable gathering of new common assets through regather_common_assets.")
        run_opts['regather_common_assets'] = regather_common_assets
        p.run_items(self, **run_opts)
        if wait_until_done or wait_on_done:
            self.wait(wait_on_done_progress=wait_on_done_progress)

<<<<<<< HEAD
    def to_dict(self, exclude: List[str] = None):
=======
    def to_dict(self):
        """
        Convert experiment to dictionary.

        Returns:
            Dictionary of experiment.
        """
>>>>>>> 4b53e427
        result = dict()
        if exclude is None:
            exclude = ['parent']
        for f in fields(self):
            if not f.name.startswith("_") and f.name not in exclude:
                result[f.name] = getattr(self, f.name)

        if 'simulations' not in exclude:
            result['simulations'] = [s.id for s in self.simulations]
        result['_uid'] = self.uid
        return result

    # Define this here for better completion in IDEs for end users
    @classmethod
    def from_id(cls, item_id: Union[str, uuid.UUID], platform: 'IPlatform' = None, copy_assets: bool = False,
                **kwargs) -> 'Experiment':
        """
        Helper function to provide better intellisense to end users.

        Args:
            item_id: Item id to load
            platform: Optional platform. Fallbacks to context
            copy_assets: Allow copying assets on load. Makes modifying experiments easier when new assets are involved.
            **kwargs: Optional arguments to be passed on to the platform

        Returns:
            Experiment loaded with ID
        """
        result = super().from_id(item_id, platform, **kwargs)
        if copy_assets:
            result.assets = result.assets.copy()
        return result

    def print(self, verbose: bool = False):
        """
        Print summary of experiment.

        Args:
            verbose: Verbose printing

        Returns:
            None
        """
        user_logger.info(f"Experiment <{self.id}>")
        user_logger.info(f"Total Simulations: {self.simulation_count}")
        user_logger.info(f"Tags: {self.tags}")
        user_logger.info(f"Platform: {self.platform.__class__.__name__}")
        # determine status
        if self.status:
            # if succeeded print that
            if self.succeeded:
                user_logger.log(SUCCESS, "Succeeded")
            elif not self.done:
                user_logger.log(NOTICE, "RUNNING")
            else:
                user_logger.critical("Experiment failed. Please check output")

        if verbose:
            user_logger.info(f"Simulation Type: {type(self.__simulations)}")
            user_logger.info(f"Assets: {self.assets}")


class ExperimentSpecification(ExperimentPluginSpecification):
    """
    ExperimentSpecification is the spec for Experiment plugins.
    """

    @get_description_impl
    def get_description(self) -> str:
        """
        Description of our plugin.

        Returns:
            Description
        """
        return "Provides access to the Local Platform to IDM Tools"

    @get_model_impl
    def get(self, configuration: dict) -> Experiment:  # noqa: F821
        """
        Get experiment with configuration.
        """
        return Experiment(**configuration)

    @get_model_type_impl
    def get_type(self) -> Type[Experiment]:
        """
        Return the experiment type.

        Returns:
            Experiment type.
        """
        return Experiment<|MERGE_RESOLUTION|>--- conflicted
+++ resolved
@@ -562,17 +562,15 @@
         if wait_until_done or wait_on_done:
             self.wait(wait_on_done_progress=wait_on_done_progress)
 
-<<<<<<< HEAD
     def to_dict(self, exclude: List[str] = None):
-=======
-    def to_dict(self):
         """
         Convert experiment to dictionary.
 
         Returns:
             Dictionary of experiment.
         """
->>>>>>> 4b53e427
+
+    def to_dict(self, exclude: List[str] = None):
         result = dict()
         if exclude is None:
             exclude = ['parent']
