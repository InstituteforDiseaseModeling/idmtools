--- conflicted
+++ resolved
@@ -83,16 +83,6 @@
 
     @property
     def status(self):
-<<<<<<< HEAD
-        if len(self.simulations.items) == 0 or all([s.status is None for s in self.simulations.items]):
-            status = None  # this will trigger experiment creation on a platform
-        elif any([s.status == EntityStatus.FAILED for s in self.simulations.items]):
-            status = EntityStatus.FAILED
-        elif all([s.status == EntityStatus.SUCCEEDED for s in self.simulations.items]):
-            status = EntityStatus.SUCCEEDED
-        elif any([s.status == EntityStatus.RUNNING for s in self.simulations.items]):
-            status = EntityStatus.RUNNING
-=======
         # narrow down to states we have
         sim_statuses = set([s.status for s in self.simulations.items])
         if len(self.simulations.items) == 0 or all([s is None for s in sim_statuses]):
@@ -107,7 +97,6 @@
             status = EntityStatus.FAILED
         elif all([s == EntityStatus.SUCCEEDED for s in sim_statuses]):
             status = EntityStatus.SUCCEEDED
->>>>>>> 1401e797
         else:
             status = EntityStatus.CREATED
         return status
@@ -156,28 +145,17 @@
 
         # if it is a template, set task type on experiment
         if gather_assets:
-<<<<<<< HEAD
-            if isinstance(self.simulations, ExperimentParentIterator) and isinstance(self.simulations.items, TemplatedSimulations):
-=======
             if isinstance(self.simulations.items, TemplatedSimulations):
->>>>>>> 1401e797
                 if logger.isEnabledFor(DEBUG):
                     logger.debug("Using Base task from template for experiment level assets")
                 self.simulations.items.base_task.gather_common_assets()
                 self.assets.add_assets(self.simulations.items.base_task.common_assets, fail_on_duplicate=False)
-<<<<<<< HEAD
-                if "task_type" not in self.tags:
-                    task_class = self.simulations.items.base_task.__class__
-                    self.tags["task_type"] = f'{task_class.__module__}.{task_class.__name__}'
-            elif self.gather_common_assets_from_task and isinstance(self.__simulations, List):
-=======
                 for sim in self.simulations.items.extra_simulations():
                     self.assets.add_assets(sim.task.gather_common_assets(), fail_on_duplicate=False)
                 if "task_type" not in self.tags:
                     task_class = self.simulations.items.base_task.__class__
                     self.tags["task_type"] = f'{task_class.__module__}.{task_class.__name__}'
             elif self.gather_common_assets_from_task and isinstance(self.simulations.items, List):
->>>>>>> 1401e797
                 if logger.isEnabledFor(DEBUG):
                     logger.debug("Using first task for task type")
                     logger.debug("Using all tasks to gather assts")
@@ -214,8 +192,6 @@
         return all([s.succeeded for s in self.simulations])
 
     @property
-<<<<<<< HEAD
-=======
     def any_failed(self) -> bool:
         """
         Return if an experiment has any simulation in failed state.
@@ -226,7 +202,6 @@
         return any([s.failed for s in self.simulations])
 
     @property
->>>>>>> 1401e797
     def simulations(self) -> ExperimentParentIterator:
         return ExperimentParentIterator(self.__simulations, parent=self)
 
@@ -405,11 +380,7 @@
         p = super()._check_for_platform_from_context(platform)
         return p._experiments.list_assets(self, children, **kwargs)
 
-<<<<<<< HEAD
-    def run(self, wait_until_done: bool = False, platform: 'IPlatform' = None, regather_common_assets: bool = False,
-=======
     def run(self, wait_until_done: bool = False, platform: 'IPlatform' = None, regather_common_assets: bool = None,
->>>>>>> 1401e797
             **run_opts) -> NoReturn:
         """
         Runs an experiment on a platform
@@ -417,26 +388,14 @@
         Args:
             wait_until_done: Whether we should wait on experiment to finish running as well. Defaults to False
             platform: Platform object to use. If not specified, we first check object for platform object then the current context
-<<<<<<< HEAD
-            regather_common_assets: Triggers gathering of assets for existing experiments. Normally we assume assets are same as existing experiment
-=======
             regather_common_assets: Triggers gathering of assets for *existing* experiments. If not provided, we use the platforms default behaviour. See platform details for performance implications of this. For most platforms, it should be ok but for others, it could decrease performance when assets are not changing.
               It is important to note that when using this feature, ensure the previous simulations have finished provisioning. Failure to do so can lead to unexpected behaviour
->>>>>>> 1401e797
             **run_opts: Options to pass to the platform
 
         Returns:
             None
         """
         p = super()._check_for_platform_from_context(platform)
-<<<<<<< HEAD
-        if regather_common_assets and self.platform_id is None:
-            raise ValueError("Only user gather_common_assets on existing experiments")
-        elif regather_common_assets and not self.assets.is_editable():
-            message = "To modify an experiment's asset collection, you must make a copy of it first. For example\nexperiment.assets = experiment.assets.copy()"
-            user_logger.error(message)  # Show it bold red to user
-            raise ValueError(message)
-=======
         if regather_common_assets is None:
             regather_common_assets = p.is_regather_assets_on_modify()
         if regather_common_assets and not self.assets.is_editable():
@@ -445,7 +404,6 @@
             raise ValueError(message)
         if not self.assets.is_editable() and isinstance(self.simulations.items, TemplatedSimulations) and not regather_common_assets:
             user_logger.warning("You are modifying and existing experiment by using a template without gathering common assets. Ensure your Template configuration is the same as existing experiments or enable gathering of new common assets through regather_common_assets.")
->>>>>>> 1401e797
         run_opts['regather_common_assets'] = regather_common_assets
         p.run_items(self, **run_opts)
         if wait_until_done:
