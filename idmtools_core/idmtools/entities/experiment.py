--- conflicted
+++ resolved
@@ -4,11 +4,7 @@
 from logging import getLogger, DEBUG
 from types import GeneratorType
 from typing import NoReturn, Set, Union, Iterator, Type, Dict, Any, List, TYPE_CHECKING, Generator
-<<<<<<< HEAD
 from idmtools import IdmConfigParser
-=======
-from tqdm import tqdm
->>>>>>> 3bb9bb77
 from idmtools.assets import AssetCollection, Asset
 from idmtools.builders import SimulationBuilder
 from idmtools.core import ItemType, EntityStatus
