import copy
import os
import sys
import typing
import uuid
from abc import ABC
from itertools import chain
from datetime import datetime, timezone, timedelta
from dataclasses import dataclass, field, InitVar
from logging import getLogger

from more_itertools import grouper
from idmtools.core import ItemType, TExperimentBuilder
from idmtools.core.interfaces.entity_container import EntityContainer
from idmtools.core.interfaces.iassets_enabled import IAssetsEnabled
from idmtools.core.interfaces.inamed_entity import INamedEntity
from idmtools.entities.command_line import TCommandLine
from idmtools.entities.isimulation import TSimulationClass, TSimulation
from idmtools.utils.decorators import optional_yaspin_load
from idmtools import __version__


logger = getLogger(__name__)


@dataclass(repr=False)
class IExperiment(IAssetsEnabled, INamedEntity, ABC):
    """
    Class that represents a generic experiment.
    This class needs to be implemented for each model type with specifics.

    Args:
        name: The experiment name.
        simulation_type: A class to initialize the simulations that will be created for this experiment.
        assets: The asset collection for assets global to this experiment.
        base_simulation: Optional, a simulation that will be the base for all simulations created for this experiment.
        command: Command to run on simulations.
    """
    command: TCommandLine = field(default=None)
    suite_id: uuid = field(default=None)
    simulation_type: InitVar[TSimulationClass] = None
    base_simulation: TSimulation = field(default=None, compare=False, metadata={"pickle_ignore": True})
    builders: set = field(default_factory=lambda: set(), compare=False, metadata={"pickle_ignore": True})
    simulations: EntityContainer = field(default_factory=lambda: EntityContainer(), compare=False,
                                         metadata={"pickle_ignore": True})
    _simulation_default: TSimulation = field(default=None, compare=False, init=False)
    item_type: ItemType = field(default=ItemType.EXPERIMENT, compare=False, init=False)
    frozen: bool = field(default=False, init=False)

    def __post_init__(self, simulation_type):
        super().__post_init__()
        # Take care of the base simulation
        if not self.base_simulation:
            if simulation_type and callable(simulation_type):
                self.base_simulation = simulation_type()
            else:
                raise Exception(
                    "A `base_simulation` or `simulation_type` needs to be provided to the Experiment object!")

        self._simulation_default = self.base_simulation.__class__()

    def __repr__(self):
        return f"<Experiment: {self.uid} - {self.name} / Sim count {len(self.simulations) if self.simulations else 0}>"

    @property
<<<<<<< HEAD
    def builder(self) -> TExperimentBuilder:
=======
    def suite(self):
        return self.parent

    @suite.setter
    def suite(self, suite):
        self.parent = suite

    @property
    def builder(self) -> 'TExperimentBuilder':
>>>>>>> 05171bba
        """
        For backward-compatibility purposes.

        Returns:
            The last ``TExperimentBuilder``.
        """
        return list(self.builders)[-1] if self.builders and len(self.builders) > 0 else None

    @builder.setter
    def builder(self, builder: TExperimentBuilder) -> None:
        """
        For backward-compatibility purposes.

        Args:
            builder: The new builder to be used.

        Returns:
            None
        """

        # Make sure we only take the last builder assignment
        if self.builders:
            self.builders.clear()

        self.add_builder(builder)

    def add_builder(self, builder: TExperimentBuilder) -> None:
        """
        Add builder to builder collection.

        Args:
            builder: A builder to be added.

        Returns:
            None
        """
        from idmtools.builders import ExperimentBuilder

        # Add builder validation
        if not isinstance(builder, ExperimentBuilder):
            raise Exception("Builder ({}) must have type of ExperimentBuilder!".format(builder))

        # Initialize builders the first time
        if self.builders is None:
            self.builders = set()

        # Add new builder to the collection
        self.builders.add(builder)

    def display(self):
        from idmtools.utils.display import display, experiment_table_display
        display(self, experiment_table_display)

    def batch_simulations(self, batch_size=5):
        # If no builders and no simulation, just return the base simulation
        if not self.builders and not self.simulations:
            yield (self.simulation(),)
            return

        # First consider the simulations of the experiment
        if self.simulations:
            for sim in self.simulations:
                sim.platform = self.platform
                sim.experiment = self

            for groups in grouper(self.simulations, batch_size):
                sims = []
                for sim in filter(None, groups):
                    sims.append(sim)
                yield sims

        # Then the builders
        for groups in grouper(chain(*self.builders), batch_size):
            sims = []
            for simulation_functions in filter(None, groups):
                simulation = self.simulation()
                tags = {}

                for func in simulation_functions:
                    new_tags = func(simulation=simulation)
                    if new_tags:
                        tags.update(new_tags)

                simulation.tags = tags
                sims.append(simulation)

            yield sims

    def simulation(self):
        """
        Return a new simulation object.
        The simulation will be copied from the base simulation of the experiment.

        Returns:
            The created simulation.
        """
        # TODO: the experiment should be frozen when the first simulation is created
        sim = copy.deepcopy(self.base_simulation)
        sim.assets = copy.deepcopy(self.base_simulation.assets)
        sim.platform = self.platform
        sim.experiment = self
        return sim

    def pre_creation(self) -> None:
        # Gather the assets
        self.gather_assets()

        # Add a tag to keep the class name
        self.tags["type"] = f'{self.__class__.__module__}.{self.__class__.__name__}'

    @property
    def done(self):
        return all([s.done for s in self.simulations])

    @property
    def succeeded(self):
        return all([s.succeeded for s in self.simulations])

    @property
    def simulation_count(self):
        return len(self.simulations)

    def refresh_simulations(self):
        from idmtools.core import ItemType
        self.simulations = self.platform.get_children(self.uid, ItemType.EXPERIMENT, force=True)

    def refresh_simulations_status(self):
        self.platform.refresh_status(item=self)

    def pre_getstate(self):
        """
        Return default values for :meth:`~idmtools.interfaces.ientity.pickle_ignore_fields`.
        Call before pickling.
        """
        from idmtools.assets import AssetCollection
        return {"assets": AssetCollection(), "simulations": EntityContainer(), "builders": set(),
                "base_simulation": self._simulation_default}


@dataclass(repr=False)
class IWindowsExperiment:
    execution_platform = 'windows'


@dataclass(repr=False)
class ILinuxExperiment:
    execution_platform = 'linux'


@dataclass(repr=False)
class IGPUExperiment:
    is_gpu: bool = True


@dataclass(repr=False)
class IHostBinaryExperiment:
    pass


@dataclass(repr=False)
class IDockerExperiment:
    image_name: str
    # Optional config to build the docker image
    build: bool = False
    build_path: typing.Optional[str] = None
    # This should in the build_path directory
    Dockerfile: typing.Optional[str] = None
    pull_before_build: bool = True

    @optional_yaspin_load(text="Building docker image")
    def build_image(self, spinner=None, **extra_build_args):
        import docker
        from docker.errors import BuildError
        if spinner:
            spinner.text = f"Building {self.image_name}"
        # if the build_path is none use current working directory
        if self.build_path is None:
            self.build_path = os.getcwd()

        client = docker.client.from_env()
        build_config = dict(path=self.build_path, dockerfile=self.Dockerfile, tag=self.image_name,
                            labels=dict(
                                buildstamp=f'built-by idmtools {__version__}',
                                builddate=str(datetime.now(timezone(timedelta(hours=-8)))))
                            )
        if extra_build_args:
            build_config.update(extra_build_args)
        logger.debug(f"Build configuration used: {str(build_config)}")

        try:
            result = client.images.build(**build_config)
            logger.info(f'Build Successful of {result[0].tag} ({result[0].id})')
        except BuildError as e:
            logger.info(f"Build failed for {self.image} with message {e.msg}")
            logger.info(f'Build log: {e.build_log}')
            sys.exit(-1)


@dataclass(repr=False)
class IDockerGPUExperiment(IGPUExperiment, IDockerExperiment):
    pass


TExperiment = typing.TypeVar("TExperiment", bound=IExperiment)
TGPUExperiment = typing.TypeVar("TGPUExperiment", bound=IGPUExperiment)
TDockerExperiment = typing.TypeVar("TDockerExperiment", bound=IDockerExperiment)
# class types
TExperimentClass = typing.Type[TExperiment]
TGPUExperimentClass = typing.Type[TGPUExperiment]
TDockerExperimentClass = typing.Type[TDockerExperiment]
# Composed types
TExperimentList = typing.List[typing.Union[TExperiment, str]]
TGPUExperimentList = typing.List[typing.Union[TGPUExperiment, str]]
TDockerExperimentList = typing.List[typing.Union[TDockerExperiment, str]]


class StandardExperiment(IExperiment):
    def __post_init__(self, simulation_type):
        from idmtools.entities.isimulation import StandardSimulation
        super().__post_init__(simulation_type=simulation_type or StandardSimulation)

    def gather_assets(self) -> None:
        pass<|MERGE_RESOLUTION|>--- conflicted
+++ resolved
@@ -63,9 +63,6 @@
         return f"<Experiment: {self.uid} - {self.name} / Sim count {len(self.simulations) if self.simulations else 0}>"
 
     @property
-<<<<<<< HEAD
-    def builder(self) -> TExperimentBuilder:
-=======
     def suite(self):
         return self.parent
 
@@ -75,7 +72,7 @@
 
     @property
     def builder(self) -> 'TExperimentBuilder':
->>>>>>> 05171bba
+
         """
         For backward-compatibility purposes.
 
