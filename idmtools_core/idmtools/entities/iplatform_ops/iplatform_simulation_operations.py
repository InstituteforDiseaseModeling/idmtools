"""
IPlatformSimulationOperations defines simulation item operations interface.

Copyright 2021, Bill & Melinda Gates Foundation. All rights reserved.
"""
from abc import ABC, abstractmethod
from dataclasses import dataclass
from logging import getLogger, DEBUG
<<<<<<< HEAD
from typing import Type, Any, List, Dict, NoReturn, Optional
=======
from typing import Type, Any, List, Dict, NoReturn, Optional, Union
from uuid import UUID
>>>>>>> 3c869c2b
from idmtools.assets import Asset
from idmtools.core.cache_enabled import CacheEnabled
from idmtools.entities.experiment import Experiment
from idmtools.entities.iplatform_ops.utils import batch_create_items
from idmtools.entities.simulation import Simulation
from idmtools.registry.functions import FunctionPluginManager

logger = getLogger(__name__)


@dataclass
class IPlatformSimulationOperations(CacheEnabled, ABC):
    """
    IPlatformSimulationOperations defines simulation item operations interface.
    """
    platform: 'IPlatform'  # noqa: F821
    platform_type: Type

    @abstractmethod
    def get(self, simulation_id: str, **kwargs) -> Any:
        """
        Returns the platform representation of an Simulation.

        Args:
            simulation_id: Item id of Simulations
            **kwargs:

        Returns:
            Platform Representation of an simulation
        """
        pass

    def pre_create(self, simulation: Simulation, **kwargs) -> NoReturn:
        """
        Run the platform/simulation post creation events.

        Args:
            simulation: simulation to run post-creation events
            **kwargs: Optional arguments mainly for extensibility

        Returns:
            NoReturn
        """
        if logger.isEnabledFor(DEBUG):
            logger.debug("Calling idmtools_platform_pre_create_item")
        FunctionPluginManager.instance().hook.idmtools_platform_pre_create_item(item=simulation, kwargs=kwargs)
        if logger.isEnabledFor(DEBUG):
            logger.debug("Calling pre_creation")
        simulation.pre_creation(self.platform)

    def post_create(self, simulation: Simulation, **kwargs) -> NoReturn:
        """
        Run the platform/simulation post creation events.

        Args:
            simulation: simulation to run post-creation events
            **kwargs: Optional arguments mainly for extensibility

        Returns:
            NoReturn
        """
        if logger.isEnabledFor(DEBUG):
            logger.debug("Calling idmtools_platform_post_create_item hooks")
        FunctionPluginManager.instance().hook.idmtools_platform_post_create_item(item=simulation, kwargs=kwargs)
        if logger.isEnabledFor(DEBUG):
            logger.debug("Calling post_creation")
        simulation.post_creation(self.platform)

    def create(self, simulation: Simulation, do_pre: bool = True, do_post: bool = True, **kwargs) -> Any:
        """
        Creates an simulation from an IDMTools simulation object.

        Also performs pre-creation and post-creation locally and on platform.

        Args:
            simulation: Simulation to create
            do_pre: Perform Pre creation events for item
            do_post: Perform Post creation events for item
            **kwargs: Optional arguments mainly for extensibility

        Returns:
            Created platform item and the id of said item
        """
        if simulation.status is not None:
            return simulation
        if do_pre:
            self.pre_create(simulation, **kwargs)
            if logger.isEnabledFor(DEBUG):
                logger.debug("Finished pre_create")
        if logger.isEnabledFor(DEBUG):
            logger.debug("Calling platform_create")
        simulation._platform_object = self.platform_create(simulation, **kwargs)
        if logger.isEnabledFor(DEBUG):
            logger.debug("Finished platform_create")
        if do_post:
            self.post_create(simulation, **kwargs)
            if logger.isEnabledFor(DEBUG):
                logger.debug("Finished post_create")
        return simulation

    @abstractmethod
    def platform_create(self, simulation: Simulation, **kwargs) -> Any:
        """
        Creates an simulation on Platform from an IDMTools Simulation Object.

        Args:
            simulation: Simulation to create
            **kwargs: Optional arguments mainly for extensibility

        Returns:
            Created platform item and the id of said item
        """
        pass

    def batch_create(self, sims: List[Simulation], display_progress: bool = True, **kwargs) -> List[Simulation]:
        """
        Provides a method to batch create simulations.

        Args:
            sims: List of simulations to create
            display_progress: Show progress bar
            **kwargs:

        Returns:
            List of tuples containing the create object and id of item that was created
        """
        return batch_create_items(sims, create_func=self.create, display_progress=display_progress,
                                  progress_description="Commissioning Simulations", unit="simulation",
                                  **kwargs)

    @abstractmethod
    def get_parent(self, simulation: Any, **kwargs) -> Any:
        """
        Returns the parent of item. If the platform doesn't support parents, you should throw a TopLevelItem error.

        Args:
            simulation:
            **kwargs:

        Returns:
            Parent of simulation

        Raise:
            TopLevelItem
        """
        pass

    def to_entity(self, simulation: Any, load_task: bool = False, parent: Optional[Experiment] = None,
                  **kwargs) -> Simulation:
        """
        Converts the platform representation of simulation to idmtools representation.

        Args:
            simulation:Platform simulation object
            load_task: Load Task Object as well. Can take much longer and have more data on platform
            parent: Optional parent object
        Returns:
            IDMTools simulation object
        """
        if parent:
            simulation.parent = parent
        return simulation

    def pre_run_item(self, simulation: Simulation, **kwargs):
        """
        Trigger right before commissioning experiment on platform.

        This ensures that the item is created. It also ensures that the children(simulations) have also been created.

        Args:
            simulation: Experiment to commission

        Returns:
            None
        """
        # ensure the item is created before running
        # TODO what status are valid here? Create only?
        if simulation.status is None:
            self.create(simulation, **kwargs)

    def post_run_item(self, simulation: Simulation, **kwargs):
        """
        Trigger right after commissioning experiment on platform.

        Args:
            simulation: Experiment just commissioned

        Returns:
            None
        """
        if logger.isEnabledFor(DEBUG):
            logger.debug("Calling idmtools_platform_post_run hooks")
        FunctionPluginManager.instance().hook.idmtools_platform_post_run(item=simulation, kwargs=kwargs)

    def run_item(self, simulation: Simulation, **kwargs):
        """
        Called during commissioning of an item. This should create the remote resource.

        Args:
            simulation:

        Returns:
            None
        """
        self.pre_run_item(simulation, **kwargs)
        self.platform_run_item(simulation, **kwargs)
        self.post_run_item(simulation, **kwargs)

    @abstractmethod
    def platform_run_item(self, simulation: Simulation, **kwargs):
        """
        Called during commissioning of an item. This should create the remote resource but not upload assets.

        Args:
            simulation: Simulation to run

        Returns:
            None
        """
        pass

    @abstractmethod
    def send_assets(self, simulation: Any, **kwargs):
        """
        Send simulations assets to server.

        Args:
            simulation: Simulation to upload assets for
            **kwargs: Keyword arguments for the op

        Returns:
            None
        """
        pass

    @abstractmethod
    def refresh_status(self, simulation: Simulation, **kwargs):
        """
        Refresh status for simulation object.

        Args:
            simulation: Experiment to get status for

        Returns:
            None
        """
        pass

    @abstractmethod
    def get_assets(self, simulation: Simulation, files: List[str], **kwargs) -> Dict[str, bytearray]:
        """
        Get files from simulation.

        Args:
            simulation: Simulation to fetch files from
            files: Files to get
            **kwargs:

        Returns:
            Dictionary containing filename and content
        """
        pass

    @abstractmethod
    def list_assets(self, simulation: Simulation, **kwargs) -> List[Asset]:
        """
        List available assets for a simulation.

        Args:
            simulation: Simulation of Assets

        Returns:
            List of filenames
        """
        pass

    def create_sim_directory_map(self, simulation_id: Union[str, UUID]) -> Dict:
        """
        Build simulation working directory mapping.
        Args:
            simulation_id: simulation id

        Returns:
            Dict
        """
        return {}<|MERGE_RESOLUTION|>--- conflicted
+++ resolved
@@ -6,12 +6,7 @@
 from abc import ABC, abstractmethod
 from dataclasses import dataclass
 from logging import getLogger, DEBUG
-<<<<<<< HEAD
 from typing import Type, Any, List, Dict, NoReturn, Optional
-=======
-from typing import Type, Any, List, Dict, NoReturn, Optional, Union
-from uuid import UUID
->>>>>>> 3c869c2b
 from idmtools.assets import Asset
 from idmtools.core.cache_enabled import CacheEnabled
 from idmtools.entities.experiment import Experiment
