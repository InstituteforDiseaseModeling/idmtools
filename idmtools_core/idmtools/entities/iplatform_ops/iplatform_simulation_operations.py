"""
IPlatformSimulationOperations defines simulation item operations interface.

Copyright 2021, Bill & Melinda Gates Foundation. All rights reserved.
"""
from abc import ABC, abstractmethod
from dataclasses import dataclass
from logging import getLogger, DEBUG
<<<<<<< HEAD
from typing import Type, Any, List, Dict, NoReturn, Optional, Union
from uuid import UUID
=======
from typing import Type, Any, List, Dict, NoReturn, Optional

>>>>>>> 1b535d04
from idmtools.assets import Asset
from idmtools.core.cache_enabled import CacheEnabled
from idmtools.entities.experiment import Experiment
from idmtools.entities.iplatform_ops.utils import batch_create_items
from idmtools.entities.simulation import Simulation
from idmtools.registry.functions import FunctionPluginManager

logger = getLogger(__name__)


@dataclass
class IPlatformSimulationOperations(CacheEnabled, ABC):
    """
    IPlatformSimulationOperations defines simulation item operations interface.
    """
    platform: 'IPlatform'  # noqa: F821
    platform_type: Type

    @abstractmethod
    def get(self, simulation_id: str, **kwargs) -> Any:
        """
        Returns the platform representation of an Simulation.

        Args:
            simulation_id: Item id of Simulations
            **kwargs:

        Returns:
            Platform Representation of an simulation
        """
        pass

    def pre_create(self, simulation: Simulation, **kwargs) -> NoReturn:
        """
        Run the platform/simulation post creation events.

        Args:
            simulation: simulation to run post-creation events
            **kwargs: Optional arguments mainly for extensibility

        Returns:
            NoReturn
        """
        if logger.isEnabledFor(DEBUG):
            logger.debug("Calling idmtools_platform_pre_create_item")
        FunctionPluginManager.instance().hook.idmtools_platform_pre_create_item(item=simulation, kwargs=kwargs)
        if logger.isEnabledFor(DEBUG):
            logger.debug("Calling pre_creation")
        simulation.pre_creation(self.platform)

    def post_create(self, simulation: Simulation, **kwargs) -> NoReturn:
        """
        Run the platform/simulation post creation events.

        Args:
            simulation: simulation to run post-creation events
            **kwargs: Optional arguments mainly for extensibility

        Returns:
            NoReturn
        """
        if logger.isEnabledFor(DEBUG):
            logger.debug("Calling idmtools_platform_post_create_item hooks")
        FunctionPluginManager.instance().hook.idmtools_platform_post_create_item(item=simulation, kwargs=kwargs)
        if logger.isEnabledFor(DEBUG):
            logger.debug("Calling post_creation")
        simulation.post_creation(self.platform)

    def create(self, simulation: Simulation, do_pre: bool = True, do_post: bool = True, **kwargs) -> Any:
        """
        Creates an simulation from an IDMTools simulation object.

        Also performs pre-creation and post-creation locally and on platform.

        Args:
            simulation: Simulation to create
            do_pre: Perform Pre creation events for item
            do_post: Perform Post creation events for item
            **kwargs: Optional arguments mainly for extensibility

        Returns:
            Created platform item and the id of said item
        """
        if simulation.status is not None:
            return simulation
        if do_pre:
            self.pre_create(simulation, **kwargs)
            if logger.isEnabledFor(DEBUG):
                logger.debug("Finished pre_create")
        if logger.isEnabledFor(DEBUG):
            logger.debug("Calling platform_create")
        simulation._platform_object = self.platform_create(simulation, **kwargs)
        if logger.isEnabledFor(DEBUG):
            logger.debug("Finished platform_create")
        if do_post:
            self.post_create(simulation, **kwargs)
            if logger.isEnabledFor(DEBUG):
                logger.debug("Finished post_create")
        return simulation

    @abstractmethod
    def platform_create(self, simulation: Simulation, **kwargs) -> Any:
        """
        Creates an simulation on Platform from an IDMTools Simulation Object.

        Args:
            simulation: Simulation to create
            **kwargs: Optional arguments mainly for extensibility

        Returns:
            Created platform item and the id of said item
        """
        pass

    def batch_create(self, sims: List[Simulation], display_progress: bool = True, **kwargs) -> List[Simulation]:
        """
        Provides a method to batch create simulations.

        Args:
            sims: List of simulations to create
            display_progress: Show progress bar
            **kwargs:

        Returns:
            List of tuples containing the create object and id of item that was created
        """
        return batch_create_items(sims, create_func=self.create, display_progress=display_progress,
                                  progress_description="Commissioning Simulations", unit="simulation",
                                  **kwargs)

    @abstractmethod
    def get_parent(self, simulation: Any, **kwargs) -> Any:
        """
        Returns the parent of item. If the platform doesn't support parents, you should throw a TopLevelItem error.

        Args:
            simulation:
            **kwargs:

        Returns:
            Parent of simulation

        Raise:
            TopLevelItem
        """
        pass

    def to_entity(self, simulation: Any, load_task: bool = False, parent: Optional[Experiment] = None,
                  **kwargs) -> Simulation:
        """
        Converts the platform representation of simulation to idmtools representation.

        Args:
            simulation:Platform simulation object
            load_task: Load Task Object as well. Can take much longer and have more data on platform
            parent: Optional parent object
        Returns:
            IDMTools simulation object
        """
        if parent:
            simulation.parent = parent
        return simulation

    def pre_run_item(self, simulation: Simulation, **kwargs):
        """
        Trigger right before commissioning experiment on platform.

        This ensures that the item is created. It also ensures that the children(simulations) have also been created.

        Args:
            simulation: Experiment to commission

        Returns:
            None
        """
        # ensure the item is created before running
        # TODO what status are valid here? Create only?
        if simulation.status is None:
            self.create(simulation, **kwargs)

    def post_run_item(self, simulation: Simulation, **kwargs):
        """
        Trigger right after commissioning experiment on platform.

        Args:
            simulation: Experiment just commissioned

        Returns:
            None
        """
        if logger.isEnabledFor(DEBUG):
            logger.debug("Calling idmtools_platform_post_run hooks")
        FunctionPluginManager.instance().hook.idmtools_platform_post_run(item=simulation, kwargs=kwargs)

    def run_item(self, simulation: Simulation, **kwargs):
        """
        Called during commissioning of an item. This should create the remote resource.

        Args:
            simulation:

        Returns:
            None
        """
        self.pre_run_item(simulation, **kwargs)
        self.platform_run_item(simulation, **kwargs)
        self.post_run_item(simulation, **kwargs)

    @abstractmethod
    def platform_run_item(self, simulation: Simulation, **kwargs):
        """
        Called during commissioning of an item. This should create the remote resource but not upload assets.

        Args:
            simulation: Simulation to run

        Returns:
            None
        """
        pass

    @abstractmethod
    def send_assets(self, simulation: Any, **kwargs):
        """
        Send simulations assets to server.

        Args:
            simulation: Simulation to upload assets for
            **kwargs: Keyword arguments for the op

        Returns:
            None
        """
        pass

    @abstractmethod
    def refresh_status(self, simulation: Simulation, **kwargs):
        """
        Refresh status for simulation object.

        Args:
            simulation: Experiment to get status for

        Returns:
            None
        """
        pass

    @abstractmethod
    def get_assets(self, simulation: Simulation, files: List[str], **kwargs) -> Dict[str, bytearray]:
        """
        Get files from simulation.

        Args:
            simulation: Simulation to fetch files from
            files: Files to get
            **kwargs:

        Returns:
            Dictionary containing filename and content
        """
        pass

    @abstractmethod
    def list_assets(self, simulation: Simulation, **kwargs) -> List[Asset]:
        """
        List available assets for a simulation.

        Args:
            simulation: Simulation of Assets

        Returns:
            List of filenames
        """
        pass

<<<<<<< HEAD
    def create_sim_directory_map(self, simulation_id: Union[str, UUID]) -> Dict:
=======
    def create_sim_directory_map(self, simulation_id: str) -> Dict:
>>>>>>> 1b535d04
        """
        Build simulation working directory mapping.
        Args:
            simulation_id: simulation id

        Returns:
            Dict
        """
        return {}<|MERGE_RESOLUTION|>--- conflicted
+++ resolved
@@ -6,13 +6,8 @@
 from abc import ABC, abstractmethod
 from dataclasses import dataclass
 from logging import getLogger, DEBUG
-<<<<<<< HEAD
-from typing import Type, Any, List, Dict, NoReturn, Optional, Union
-from uuid import UUID
-=======
 from typing import Type, Any, List, Dict, NoReturn, Optional
 
->>>>>>> 1b535d04
 from idmtools.assets import Asset
 from idmtools.core.cache_enabled import CacheEnabled
 from idmtools.entities.experiment import Experiment
@@ -289,11 +284,7 @@
         """
         pass
 
-<<<<<<< HEAD
-    def create_sim_directory_map(self, simulation_id: Union[str, UUID]) -> Dict:
-=======
     def create_sim_directory_map(self, simulation_id: str) -> Dict:
->>>>>>> 1b535d04
         """
         Build simulation working directory mapping.
         Args:
