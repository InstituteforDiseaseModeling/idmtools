import typing
from abc import ABCMeta, abstractmethod
from dataclasses import fields
from idmtools.core import IEntity
from idmtools.config import IdmConfigParser

if typing.TYPE_CHECKING:
    from idmtools.core.types import TExperiment, TSimulation, TSimulationBatch
    from typing import List, Dict


class IPlatform(IEntity, metaclass=ABCMeta):
    """
    Interface defining a platform.
    A platform needs to implement basic operation such as:
    - Creating experiment
    - Creating simulation
    - Commissioning
    - File handling
    """

    @abstractmethod
    def create_experiment(self, experiment: 'TExperiment') -> None:
        """
        Function creating an experiment on the platform.
        Args:
            experiment: The experiment to create
        """
        pass

    @abstractmethod
    def create_simulations(self, simulation_batch: 'TSimulationBatch') -> 'List[Any]':
        """
        Function creating experiments simulations on the platform for a given experiment.
        Args:
            simulation_batch: The batch of simulations to create
        Returns:
            List of ids created
        """
        pass

    @abstractmethod
    def run_simulations(self, experiment: 'TExperiment') -> None:
        """
        Run the simulations for a given experiment on the platform
        Args:
            experiment: The experiment to run
        """
        pass

    @abstractmethod
    def send_assets_for_experiment(self, experiment: 'TExperiment', **kwargs) -> None:
        """
        Send the assets for a given experiment to the platform.
        Args:
            experiment: The experiment to process. Expected to have an `assets` attribute containing the collection.
            **kwargs: Extra parameters used by the platform
        """
        pass

    @abstractmethod
    def send_assets_for_simulation(self, simulation: 'TSimulation', **kwargs) -> None:
        """
        Send the assets for a given simulation to the platform.
        Args:
            simulation: The simulation to process. Expected to have an `assets` attribute containing the collection.
            **kwargs: Extra parameters used by the platform
        """
        pass

    @abstractmethod
    def refresh_experiment_status(self, experiment: 'TExperiment') -> None:
        """
        Populate the experiment and its simulations with status.
        Args:
            experiment: The experiment to check status for
        """
        pass

    @abstractmethod
    def restore_simulations(self, experiment: 'TExperiment') -> None:
        """
        Populate the experiment with the associated simulations.
        Args:
            experiment: The experiment to populate
        """
        pass

<<<<<<< HEAD
    def update_from_config(self):
        # find, load and get settings from config file
        field_config = IdmConfigParser.retrieve_settings(self.__class__.__name__.upper())

        # retrieve field values, default values and types
        fds = fields(self)
        field_name = [f.name for f in fields(self)]
        field_default = {f.name: f.default for f in fds}
        field_value = {f.name: getattr(self, f.name) for f in fds}
        field_type = {f.name: f.type for f in fds}

        # find, load and get settings from config file. Return with the correct data types
        field_config = IdmConfigParser.retrieve_settings(self.__class__.__name__.upper(), field_type)

        # display not used fields from config
        field_config_not_used = set(field_config.keys()) - set(field_name)
        if len(field_config_not_used) > 0:
            field_config_not_used = [" - {} = {}".format(fn, field_config[fn]) for fn in field_config_not_used]
            print("The following Config Settings are not used:")
            print("\n".join(field_config_not_used))

        # update attr based on priority: #1 Code, #2 INI, #3 Default
        for fn in set(field_config.keys()).intersection(set(field_name)):
            if field_value[fn] != field_default[fn]:
                setattr(self, fn, field_value[fn])
            elif field_config[fn] != field_value[fn]:
                setattr(self, fn, field_config[fn])
            else:
                pass
=======
    @abstractmethod
    def get_assets_for_simulation(self, simulation: 'TSimulation', output_files: 'List[str]') -> 'Dict[str, bytearray]':
        pass

    @abstractmethod
    def retrieve_experiment(self, experiment_id: 'uuid') -> 'TExperiment':
        pass

    def __repr__(self):
        return f"<Platform {self.__class__.__name__} - id: {self.uid}>"
>>>>>>> 001c1bc3
<|MERGE_RESOLUTION|>--- conflicted
+++ resolved
@@ -86,7 +86,17 @@
         """
         pass
 
-<<<<<<< HEAD
+    @abstractmethod
+    def get_assets_for_simulation(self, simulation: 'TSimulation', output_files: 'List[str]') -> 'Dict[str, bytearray]':
+        pass
+
+    @abstractmethod
+    def retrieve_experiment(self, experiment_id: 'uuid') -> 'TExperiment':
+        pass
+
+    def __repr__(self):
+        return f"<Platform {self.__class__.__name__} - id: {self.uid}>"
+
     def update_from_config(self):
         # find, load and get settings from config file
         field_config = IdmConfigParser.retrieve_settings(self.__class__.__name__.upper())
@@ -115,16 +125,4 @@
             elif field_config[fn] != field_value[fn]:
                 setattr(self, fn, field_config[fn])
             else:
-                pass
-=======
-    @abstractmethod
-    def get_assets_for_simulation(self, simulation: 'TSimulation', output_files: 'List[str]') -> 'Dict[str, bytearray]':
-        pass
-
-    @abstractmethod
-    def retrieve_experiment(self, experiment_id: 'uuid') -> 'TExperiment':
-        pass
-
-    def __repr__(self):
-        return f"<Platform {self.__class__.__name__} - id: {self.uid}>"
->>>>>>> 001c1bc3
+                pass