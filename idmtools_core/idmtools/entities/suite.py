"""
Defines our Suite object.

The Suite object can be thought as a metadata object. It represents a container object for Experiments. All Suites should have one or more experiments.

Copyright 2021, Bill & Melinda Gates Foundation. All rights reserved.
"""
from typing import NoReturn, Type, TYPE_CHECKING, Dict, List
from abc import ABC
from dataclasses import dataclass, field, fields
from idmtools.core.interfaces.iitem import IItem
from idmtools.core.interfaces.inamed_entity import INamedEntity
from idmtools.core import ItemType, EntityContainer
from idmtools.core.interfaces.irunnable_entity import IRunnableEntity

if TYPE_CHECKING:  # pragma: no cover
    from idmtools.entities.iplatform import IPlatform
    from idmtools.entities.experiment import Experiment


@dataclass(repr=False)
class Suite(INamedEntity, ABC, IRunnableEntity):
    """
    Class that represents a generic suite (a collection of experiments).

    Args:
        experiments: The child items of this suite.
    """
    experiments: EntityContainer = field(
        default_factory=lambda: EntityContainer(),
        compare=False,
        metadata={"pickle_ignore": True}
    )

    item_type: ItemType = field(default=ItemType.SUITE, compare=False, init=False)
    description: str = field(default=None, compare=False)

    def __post_init__(self):
        """
        Initialize Suite.
        """
        self.experiments = EntityContainer()

    def add_experiment(self, experiment: 'Experiment') -> 'NoReturn':  # noqa: F821
        """
        Add an experiment to the suite.

        Args:
            experiment: the experiment to be linked to suite
        """
        # Link the suite to the experiment. Assumes the experiment suite setter adds the experiment to the suite.
        experiment._parent = self
        experiment.parent_id = experiment.suite_id = self.id

        ids = [exp.uid for exp in self.experiments]
        if experiment.uid in ids:
            return

        # add experiment
        self.experiments.append(experiment)

    def display(self):
        """
        Display workflowitem.

        Returns:
            None
        """
        from idmtools.utils.display import display, suite_table_display
        display(self, suite_table_display)

    def pre_creation(self, platform: 'IPlatform'):
        """
        Pre Creation of IWorkflowItem.

        Args:
            platform: Platform we are creating item on

        Returns:
            None
        """
        IItem.pre_creation(self, platform)

    def post_creation(self, platform: 'IPlatform'):
        """
        Post Creation of IWorkflowItem.

        Args:
            platform: Platform

        Returns:
            None
        """
        IItem.post_creation(self, platform)

    def __repr__(self):
        """
        String representation of suite.
        """
        count = len(self.experiments) if self.experiments is not None else 0
        return f"<Suite {self.uid} - {count} experiments>"

    @property
    def done(self):
        """
        Return if a suite has finished executing.

        Returns:
            True if all experiments have ran, False otherwise
        """
        return all([s.done for s in self.experiments])

    @property
    def succeeded(self) -> bool:
        """
        Return if a suite has succeeded. A suite is succeeded when all experiments have succeeded.

        Returns:
            True if all experiments have succeeded, False otherwise
        """
        return all([s.succeeded for s in self.experiments])

    def to_dict(self) -> Dict:
        """
        Converts suite to a dictionary.

        Returns:
            Dictionary of suite.
        """
        result = dict()
        for f in fields(self):
            if not f.name.startswith("_") and f.name not in ['parent']:
                result[f.name] = getattr(self, f.name)
        result['_uid'] = self.uid
        return result

    def get_experiments(self) -> EntityContainer:
        """
        Retrieve the experiments associated with this suite from the platform.
        Returns:
            EntityContainer: A container of Experiment objects belonging to this suite.
        """
        experiments = self.experiments
<<<<<<< HEAD
        if experiments is None or len(experiments) == 0:
=======
        if not experiments:
>>>>>>> a63c6162
            experiments = self.platform.get_children(self.id, ItemType.SUITE, force=True)
        return experiments

    def get_simulations_by_tags(self, tags=None, status=None, entity_type=False, skip_sims=None, max_simulations=None,
                                **kwargs) -> Dict[str, List[str]]:
        """
        Retrieve simulation ids or simulation objects with matching tags across all experiments in the suite.
        This method filters simulations based on the provided tags, skipping specified simulations,
        and limiting the number of results if `max_simulations` is set. The return type can be
        either a dictionary of simulation IDs or simulation objects, depending on the `entity_type` flag.
        Args:
            status:
            tags (dict, optional): A simulation's tags to filter by.
            status (EntityStatus, Optional): Simulation status.
            entity_type (bool, optional): If True, return simulation objects; otherwise, return simulation IDs. Defaults to False.
            skip_sims (List[str], optional): A list of simulation IDs to exclude from the results.
            max_simulations (int, optional): The maximum number of simulations to return per experiment.
            **kwargs: Additional filter parameters.
        Returns:
            Dict[str, List[str]]: A dictionary where the keys are experiment IDs and the values are lists of
                                  simulation IDs or simulation objects, depending on the `entity_type` flag.
        """
        experiments = self.get_experiments()
        sims = {}
        for experiment in experiments:
            sims[experiment.id] = experiment.get_simulations_by_tags(tags=tags, status=status, entity_type=entity_type,
                                                                     skip_sims=skip_sims,
                                                                     max_simulations=max_simulations, **kwargs)
        return sims

    def __setstate__(self, state):
        """
        Add ignored fields back since they don't exist in the pickle.
        """
        # First call parent's __setstate__ to restore base attributes
        super().__setstate__(state)
        # Restore the pickle fields with values requested
        self.experiments = EntityContainer()


ISuiteClass = Type[Suite]<|MERGE_RESOLUTION|>--- conflicted
+++ resolved
@@ -141,11 +141,7 @@
             EntityContainer: A container of Experiment objects belonging to this suite.
         """
         experiments = self.experiments
-<<<<<<< HEAD
-        if experiments is None or len(experiments) == 0:
-=======
         if not experiments:
->>>>>>> a63c6162
             experiments = self.platform.get_children(self.id, ItemType.SUITE, force=True)
         return experiments
 
