--- conflicted
+++ resolved
@@ -2,13 +2,9 @@
 from abc import ABCMeta, abstractmethod
 from dataclasses import dataclass, field
 
-<<<<<<< HEAD
-from idmtools.core import EntityStatus, IAssetsEnabled, IItem
-=======
-from idmtools.core import EntityStatus
+from idmtools.core import EntityStatus, IItem
 from idmtools.core.interfaces.IAssetsEnabled import IAssetsEnabled
 from idmtools.core.interfaces.IEntity import IEntity
->>>>>>> 6896a1f7
 
 if typing.TYPE_CHECKING:
     from idmtools.core.types import TExperiment
