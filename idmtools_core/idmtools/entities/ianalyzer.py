from abc import ABCMeta, abstractmethod
from logging import getLogger
<<<<<<< HEAD
from typing import Any, NoReturn, List, TypeVar, Dict, Optional
from idmtools.core.interfaces.iitem import IItem, IItemList
=======
from typing import Any, NoReturn, List, TypeVar, Dict, Optional, Union
from idmtools.core.interfaces.iitem import IItem, IItemList
from idmtools.entities.iworkflow_item import IWorkflowItem
from idmtools.entities.simulation import Simulation
>>>>>>> e7b34ab8

logger = getLogger(__name__)


class IAnalyzer(metaclass=ABCMeta):
    """
    An abstract base class carrying the lowest level analyzer interfaces called by
     :class:`~idmtools.managers.experiment_manager.ExperimentManager`.
    """

    @abstractmethod
    def __init__(self, uid=None, working_dir: Optional[str] = None, parse: bool = True,
                 filenames: Optional[List[str]] = None):
        """
        A constructor.

        Args:
            uid: The unique id identifying this analyzer.
            working_dir: A working directory to place files.
            parse: True to leverage the :class:`OutputParser`; False to get the raw
                data in the :meth:`select_simulation_data`.
            filenames: The files for the analyzer to download.
        """
        self.filenames = filenames or []
        self.parse = parse
        self.working_dir = working_dir
        self.uid = uid or self.__class__.__name__
        self.results = None  # Store what finalize() is returning

    def initialize(self) -> NoReturn:
        """
        Call once after the analyzer has been added to the :class:`~idmtools.analysis.AnalyzeManager`.

        Add everything depending on the working directory or unique ID here instead of in __init__.
        """
        pass

    def per_group(self, items: IItemList) -> NoReturn:
        """
        Call once before running the apply on the items.

        Args:
            items: Objects with attributes of type :class:`~idmtools.core.item_id.ItemId`. IDs of one or
                more higher-level hierarchical objects can be obtained from these IDs in order to perform
                tasks with them.

        Returns:
            None
        """
        pass

<<<<<<< HEAD
    def filter(self, item: IItem) -> bool:
=======
    def filter(self, item: Union[IWorkflowItem, Simulation]) -> bool:
>>>>>>> e7b34ab8
        """
        Decide whether the analyzer should process a simulation.

        Args:
            item: An :class:`~idmtools.entities.iitem.IItem` to be considered for processing with this analyzer.

        Returns:
            A Boolean indicating whether simulation should be analyzed by this analyzer.
        """
        return True

    @abstractmethod
<<<<<<< HEAD
    def map(self, data: Dict[str, Any], item: IItem) -> Any:
=======
    def map(self, data: Dict[str, Any], item: Union[IWorkflowItem, Simulation]) -> Any:
>>>>>>> e7b34ab8
        """
        In parallel for each simulation, consume raw data from filenames and emit selected data.

        Args:
            data: A dictionary associating filename with content for simulation data.
            item: :class:`~idmtools.entities.iitem.IItem` object that the passed data is associated with.

        Returns:
            Selected data for the given item.
        """
        return None

    @abstractmethod
<<<<<<< HEAD
    def reduce(self, all_data: Dict[IItem, Any]) -> Any:
=======
    def reduce(self, all_data: Dict[Union[IWorkflowItem, Simulation], Any]) -> Any:
>>>>>>> e7b34ab8
        """
        Combine the :meth:`map` data for a set of items into an aggregate result.

        Args:
            all_data: A dictionary with entries for the item ID and selected data.
        """
        pass

    def destroy(self) -> NoReturn:
        """
        Call after the analysis is done.
        """
        pass


# Alias IAnalyzer for computability with old code but print a deprecation warning

class BaseAnalyzer(IAnalyzer, metaclass=ABCMeta):
    def __init__(self, uid=None, working_dir: Optional[str] = None, parse: bool = True,
                 filenames: Optional[List[str]] = None):
        logger.warning('Base analyzer name will soon be deprecated in favor of IAnalyzer')
        super().__init__(uid, working_dir, parse, filenames)


TAnalyzer = TypeVar("TAnalyzer", bound=IAnalyzer)
TAnalyzerList = List[TAnalyzer]<|MERGE_RESOLUTION|>--- conflicted
+++ resolved
@@ -1,14 +1,9 @@
 from abc import ABCMeta, abstractmethod
 from logging import getLogger
-<<<<<<< HEAD
-from typing import Any, NoReturn, List, TypeVar, Dict, Optional
-from idmtools.core.interfaces.iitem import IItem, IItemList
-=======
 from typing import Any, NoReturn, List, TypeVar, Dict, Optional, Union
 from idmtools.core.interfaces.iitem import IItem, IItemList
 from idmtools.entities.iworkflow_item import IWorkflowItem
 from idmtools.entities.simulation import Simulation
->>>>>>> e7b34ab8
 
 logger = getLogger(__name__)
 
@@ -60,11 +55,7 @@
         """
         pass
 
-<<<<<<< HEAD
-    def filter(self, item: IItem) -> bool:
-=======
     def filter(self, item: Union[IWorkflowItem, Simulation]) -> bool:
->>>>>>> e7b34ab8
         """
         Decide whether the analyzer should process a simulation.
 
@@ -77,11 +68,7 @@
         return True
 
     @abstractmethod
-<<<<<<< HEAD
-    def map(self, data: Dict[str, Any], item: IItem) -> Any:
-=======
     def map(self, data: Dict[str, Any], item: Union[IWorkflowItem, Simulation]) -> Any:
->>>>>>> e7b34ab8
         """
         In parallel for each simulation, consume raw data from filenames and emit selected data.
 
@@ -95,11 +82,7 @@
         return None
 
     @abstractmethod
-<<<<<<< HEAD
-    def reduce(self, all_data: Dict[IItem, Any]) -> Any:
-=======
     def reduce(self, all_data: Dict[Union[IWorkflowItem, Simulation], Any]) -> Any:
->>>>>>> e7b34ab8
         """
         Combine the :meth:`map` data for a set of items into an aggregate result.
 
