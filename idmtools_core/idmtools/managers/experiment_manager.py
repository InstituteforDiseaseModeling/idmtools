import typing
from idmtools.core import EntityStatus, ItemType
from idmtools.entities.iplatform import TPlatform
from idmtools.services.experiments import ExperimentPersistService
from idmtools.services.platforms import PlatformPersistService
from idmtools.utils.entities import retrieve_experiment

if typing.TYPE_CHECKING:
    from idmtools.entities.iexperiment import TExperiment


class ExperimentManager:
    """
    Manages an experiment.
    """

    def __init__(self, experiment: 'TExperiment', platform: TPlatform):
        """
        Constructor
        Args:
            experiment: The experiment to manage
        """
        self.experiment = experiment
        self.platform = platform
        self.experiment.platform = platform

    @classmethod
    def from_experiment_id(cls, experiment_id, platform):
        experiment = retrieve_experiment(experiment_id, platform, with_simulations=True)
        platform = PlatformPersistService.retrieve(experiment.platform.uid)
        # cache miss, add the platform
        if platform is None:
            PlatformPersistService.save(obj=experiment.platform)
            platform = PlatformPersistService.retrieve(experiment.platform.uid)
        em = cls(experiment, platform)
        return em

    def create_experiment(self):
        self.experiment.pre_creation()

        # Create experiment
        self.platform.create_items(items=[self.experiment])  # noqa: F841

        # Persist the platform
        PlatformPersistService.save(self.platform)

        # Make sure to link it to the experiment
        self.experiment.platform = self.platform

        self.experiment.post_creation()

        # Save the experiment
        ExperimentPersistService.save(self.experiment)

    def simulation_batch_worker_thread(self, simulation_batch):
        for simulation in simulation_batch:
            simulation.pre_creation()

        ids = self.platform.create_items(items=simulation_batch)

        for uid, simulation in zip(ids, simulation_batch):
            simulation.uid = uid
            simulation.post_creation()
        return simulation_batch

    def create_simulations(self):
        """
        Create all the simulations contained in the experiment on the platform.
        """
        from idmtools.config import IdmConfigParser
        from concurrent.futures.thread import ThreadPoolExecutor

<<<<<<< HEAD
        with ThreadPoolExecutor(max_workers=16) as executor:
            results = executor.map(self.simulation_batch_worker_thread,  # noqa: F841
                        self.experiment.batch_simulations(batch_size=10))
=======
        # Consider values in COMMON section
        # _max_workers = IdmConfigParser.get_option("COMMON", "max_workers")
        # _batch_size = IdmConfigParser.get_option("COMMON", "batch_size")

        # Consider values from the block that Platform uses
        _max_workers = IdmConfigParser.get_option(None, "max_workers")
        _batch_size = IdmConfigParser.get_option(None, "batch_size")

        _max_workers = int(_max_workers) if _max_workers else 16
        _batch_size = int(_batch_size) if _batch_size else 10

        with ThreadPoolExecutor(max_workers=_max_workers) as executor:
            executor.map(self.simulation_batch_worker_thread,
                         self.experiment.batch_simulations(batch_size=_batch_size))
>>>>>>> 62d51f96

        for sim_batch in results:
            for simulation in sim_batch:
                self.experiment.simulations.append(simulation.metadata)
                self.experiment.simulations.set_status(EntityStatus.CREATED)

    def start_experiment(self):
        self.platform.run_items([self.experiment])
        self.experiment.simulations.set_status(EntityStatus.RUNNING)

    def run(self):
        """
        Main entry point of the manager.
        - Create the experiment
        - Execute the builder (if any) to generate all the simulations
        - Create the simulations on the platform
        - Trigger the run on the platform
        """
        # Create experiment on the platform
        self.create_experiment()

        # Create the simulations on the platform
        self.create_simulations()

        # Display the experiment contents
        self.experiment.display()

        # Run
        self.start_experiment()

    def wait_till_done(self, timeout: 'int' = 60 * 60 * 24, refresh_interval: 'int' = 5):
        """
        Wait for the experiment to be done
        Args:
            refresh_interval: How long in between polling
            timeout: How long to wait before failing
        """
        import time
        start_time = time.time()
        while time.time() - start_time < timeout:
            self.refresh_status()
            if self.experiment.done:
                return
            time.sleep(refresh_interval)
        raise TimeoutError(f"Timeout of {timeout} seconds exceeded when monitoring experiment {self.experiment}")

    def refresh_status(self):
        self.platform.refresh_status(item=self.experiment)
        ExperimentPersistService.save(self.experiment)<|MERGE_RESOLUTION|>--- conflicted
+++ resolved
@@ -1,5 +1,5 @@
 import typing
-from idmtools.core import EntityStatus, ItemType
+from idmtools.core import EntityStatus
 from idmtools.entities.iplatform import TPlatform
 from idmtools.services.experiments import ExperimentPersistService
 from idmtools.services.platforms import PlatformPersistService
@@ -70,15 +70,6 @@
         from idmtools.config import IdmConfigParser
         from concurrent.futures.thread import ThreadPoolExecutor
 
-<<<<<<< HEAD
-        with ThreadPoolExecutor(max_workers=16) as executor:
-            results = executor.map(self.simulation_batch_worker_thread,  # noqa: F841
-                        self.experiment.batch_simulations(batch_size=10))
-=======
-        # Consider values in COMMON section
-        # _max_workers = IdmConfigParser.get_option("COMMON", "max_workers")
-        # _batch_size = IdmConfigParser.get_option("COMMON", "batch_size")
-
         # Consider values from the block that Platform uses
         _max_workers = IdmConfigParser.get_option(None, "max_workers")
         _batch_size = IdmConfigParser.get_option(None, "batch_size")
@@ -86,11 +77,9 @@
         _max_workers = int(_max_workers) if _max_workers else 16
         _batch_size = int(_batch_size) if _batch_size else 10
 
-        with ThreadPoolExecutor(max_workers=_max_workers) as executor:
-            executor.map(self.simulation_batch_worker_thread,
-                         self.experiment.batch_simulations(batch_size=_batch_size))
->>>>>>> 62d51f96
-
+        with ThreadPoolExecutor(max_workers=16) as executor:
+            results = executor.map(self.simulation_batch_worker_thread,  # noqa: F841
+                                   self.experiment.batch_simulations(batch_size=_batch_size))
         for sim_batch in results:
             for simulation in sim_batch:
                 self.experiment.simulations.append(simulation.metadata)
