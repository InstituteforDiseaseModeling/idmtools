--- conflicted
+++ resolved
@@ -9,11 +9,7 @@
 from idmtools.core.exceptions import idmtools_error_handler
 from idmtools.config.idm_config_parser import IdmConfigParser   # noqa: F401
 
-<<<<<<< HEAD
-__version__ = "2.0.1"
-=======
-__version__ = "2.0.0+nightly"
->>>>>>> 7def2682
+__version__ = "2.0.1+nightly"
 
 # only set exception hook if it has not been overridden
 if sys.excepthook == sys.__excepthook__:
