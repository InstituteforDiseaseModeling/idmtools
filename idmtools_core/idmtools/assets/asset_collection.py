import copy
import os
import typing
from dataclasses import dataclass, field
from typing import List, NoReturn, TypeVar, Union

from idmtools.assets import Asset, TAssetList
from idmtools.assets import TAssetFilterList
from idmtools.assets.errors import DuplicatedAssetError
from idmtools.core import FilterMode, ItemType
from idmtools.core.interfaces.ientity import IEntity
from idmtools.utils.entities import get_default_tags
from idmtools.utils.file import scan_directory
from idmtools.utils.filters.asset_filters import default_asset_file_filter

if typing.TYPE_CHECKING:
    from idmtools.assets import TAssetList


@dataclass(repr=False)
class AssetCollection(IEntity):
    """
    A class that represents a collection of assets.

    Args:
        assets: An optional list of assets to create the collection with.
    """

    assets: 'TAssetList' = field(default=None)
    item_type: ItemType = field(default=ItemType.ASSETCOLLECTION, compare=False)

    def __init__(self, assets: List[Asset] = None):
        """
        A constructor.

        Args:
            assets: An optional list of assets to create the collection with.
        """
        super().__init__()
        self.item_type = ItemType.ASSETCOLLECTION
        self.assets = copy.deepcopy(assets) or []

    @classmethod
    def from_directory(cls, assets_directory: str, recursive: bool = True, flatten: bool = False,
                       filters: 'TAssetFilterList' = None, filters_mode: FilterMode = FilterMode.OR,  # noqa: F821
                       relative_path: str = None) -> 'TAssetCollection':
        """
        Fill up an :class:`AssetCollection` from the specified directory. See
        :meth:`~AssetCollection.assets_from_directory` for arguments.

        Returns:
            A created :class:`AssetCollection` object.
        """
        assets = cls.assets_from_directory(assets_directory, recursive, flatten, filters, filters_mode, relative_path)
        return cls(assets=assets)

    # endregion

    @staticmethod
    def assets_from_directory(assets_directory: str, recursive: bool = True, flatten: bool = False,
                              filters: 'TAssetFilterList' = None,  # noqa: F821
                              filters_mode: FilterMode = FilterMode.OR,
                              forced_relative_path: str = None) -> List[Asset]:
        """
        Create assets for files in a given directory.

        Args:
            assets_directory: The root directory of the assets.
            recursive: True to recursively traverse the subdirectory.
            flatten: Put all the files in root regardless of whether they were in a subdirectory or not.
            filters: A list of filters to apply to the assets. The filters are functions taking an
                :class:`~idmtools.assets.asset.Asset` as argument and returning true or false. True adds the asset to
                the collection; False filters it out. See :meth:`~idmtools.utils.filters.asset_filters`.
            filters_mode: When given multiple filters, either OR or AND the results.
            forced_relative_path: Prefix a relative path to the path created from the root directory.

        Examples:
            For **relative_path**, given the following folder structure root/a/1,txt root/b.txt and
            relative_path="test". Will return assets with relative path: test/a/1,txt and test/b.txt

            Given the previous example, if flatten is also set to True, the following relative_path will be set:
            /1.txt and /b.txt

        Returns:
            A list of assets.
        """
        found_assets = []
        for entry in scan_directory(assets_directory, recursive):
            relative_path = os.path.relpath(os.path.dirname(entry.path), assets_directory)
            found_assets.append(Asset(absolute_path=os.path.abspath(entry.path),
                                      relative_path=None if relative_path == "." else relative_path,
                                      filename=entry.name))

        # Apply the default filter
        found_assets = list(filter(default_asset_file_filter, found_assets))

        # Operations on assets (filter, flatten, force relative_path)
        assets = []
        for asset in found_assets:
            if filters:
                results = [f(asset) for f in filters]
                if filters_mode == FilterMode.OR and not any(results):
                    continue
                if filters_mode == FilterMode.AND and not all(results):
                    continue

            if flatten:
                asset.relative_path = None

            if forced_relative_path:
                asset.relative_path = os.path.join(forced_relative_path, asset.relative_path)

            assets.append(asset)

        return assets

    def add_directory(self, assets_directory: str, recursive: bool = True, flatten: bool = False,
                      filters: 'TAssetFilterList' = None, filters_mode: FilterMode = FilterMode.OR,  # noqa: F821
                      relative_path: str = None):
        """
        Retrieve assets from the specified directory and add them to the collection.
        See :meth:`~AssetCollection.assets_from_directory` for arguments.
        """
        assets = AssetCollection.assets_from_directory(assets_directory, recursive, flatten, filters, filters_mode,
                                                       relative_path)
        for asset in assets:
            self.add_asset(asset)

    def add_asset(self, asset: Asset, fail_on_duplicate: bool = True):  # noqa: F821
        """
        Add an asset to the collection.

        Args:
           asset: An :class:`~idmtools.assets.asset.Asset` object to add.
           fail_on_duplicate: Raise a **DuplicateAssetError** if an asset is duplicated.
              If not, simply replace it.
        """
        if asset in self.assets:
            if fail_on_duplicate:
                raise DuplicatedAssetError(asset)
            else:
                # The equality not considering the content of the asset, even if it is already present
                # nothing guarantees that the content is the same. So remove and add the fresh one.
                self.assets.remove(asset)
        self.assets.append(asset)

    def __add__(self, other: Union[TAssetList, 'AssetCollection', Asset]) -> 'AssetCollection':
        """
        Allows using the a + b syntax when adding AssetCollections

        Args:
            other: Either a list of assets, an assetcollection, or an asset

        Returns:
            Returns AssetCollection
        """
        if not isinstance(other, (list, AssetCollection, Asset)):
            raise ValueError('You can only items of type AssetCollections, List of Assets, or Assets to a '
                             'AssetCollection')

        na = AssetCollection()
        na.add_assets(self)
        if isinstance(other, Asset):
            na.add_asset(other, True)
        else:
            na.add_assets(other)
        return na

    def add_assets(self, assets: Union[TAssetList, 'AssetCollection'], fail_on_duplicate: bool = True):
        """
        Add assets to a collection

        Args:
            assets: An list of assets as either list or a collection
            fail_on_duplicate: Raise a **DuplicateAssetError** if an asset is duplicated.
              If not, simply replace it.

        Returns:

        """
        for asset in assets:
            self.add_asset(asset, fail_on_duplicate)

    def add_or_replace_asset(self, asset: Asset):
        """
        Add or replaces an asset in a collection

        Args:
            asset: Asset to add or replace

        Returns:
            None.
        """
        index = self.find_index_of_asset(asset.absolute_path, asset.filename)
        if index is not None:
            self.assets[index] = asset
        else:
            self.assets.append(asset)

    def get_one(self, **kwargs):
        """
        Get an asset out of the collection based on the filers passed.

        Examples::

            >>> a = AssetCollection()
            >>> a.get_one(filename="filename.txt")

        Args:
            **kwargs:  keyword argument representing the filters.

        Returns: 
            None or Asset if found.

        """
        try:
            return next(filter(lambda a: all(getattr(a, k) == kwargs.get(k) for k in kwargs), self.assets))
        except StopIteration:
            return None

    def delete(self, **kwargs) -> NoReturn:
        """
        Delete an asset based on keywords attributes

        Args:
            **kwargs: Filter for the asset to delete.
        """
        if 'index' in kwargs:
            return self.assets.remove(self.assets[kwargs.get('index')])

        if 'asset' in kwargs:
            return self.assets.remove(kwargs.get('asset'))

        asset = self.get_one(**kwargs)
        if asset:
            self.assets.remove(asset)

    def pop(self, **kwargs) -> Asset:
        """
        Get and delete an asset based on keywords.

        Args:
            **kwargs: Filter for the asset to pop.

        """
        if not kwargs:
            return self.assets.pop()

        asset = self.get_one(**kwargs)
        if asset:
            self.assets.remove(asset)
        return asset

    def extend(self, assets: List[Asset], fail_on_duplicate: bool = True) -> NoReturn:
        """
        Extend the collection with new assets
        Args:
            assets: Which assets to add
            fail_on_duplicate: Fail if duplicated asset is included.

        """
        for asset in assets:
            self.add_asset(asset, fail_on_duplicate)

    def clear(self):
        self.assets.clear()

    def set_all_persisted(self):
        for a in self:
            a.persisted = True

    @property
    def count(self):
        return len(self.assets)

    @IEntity.uid.getter
    def uid(self):
        if self.count == 0:
            return None
        return super().uid

    def __len__(self):
        return len(self.assets)

    def __getitem__(self, index):
        return self.assets[index]

    def __iter__(self):
        yield from self.assets

    def has_asset(self, absolute_path: str = None, filename: str = None) -> bool:
        """
        Search for asset by absolute_path or by filename

        Args:
            absolute_path: Absolute path of source file
            filename: Destination filename

        Returns:
            True if asset exists, False otherwise
        """
        return self.find_index_of_asset(absolute_path, filename) is not None

    def find_index_of_asset(self, absolute_path: str = None, filename: str = None) -> Union[int, None]:
        """
        Finds the index of asset by path or filename

        Args:
            absolute_path: Path to search
            filename: Filename to search

        Returns:
            Index number if found.
            None if not found.
        """
        for idx, asset in enumerate(self.assets):
            if filename and asset.filename == filename:
                if absolute_path and absolute_path == asset.absolute_path:
                    return idx
                elif absolute_path is None:
                    return idx

            if absolute_path == asset.absolute_path:
                return idx
        return None

    def pre_creation(self) -> None:
        if self.tags:
            self.tags.update(get_default_tags())
        else:
            self.tags = get_default_tags()
<<<<<<< HEAD

=======
>>>>>>> e11e8646

    def post_creation(self) -> None:
        pass


TAssetCollection = TypeVar("TAssetCollection", bound=AssetCollection)<|MERGE_RESOLUTION|>--- conflicted
+++ resolved
@@ -329,10 +329,6 @@
             self.tags.update(get_default_tags())
         else:
             self.tags = get_default_tags()
-<<<<<<< HEAD
-
-=======
->>>>>>> e11e8646
 
     def post_creation(self) -> None:
         pass
