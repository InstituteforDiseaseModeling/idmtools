--- conflicted
+++ resolved
@@ -111,11 +111,7 @@
         for asset in assets:
             self.add_asset(asset)
 
-<<<<<<< HEAD
-    def add_asset(self, asset: Asset, fail_on_duplicate: 'bool' = True):  # noqa: F821
-=======
     def add_asset(self, asset: Asset, fail_on_duplicate: bool = True):  # noqa: F821
->>>>>>> 65f0f985
         """
         Add an asset to the collection.
 
@@ -132,7 +128,7 @@
                 # nothing guarantees that the content is the same. So remove and add the fresh one.
                 self.assets.remove(asset)
         self.assets.append(asset)
-        
+
     def add_or_replace_asset(self, asset: Asset):
         """
         Add or replaces an asset in a collection
