--- conflicted
+++ resolved
@@ -11,12 +11,10 @@
     Represents the platform allowing to run simulations locally.
     """
 
-<<<<<<< HEAD
     def __post_init__(self):
         self.update_from_config()
 
     def restore_simulations(self, experiment: 'TExperiment') -> None:
-=======
     def retrieve_experiment(self, experiment_id):
         pass
 
@@ -24,7 +22,6 @@
         raise NotImplemented("Not implemented yet in the LocalPlatform")
 
     def restore_simulations(self, experiment):
->>>>>>> 001c1bc3
         raise NotImplemented("Not implemented yet in the LocalPlatform")
 
     def refresh_experiment_status(self, experiment):
