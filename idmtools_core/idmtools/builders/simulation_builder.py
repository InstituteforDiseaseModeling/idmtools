<<<<<<< HEAD
import pandas as pd
=======
"""
idmtools SimulationBuilder definition.

Copyright 2021, Bill & Melinda Gates Foundation. All rights reserved.
"""
>>>>>>> 2bb963b5
import inspect
from functools import partial
from inspect import signature
from itertools import product
from typing import Callable, Any, Iterable, Union, Dict
from idmtools.entities.simulation import Simulation
from idmtools.utils.collections import duplicate_list_of_generators

TSweepFunction = Union[
    Callable[[Simulation, Any], Dict[str, Any]],
    partial
]

MULTIPLE_ARGS_MUST_BE_ITERABLE_ERROR = "When defining a sweep across multiple parameters, they must be specified either in a Dict in the form of {{ KeyWork: Values }} where values is a list or [ Param1-Vals, Param2-Vals] where Param1-Vals and Param2-Vals are lists/iterables."
PARAMETER_LENGTH_MUST_MATCH_ERROR = "The parameters in the callback must match the length of the arguments/keyword arguments passed."


class SimulationBuilder:
    """
    Class that represents an experiment builder.

    Examples:
        .. literalinclude:: ../examples/builders/simulation_builder.py

        Add tags with builder callbacks::

            def update_sim(sim, parameter, value):
                sim.task.set_parameter(parameter, value)
                # set sim tasks,
                return {'custom': 123, parameter:value)

            builder = SimulationBuilder()
            set_run_number = partial(update_sim, param="Run_Number")
            builder.add_sweep_definition(set_run_number, range(0, 2))
            # create experiment from builder
            exp = Experiment.from_builder(builder, task, name=expname)
    """
    # The keyword searched in the function used for sweeps
    SIMULATION_ATTR = 'simulation'

    def __init__(self):
        """
        Constructor.
        """
        self.sweeps = []
        self.count = 0

    def add_sweep_definition(self, function: TSweepFunction, values):
        """
        Add a parameter sweep definition.

        A sweep definition is composed of a function and a list of values to call the function with.

        Args:
            function: The sweep function, which must include a **simulation** parameter (or
                whatever is specified in :attr:`~idmtools.builders.ExperimentBuilder.SIMULATION_ATTR`).
                The function also must include EXACTLY ONE free parameter, which the values will be passed to.
                The function can also be a partial--any Callable type will work.
            values: The list of values to call the function with.

        Examples:
            Examples of valid function::

                def myFunction(simulation, parameter):
                    pass

            How to deal with functions requiring more than one parameter?
            Consider the following function::

                python
                def myFunction(simulation, a, b):
                    pass

            Partial solution::

                python
                from functools import partial
                func = partial(myFunction, a=3)
                eb.add_sweep_definition(func, [1,2,3])

            Callable class solution::

                class setP:
                    def __init__(self, a):
                        self.a = a

                    def __call__(self, simulation, b):
                        return param_update(simulation, self.a, b)

                eb.add_sweep_definition(setP(3), [1,2,3])
        """
        remaining_parameters = self._extract_remaining_parameters(function)

        # If we have more than one free parameter => error
        if len(remaining_parameters) > 1:
            raise ValueError(f"The function {function} passed to SweepBuilder.add_sweep_definition "
                             f"needs to only have {self.SIMULATION_ATTR} and exactly one free parameter.")

        # Specially handle string case
        if isinstance(values, str):
            values = [values]

        # Everything is OK, create a partial to have everything set in the signature except `simulation` and add
        self.sweeps.append((partial(function, **{remaining_parameters[0]: v})) for v in values)
        self._update_count(values)

    def _extract_remaining_parameters(self, function):
        # Retrieve all the parameters in the signature of the function
        parameters = signature(function).parameters
        # Ensure `simulation` is part of the parameter list
        if self.SIMULATION_ATTR not in parameters:
            raise ValueError(f"The function {function} passed to SweepBuilder.add_sweep_definition "
                             f"needs to take a {self.SIMULATION_ATTR} argument!")
        # Retrieve all the free parameters of the signature (other than `simulation`)
        remaining_parameters = [name for name, param in parameters.items() if name != self.SIMULATION_ATTR and not isinstance(param.default, pd.DataFrame) and param.default == inspect.Parameter.empty]
        return remaining_parameters

    def add_multiple_parameter_sweep_definition(self, function: TSweepFunction, *args, **kwargs):
        """
        Add a sweep definition callback that takes multiple parameters.

        The sweep will be defined as a cross-product between the parameters passed.


        Args:
            function: The sweep function, which must include a **simulation** parameter (or
                whatever is specified in :attr:`~idmtools.builders.ExperimentBuilder.SIMULATION_ATTR`).
            *args: List of arguments to be passed
            **kwargs: List of keyword arguments to be passed

        Returns:
            None. Updates the Sweeps

        Examples:
            Examples of valid functions::
                # This function takes two parameters
                def myFunction(simulation, parameter_a, parameter_b):
                    pass

                # Function that takes three parameters
                def three_param_callback(simulation, parameter_a, parameter_b, parameter_c):
                    pass

            Calling Sweeps that take multiple parameters::
                # This example references the above valid function example
                sb = SimulationBuilder()

                # Add a sweep on the myFunction that takes two parameters.
                # Here we sweep the values 1-4 on parameter_a and a,b on parameter_b
                sb.add_multiple_parameter_sweep_definition(myFunction, range(1,5), ["a", "b"])

                sb2 = SimulationBuilder()
                # Example calling using a dictionary instead
                sb.add_multiple_parameter_sweep_definition(three_param_callback, dict(parameter_a=range(1,5), parameter_b=["a", "b"], parameter_c=range(4,5))
                # The following is equivalent
                sb.add_multiple_parameter_sweep_definition(three_param_callback, **dict(parameter_a=range(1,5), parameter_b=["a", "b"], parameter_c=range(4,5))

        """
        remaining_parameters = self._extract_remaining_parameters(function)
        if len(args) > 0 and len(kwargs) > 0:
            raise ValueError("Currently in multi-argument sweep definitions, you have to supply either a arguments or keyword arguments, but not both.")
        if len(args) > 0:
            values = args
            if isinstance(values, (list, tuple)) and len(values) == 1 and isinstance(values[0], dict):
                values = values[0]
        elif len(kwargs) > 0:
            values = kwargs
        else:
            raise ValueError("This method expects either a list of lists or a dictionary that defines the sweeps")

        if len(remaining_parameters) <= 1:
            raise ValueError("This method expects either a list of lists or a dictionary that defines the sweeps. In addition, currently we do not support over-riding default values for parameters")

        if isinstance(values, (list, tuple)):
            if len(values) == len(remaining_parameters):
                # validate each values is a list
                for idx, value in enumerate(values):
                    if not isinstance(value, Iterable):
                        raise ValueError(f"{MULTIPLE_ARGS_MUST_BE_ITERABLE_ERROR} Please correct item at index {value}")

                # create sweeps using the multi-index
                list(map(self._update_count, values))
                generated_values = product(*values)
                self.sweeps.append(partial(function, **self._map_multi_argument_array(remaining_parameters, v)) for v in generated_values)
            else:
                raise ValueError(f"{PARAMETER_LENGTH_MUST_MATCH_ERROR} Currently the callback has {len(remaining_parameters)} parameters and there were {len(values)} arguments passed.")
        elif isinstance(values, dict):
            if len(values.keys()) != len(remaining_parameters):
                raise ValueError(f"{PARAMETER_LENGTH_MUST_MATCH_ERROR}. Currently the callback has {len(remaining_parameters)} parameters and there were {len(values.keys())} arguments passed.")
            for key, vals in values.items():
                if not isinstance(vals, Iterable):
                    raise ValueError(f"{MULTIPLE_ARGS_MUST_BE_ITERABLE_ERROR} Please correct item at index {key}")
                elif key not in remaining_parameters:
                    raise ValueError(f"Unknown keyword parameter passed: {key}. Support keyword args are {', '.join(remaining_parameters)}")
            list(map(self._update_count, values))
            generated_values = product(*values.values())
            self.sweeps.append(partial(function, **self._map_multi_argument_array(values.keys(), v)) for v in generated_values)

    @staticmethod
    def _map_multi_argument_array(parameters, value_set) -> Dict[str, Iterable]:
        """
        Map multi-argument calls to parameters in a callback.

        Args:
            parameters: Parameters
            value_set: List of values that should be sent to parameter in calls

        Returns:
            Dictionary to map our call to our callbacks
        """
        call_args = dict()
        for idx, parameter in enumerate(parameters):
            call_args[parameter] = value_set[idx]
        return call_args

    def _update_count(self, values):
        """
        Update count of sweeps.

        Args:
            values :Values to count

        Returns:
            None
        """
        if self.count > 0:
            self.count *= len(values)
        else:
            self.count = len(values)

    def __iter__(self):
        """
        Iterator of the simulation builder.

        We duplicate the generators here so we can loop over multiple times.

        Returns:
            The iterator
        """
        old_sw, new_sw = duplicate_list_of_generators(self.sweeps)

        yield from product(*old_sw)
        self.sweeps = new_sw

    def __len__(self):
        """
        Total simulations to be built by builder. This is a Product of all total values for each sweep.

        Returns:
            Simulation count
        """
        return self.count<|MERGE_RESOLUTION|>--- conflicted
+++ resolved
@@ -1,12 +1,9 @@
-<<<<<<< HEAD
-import pandas as pd
-=======
 """
 idmtools SimulationBuilder definition.
 
 Copyright 2021, Bill & Melinda Gates Foundation. All rights reserved.
 """
->>>>>>> 2bb963b5
+import pandas as pd
 import inspect
 from functools import partial
 from inspect import signature
