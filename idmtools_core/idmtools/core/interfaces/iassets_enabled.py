--- conflicted
+++ resolved
@@ -1,11 +1,7 @@
 from abc import ABCMeta, abstractmethod
 from dataclasses import dataclass, field
 from idmtools.assets.asset_collection import AssetCollection
-<<<<<<< HEAD
-from typing import NoReturn
-=======
 from typing import NoReturn, Union
->>>>>>> fd9ac0b7
 from idmtools.assets import TAssetCollection, TAsset, TAssetList
 
 
@@ -14,13 +10,8 @@
     """
     Base class for objects containing an asset collection.
     """
-<<<<<<< HEAD
-    assets: TAssetCollection = field(default_factory=lambda: AssetCollection(), compare=False,
-                                     metadata={"pickle_ignore": True})
-=======
     assets: AssetCollection = field(default_factory=lambda: AssetCollection(), compare=False,
                                     metadata={"pickle_ignore": True})
->>>>>>> fd9ac0b7
 
     def __post_init__(self):
         pass
