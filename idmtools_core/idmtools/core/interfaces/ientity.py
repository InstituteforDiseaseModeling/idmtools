--- conflicted
+++ resolved
@@ -14,13 +14,8 @@
     """
     Interface for all entities in the system.
     """
-<<<<<<< HEAD
-    _uid: 'uuid' = field(default=None, metadata={"md": True})
+    _uid: UUID = field(default=None, metadata={"md": True})
     platform_id: 'uuid' = field(default=None, metadata={"md": True})
-=======
-    _uid: UUID = field(default=None, metadata={"md": True})
-    platform_id: int = field(default=None, metadata={"md": True})
->>>>>>> 882f2679
     tags: 'TTags' = field(default_factory=lambda: {}, metadata={"md": True})
 
     @property
