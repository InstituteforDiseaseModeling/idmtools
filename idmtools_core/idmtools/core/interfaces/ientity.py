--- conflicted
+++ resolved
@@ -69,88 +69,12 @@
         return self.status in (EntityStatus.SUCCEEDED, EntityStatus.FAILED)
 
     @property
-<<<<<<< HEAD
-    def uid(self):
-        return hash_obj(self) if self._uid is None else self._uid
 
-    @uid.setter
-    def uid(self, uid):
-        self._uid = uid
-
-    def display(self):
-        return self.__repr__()
-
-    # region Events methods
-    def pre_creation(self) -> None:
-        """
-        Call before the actual creation of the entity.
-        """
-        pass
-
-    def post_creation(self) -> None:
-        """
-        Call after the actual creation of the entity.
-        """
-        pass
-
-    def post_setstate(self):
-        """
-        Call after restoring the state if additional initialization is required.
-        """
-        pass
-
-    def pre_getstate(self):
-        """
-        Call before picking to return default values for :meth:`pickle_ignore_fields`.
-        """
-        pass
-
-    # endregion
-
-    # region State management
-    def __getstate__(self):
-        """
-        Ignore the fields in :meth:`pickle_ignore_fields` during pickling.
-        """
-        state = self.__dict__.copy()
-        attrs = set(vars(self).keys())
-
-        # Retrieve fields default values
-        fds = fields(self)
-        field_default = {f.name: f.default for f in fds}
-
-        # Update default with parent's pre-populated values
-        pre_state = self.pre_getstate()
-        pre_state = pre_state or {}
-        field_default.update(pre_state)
-
-        # Don't pickle ignore_pickle fields: set values to default
-        for field_name in attrs.intersection(self.pickle_ignore_fields):
-            if field_name in state:
-                if isinstance(field_default[field_name], _MISSING_TYPE):
-                    state[field_name] = None
-                else:
-                    state[field_name] = field_default[field_name]
-
-        return state
-
-    def __setstate__(self, state):
-        """
-        Add ignored fields back since they don't exist in the pickle.
-        """
-        self.__dict__.update(state)
-
-        # Restore the pickle fields with values requested
-        self.post_setstate()
-    # endregion
-=======
     def succeeded(self):
         return self.status == EntityStatus.SUCCEEDED
 
     def __hash__(self):
         return id(self.uid)
 
-
 TEntity = typing.TypeVar("TEntity", bound=IEntity)
-TEntityList = typing.List[TEntity]
->>>>>>> 7018f598
+TEntityList = typing.List[TEntity]