--- conflicted
+++ resolved
@@ -130,13 +130,8 @@
         extra_kwargs = set(kwargs.keys()) - set(field_name)
         if len(extra_kwargs) > 0:
             field_not_used_display = [" - {} = {}".format(fn, kwargs[fn]) for fn in extra_kwargs]
-<<<<<<< HEAD
-            print("\n/!\\ WARNING: The following User Inputs are not used:")
-            print("\n".join(field_not_used_display))
-=======
             user_logger.warning("\n/!\\ WARNING: The following User Inputs are not used:")
             user_logger.warning("\n".join(field_not_used_display))
->>>>>>> 0c99d183
 
         # Display block info
         try:
