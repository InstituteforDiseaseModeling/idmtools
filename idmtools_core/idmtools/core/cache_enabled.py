--- conflicted
+++ resolved
@@ -58,14 +58,6 @@
             return
 
         if self._cache is not None:
-<<<<<<< HEAD
-=======
-            try:
-                logger.debug(f"Cleaning up the cache at {self._cache_directory}")
-            # Happens when things are shutting down
-            except:  # noqa E722
-                pass
->>>>>>> 9a5b8d4a
             self._cache.close()
             del self._cache
 
