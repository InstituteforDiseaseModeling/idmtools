--- conflicted
+++ resolved
@@ -19,8 +19,6 @@
 
 
 class NoPlatformException(Exception):
-<<<<<<< HEAD
-=======
     """
     Cannot find a platform matching the one requested by user
     """
@@ -38,7 +36,6 @@
     """
     Occurs when an item is not supported by a platform but is requested
     """
->>>>>>> fd9ac0b7
     pass
 
 
