import os
<<<<<<< HEAD
=======
import logging
>>>>>>> 2b2d9af2
import diskcache
from abc import ABCMeta

logger = logging.getLogger(__name__)


class IPersistenceService(metaclass=ABCMeta):
    cache_directory = os.path.join(os.path.dirname(os.path.realpath(__file__)), "data")
    cache_name = None

    @classmethod
    def _open_cache(cls):
<<<<<<< HEAD
        cache_directory=os.path.join(cls.cache_directory, 'disk_cache', cls.cache_name)
        os.makedirs(cache_directory, exist_ok=True)
        return diskcache.Cache(os.path.join(cls.cache_directory, 'disk_cache', cls.cache_name))

    @classmethod
    def retrieve(cls, uid):
        shelf = cls._open_cache()
        obj = shelf[str(uid)]
        shelf.close()
=======
        cache_directory = os.path.join(cls.cache_directory, 'disk_cache', cls.cache_name)
        os.makedirs(cache_directory, exist_ok=True)
        return diskcache.Cache(os.path.join(cls.cache_directory, 'disk_cache', cls.cache_name), timeout=-1)

    @classmethod
    def retrieve(cls, uid):
        cache = cls._open_cache()
        obj = cache.get(uid)
        cache.close()
>>>>>>> 2b2d9af2
        return obj

    @classmethod
    def save(cls, obj):
<<<<<<< HEAD
        shelf = cls._open_cache()
        shelf[str(obj.uid)] = obj
        shelf.close()
=======
        cache = cls._open_cache()
        if logger.isEnabledFor(logging.DEBUG):
            logging.debug('Saving %s to %s', obj.uid, cls.cache_name)
        cache.set(obj.uid, obj)
        cache.close()
>>>>>>> 2b2d9af2
        return obj.uid
<|MERGE_RESOLUTION|>--- conflicted
+++ resolved
@@ -1,8 +1,5 @@
 import os
-<<<<<<< HEAD
-=======
 import logging
->>>>>>> 2b2d9af2
 import diskcache
 from abc import ABCMeta
 
@@ -15,17 +12,6 @@
 
     @classmethod
     def _open_cache(cls):
-<<<<<<< HEAD
-        cache_directory=os.path.join(cls.cache_directory, 'disk_cache', cls.cache_name)
-        os.makedirs(cache_directory, exist_ok=True)
-        return diskcache.Cache(os.path.join(cls.cache_directory, 'disk_cache', cls.cache_name))
-
-    @classmethod
-    def retrieve(cls, uid):
-        shelf = cls._open_cache()
-        obj = shelf[str(uid)]
-        shelf.close()
-=======
         cache_directory = os.path.join(cls.cache_directory, 'disk_cache', cls.cache_name)
         os.makedirs(cache_directory, exist_ok=True)
         return diskcache.Cache(os.path.join(cls.cache_directory, 'disk_cache', cls.cache_name), timeout=-1)
@@ -35,20 +21,13 @@
         cache = cls._open_cache()
         obj = cache.get(uid)
         cache.close()
->>>>>>> 2b2d9af2
         return obj
 
     @classmethod
     def save(cls, obj):
-<<<<<<< HEAD
-        shelf = cls._open_cache()
-        shelf[str(obj.uid)] = obj
-        shelf.close()
-=======
         cache = cls._open_cache()
         if logger.isEnabledFor(logging.DEBUG):
             logging.debug('Saving %s to %s', obj.uid, cls.cache_name)
         cache.set(obj.uid, obj)
         cache.close()
->>>>>>> 2b2d9af2
         return obj.uid
