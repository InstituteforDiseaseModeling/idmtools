"""
IPersistenceService allows caching of items locally into a diskcache db that does not expire upon deletion.

Copyright 2021, Bill & Melinda Gates Foundation. All rights reserved.
"""
import os
import logging
import time
from pathlib import Path
from multiprocessing import cpu_count

import diskcache
from abc import ABCMeta

logger = logging.getLogger(__name__)


class IPersistenceService(metaclass=ABCMeta):
    """
    IPersistenceService provides a persistent cache. This is useful for network heavy operations.
    """
    cache_directory = None
    cache_name = None

    @classmethod
    def _open_cache(cls):
        """
        Open cache.

        Returns:
            None
        """
        import sqlite3
        from idmtools import IdmConfigParser
<<<<<<< HEAD
        cache_directory = Path(
=======
        cls.cache_directory = Path(
>>>>>>> c577e2df
            IdmConfigParser.get_option(option="cache_directory", fallback=Path.home().joinpath(".idmtools").joinpath("cache")))

        # the more the cpus, the more likely we are to encounter a scaling issue. Let's try to scale with that up to
        # one second. above one second, we are introducing to much lag in processes
        default_timeout = min(max(0.25, cpu_count() * 0.025 * 2), 2)
        retries = 0
        while retries < 5:

            try:
<<<<<<< HEAD
                os.makedirs(str(cache_directory), exist_ok=True)
=======
                os.makedirs(cls.cache_directory, exist_ok=True)
>>>>>>> c577e2df
                cache = diskcache.FanoutCache(os.path.join(str(cls.cache_directory), 'disk_cache', cls.cache_name),
                                              timeout=default_timeout, shards=cpu_count() * 2)
                return cache
            except (sqlite3.OperationalError, FileNotFoundError):
                retries += 1
                time.sleep(0.1)

    @classmethod
    def retrieve(cls, uid):
        """
        Retrieve item with id <uid> from cache.

        Args:
            uid: Id to fetch

        Returns:
            Item loaded from cache
        """
        with cls._open_cache() as cache:
            obj = cache.get(uid, retry=True)
            return obj

    @classmethod
    def save(cls, obj):
        """
        Save an item to our cache.

        Args:
            obj: Object to save.

        Returns:
            Object uid
        """
        with cls._open_cache() as cache:
            if logger.isEnabledFor(logging.DEBUG):
                logging.debug('Saving %s to %s', obj.uid, cls.cache_name)
            cache.set(obj.uid, obj, retry=True)

        return obj.uid

    @classmethod
    def delete(cls, uid):
        """
        Delete at item from our cache with id <uid>.

        Args:
            uid: Id to delete

        Returns:
            None
        """
        with cls._open_cache() as cache:
            cache.delete(uid, retry=True)

    @classmethod
    def clear(cls):
        """
        Clear our cache.

        Returns:
            None
        """
        with cls._open_cache() as cache:
            cache.clear(retry=True)

    @classmethod
    def list(cls):
        """
        List items in our cache.

        Returns:
            List of items in our cache
        """
        with cls._open_cache() as cache:
            _list = list(cache)
            return _list

    @classmethod
    def length(cls):
        """
        Total length of our persistence cache.

        Returns:
            Count of our cache
        """
        with cls._open_cache() as cache:
            _len = len(cache)
            return _len<|MERGE_RESOLUTION|>--- conflicted
+++ resolved
@@ -32,11 +32,7 @@
         """
         import sqlite3
         from idmtools import IdmConfigParser
-<<<<<<< HEAD
-        cache_directory = Path(
-=======
         cls.cache_directory = Path(
->>>>>>> c577e2df
             IdmConfigParser.get_option(option="cache_directory", fallback=Path.home().joinpath(".idmtools").joinpath("cache")))
 
         # the more the cpus, the more likely we are to encounter a scaling issue. Let's try to scale with that up to
@@ -46,11 +42,7 @@
         while retries < 5:
 
             try:
-<<<<<<< HEAD
-                os.makedirs(str(cache_directory), exist_ok=True)
-=======
                 os.makedirs(cls.cache_directory, exist_ok=True)
->>>>>>> c577e2df
                 cache = diskcache.FanoutCache(os.path.join(str(cls.cache_directory), 'disk_cache', cls.cache_name),
                                               timeout=default_timeout, shards=cpu_count() * 2)
                 return cache
