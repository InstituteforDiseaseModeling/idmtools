"""
We define our map entry items here for analysis framework.

Most of these function are used either to initialize a thread or to handle exceptions while executing.

Copyright 2021, Bill & Melinda Gates Foundation. All rights reserved.
"""
import itertools
import traceback
from logging import getLogger, DEBUG
from uuid import UUID
from idmtools.core.interfaces.ientity import IEntity
from idmtools.utils.file_parser import FileParser
from typing import NoReturn, TYPE_CHECKING, Union, Dict
from idmtools.core.interfaces.iitem import IItem
from idmtools.entities.ianalyzer import TAnalyzerList
from diskcache import Cache
if TYPE_CHECKING:  # pragma: no cover
    from idmtools.entities.iplatform import IPlatform

logger = getLogger(__name__)


def map_item(item: IItem) -> NoReturn:
    """
    Initialize some worker-global values; a worker process entry point for analyzer item-mapping.

    Args:
        item: The item (often simulation) to process.

    Returns:
        None
    """
    # Retrieve the global variables coming from the pool initialization

    if logger.isEnabledFor(DEBUG):
        logger.debug(f"Init items")
    analyzers = map_item.analyzers
    platform = map_item.platform

    if item.platform is None:
        item.platform = platform
    return _get_mapped_data_for_item(item, analyzers, platform)


def _get_mapped_data_for_item(item: IEntity, analyzers: TAnalyzerList, platform: 'IPlatform') -> Dict[Union[str, UUID], Dict]:
    """
    Get mapped data from an item.

    Args:
        item: The :class:`~idmtools.entities.iitem.IItem` object to call analyzer
            :meth:`~idmtools.analysis.AddAnalyzer.map` methods on.
        analyzers: The :class:`~idmtools.analysis.IAnalyzer` items with
            :meth:`~idmtools.analysis.AddAnalyzer.map` methods to call on the provided items.
        platform: A platform object to query for information.

    Returns:
        False if an exception occurred; else True (succeeded).

    """
    try:
        # determine which analyzers (and by extension, which filenames) are applicable to this item
        # ensure item has a platform
        item.platform = platform
        analyzers_to_use = [a for a in analyzers if a.filter(item)]
        analyzer_uids = [a.uid for a in analyzers]

        filenames = set(itertools.chain(*(a.filenames for a in analyzers_to_use)))

        if logger.isEnabledFor(DEBUG):
            logger.debug(f"Analyzers to use on item: {str(analyzer_uids)}")
            logger.debug(f"Filenames to analyze: {filenames}")

        # The byte_arrays will associate filename with content
        if len(filenames) > 0:
            file_data = platform.get_files(item, filenames)  # make sure this does NOT error when filenames is empty
        else:
            file_data = dict()

        # Selected data will be a dict with analyzer.uid: data  entries
        selected_data = {}
        for analyzer in analyzers_to_use:
            # If the analyzer needs the parsed data, parse
            if analyzer.parse:
                logger.debug(f'Parsing content for {analyzer.uid}')
                data = {filename: FileParser.parse(filename, content) for filename, content in file_data.items() if filename in analyzer.filenames}
            else:
                # If the analyzer doesnt wish to parse, give the raw data
                data = {filename: content for filename, content in file_data.items() if filename in analyzer.filenames}

            # run the mapping routine for this analyzer and item
            logger.debug("Running map on selected data")
            selected_data[analyzer.uid] = analyzer.map(data, item)

<<<<<<< HEAD
        # Store all analyzer results for this item in the result cache
        if logger.isEnabledFor(DEBUG):
            logger.debug(f"Setting result to cache on {item.uid}")
        logger.debug(f"Wrote Setting result to cache on {item.uid}")
    except Exception as e:
        e.item = item
        logger.error(e)
        raise e
    return selected_data
=======
    cache.set(item.uid, selected_data, retry=True,)
    logger.debug(f"Wrote Setting result to cache on {item.uid}")
    return True


def _set_exception(step: str, info: dict, cache: Cache) -> NoReturn:
    """
    Set an exception in the cache in a standardized way.

    Args:
        step: The step that encountered an error.
        info: A dictionary for additional information to add to the message.
        cache: The cache object in which to set the exception.

    Returns:
        None
    """
    from idmtools_core.idmtools.analysis.analyze_manager import AnalyzeManager
    logger.debug(f"Exception in {step}")

    # construct exception message including traceback
    message = f'\nAn exception has been raised during {step}.\n'
    for key, value in info.items():
        message += f'- {key}: {value}\n'
    message += f'\n{traceback.format_exc()}\n'

    cache.set(AnalyzeManager.EXCEPTION_KEY, message)
>>>>>>> 2bb963b5
<|MERGE_RESOLUTION|>--- conflicted
+++ resolved
@@ -92,7 +92,6 @@
             logger.debug("Running map on selected data")
             selected_data[analyzer.uid] = analyzer.map(data, item)
 
-<<<<<<< HEAD
         # Store all analyzer results for this item in the result cache
         if logger.isEnabledFor(DEBUG):
             logger.debug(f"Setting result to cache on {item.uid}")
@@ -101,33 +100,4 @@
         e.item = item
         logger.error(e)
         raise e
-    return selected_data
-=======
-    cache.set(item.uid, selected_data, retry=True,)
-    logger.debug(f"Wrote Setting result to cache on {item.uid}")
-    return True
-
-
-def _set_exception(step: str, info: dict, cache: Cache) -> NoReturn:
-    """
-    Set an exception in the cache in a standardized way.
-
-    Args:
-        step: The step that encountered an error.
-        info: A dictionary for additional information to add to the message.
-        cache: The cache object in which to set the exception.
-
-    Returns:
-        None
-    """
-    from idmtools_core.idmtools.analysis.analyze_manager import AnalyzeManager
-    logger.debug(f"Exception in {step}")
-
-    # construct exception message including traceback
-    message = f'\nAn exception has been raised during {step}.\n'
-    for key, value in info.items():
-        message += f'- {key}: {value}\n'
-    message += f'\n{traceback.format_exc()}\n'
-
-    cache.set(AnalyzeManager.EXCEPTION_KEY, message)
->>>>>>> 2bb963b5
+    return selected_data