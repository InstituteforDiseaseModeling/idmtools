"""idmtools Analyzer manager.

AnalyzerManager is the "driver" of analysis. Analysis is mostly a map reduce operation.

Copyright 2021, Bill & Melinda Gates Foundation. All rights reserved.
"""
import os
import sys
import time
from concurrent.futures import ProcessPoolExecutor, as_completed
from logging import getLogger, DEBUG
from typing import NoReturn, List, Dict, Tuple, Optional, Union, TYPE_CHECKING
from uuid import UUID
from tqdm import tqdm
from idmtools.analysis.map_worker_entry import map_item
from idmtools.core import NoPlatformException
from idmtools.core.enums import EntityStatus, ItemType
from idmtools.core.interfaces.ientity import IEntity
from idmtools.core.logging import VERBOSE, SUCCESS
from idmtools.entities.ianalyzer import IAnalyzer
from idmtools.utils.language import on_off, verbose_timedelta

if TYPE_CHECKING:  # pragma: no cover
    from idmtools.entities.iplatform import IPlatform

logger = getLogger(__name__)
user_logger = getLogger('user')


def pool_worker_initializer(func, analyzers, platform: 'IPlatform') -> NoReturn:
    """
    Initialize the pool worker, which allows the process pool to associate the analyzers, cache, and path mapping to the function executed to retrieve data.

    Using an initializer improves performance.

    Args:
        func: The function that the pool will call.
        analyzers: The list of all analyzers to run.
        platform: The platform to communicate with to retrieve files from.

    Returns:
        None
    """
    func.analyzers = analyzers
    func.platform = platform


<<<<<<< HEAD
class AnalyzeManager:
=======
class AnalyzeManager(CacheEnabled):
    """
    Analyzer Manager Class. This is the main driver of analysis.
    """
>>>>>>> 2bb963b5
    ANALYZE_TIMEOUT = 3600 * 8  # Maximum seconds before timing out - set to 8 hours
    WAIT_TIME = 1.15  # How much time to wait between check if the analysis is done
    EXCEPTION_KEY = '__EXCEPTION__'

    class TimeOutException(Exception):
        """
        TimeOutException is raised when the analysis times out.
        """
        pass

    class ItemsNotReady(Exception):
        """
        ItemsNotReady is raised when items to be analyzed are still running.

        Notes:
            TODO - Add doc_link
        """
        pass

    def __init__(self, platform: 'IPlatform' = None, configuration: dict = None,
                 ids: List[Tuple[Union[str, UUID], ItemType]] = None,
                 analyzers: List[IAnalyzer] = None, working_dir: str = None,
                 partial_analyze_ok: bool = False, max_items: Optional[int] = None, verbose: bool = True,
                 force_manager_working_directory: bool = False,
                 exclude_ids: List[Union[str, UUID]] = None, analyze_failed_items: bool = False, max_workers: Optional[int] = None):
        """
        Initialize the AnalyzeManager.

        Args:
            platform (IPlatform): Platform
            configuration (dict, optional): Initial Configuration. Defaults to None.
            ids (Tuple[UUID, ItemType], optional): List of ids as pair of Tuple and ItemType. Defaults to None.
            analyzers (List[IAnalyzer], optional): List of Analyzers. Defaults to None.
            working_dir (str, optional): The working directory. Defaults to os.getcwd().
            partial_analyze_ok (bool, optional): Whether partial analysis is ok. When this is True, Experiments in progress or Failed can be analyzed. Defaults to False.
            max_items (int, optional): Max Items to analyze. Useful when developing and testing an Analyzer. Defaults to None.
            verbose (bool, optional): Print extra information about analysis. Defaults to True.
            force_manager_working_directory (bool, optional): [description]. Defaults to False.
            exclude_ids (List[UUID], optional): [description]. Defaults to None.
            analyze_failed_items (bool, optional): Allows analyzing of failed items. Useful when you are trying to aggregate items that have failed. Defaults to False.
            max_workers (int, optional): Set the max workers. If not provided, falls back to the configuration item *max_threads*. If max_threads is not set in configuration, defaults to CPU count
        """
        super().__init__()
        if working_dir is None:
            working_dir = os.getcwd()
        self.configuration = configuration or {}
        self.platform = platform
        self.__check_for_platform_from_context(platform)
        if max_workers is not None and max_workers < 1:
            raise ValueError("max_workers must be greater or equal to one")
        self.max_processes = max_workers if max_workers is not None else self.configuration.get('max_threads', os.cpu_count())
        logger.debug(f'AnalyzeManager set to {self.max_processes}')
        self.continue_on_error = False

        self.analyze_failed_items = analyze_failed_items

        # analyze at most this many items, regardless of how many have been given
        self.max_items_to_analyze = max_items

        # allows analysis to be performed even if some items are not ready for analysis
        self.partial_analyze_ok = partial_analyze_ok or (self.max_items_to_analyze is not None)

        # Each analyzers results will be in the working_dir directory if not specified by them directly.
        # force_wd overrides this by forcing all results to be in working_dir .
        self.working_dir = working_dir
        self.force_wd = force_manager_working_directory

        # Take the provided ids and determine the full set of unique root items (e.g. simulations) in them to analyze
        logger.debug("Load information about items from platform")
        ids = list(set(ids or list()))  # uniquify
        items: List[IEntity] = []
        for oid, otype in ids:
            logger.debug(f'Getting metadata for {oid} and {otype}')
            result = self.platform.get_item(oid, otype, force=True)
            items.append(result)
        self.potential_items: List[IEntity] = []

        for i in items:
            logger.debug(f'Flattening items for {i.uid}')
            self.potential_items.extend(self.platform.flatten_item(item=i))

        # These are leaf items to be ignored in analysis. Make sure they are UUID and then prune them from analysis.
        self.exclude_ids = exclude_ids or []
        for index, oid in enumerate(self.exclude_ids):
            self.exclude_ids[index] = oid if isinstance(oid, UUID) else UUID(oid)
        self.potential_items = [item for item in self.potential_items if item.uid not in self.exclude_ids]

        logger.debug(f"Potential items to analyze: {len(self.potential_items)}")

        self._items = dict()  # filled in later by _get_items_to_analyze

        self.analyzers = analyzers or list()
        self.verbose = verbose

    def __check_for_platform_from_context(self, platform) -> 'IPlatform':  # noqa: F821
        """
        Try to determine platform of current object from self or current platform.

        Args:
            platform: Passed in platform object

        Raises:
            NoPlatformException: when no platform is on current context
        Returns:
            Platform object
        """
        if self.platform is None:
            # check context for current platform
            if platform is None:
                from idmtools.core.context import CURRENT_PLATFORM
                if CURRENT_PLATFORM is None:
                    raise NoPlatformException("No Platform defined on object, in current context, or passed to run")
                platform = CURRENT_PLATFORM
            self.platform = platform
        return self.platform

    def add_item(self, item: IEntity) -> NoReturn:
        """
        Add an additional item for analysis.

        Args:
            item: The new item to add for analysis.

        Returns:
            None
        """
        self.potential_items.extend(self.platform.flatten_item(item=item))

    def _get_items_to_analyze(self) -> Dict[UUID, IEntity]:
        """
        Get a list of items derived from :meth:`self._items` that are available to analyze.

        Returns:
            A list of :class:`~idmtools.entities.iitem.IItem` objects.

        """
        # First sort items by whether they can currently be analyzed
        can_analyze = {}
        cannot_analyze = {}
        for item in self.potential_items:
            if item.succeeded:
                can_analyze[item.uid] = item
            else:
                if self.analyze_failed_items and item.status == EntityStatus.FAILED:
                    can_analyze[item.uid] = item
                else:
                    cannot_analyze[item.uid] = item

        # now consider item limiting arguments
        if self.partial_analyze_ok:
            if self.max_items_to_analyze is not None:
                return {item.uid: item for item in list(can_analyze.values())[0:self.max_items_to_analyze]}
            return can_analyze

        if len(cannot_analyze) > 0:
            raise self.ItemsNotReady('There are %d items that cannot be analyzed and partial_analyze_ok is off.' %
                                     len(cannot_analyze))

        return can_analyze

    def add_analyzer(self, analyzer: IAnalyzer) -> NoReturn:
        """
        Add another analyzer to use on the items to be analyzed.

        Args:
            analyzer: An analyzer object (:class:`~idmtools.entities.ianalyzer.IAnalyzer`).

        Returns:
            None
        """
        self.analyzers.append(analyzer)

    def _update_analyzer_uids(self) -> NoReturn:
        """
        Ensure that each analyzer has a unique ID in this context by updating them as needed.

        Returns:
            None
        """
        unique_uids = {analyzer.uid for analyzer in self.analyzers}
        if len(unique_uids) < len(self.analyzers):
            for i in range(len(self.analyzers)):
                self.analyzers[i].uid += f'-{i}'
                logger.debug(f'Analyzer {i.__class__} id set to {self.analyzers[i].uid}')

    def _initialize_analyzers(self) -> NoReturn:
        """
        Do the steps needed to prepare analyzers for item analysis.

        Returns:
            None
        """
        logger.debug("Initializing Analyzers")
        # Setup the working directory and call initialize() on each analyzer
        for analyzer in self.analyzers:
            if self.force_wd:
                analyzer.working_dir = self.working_dir
            else:
                analyzer.working_dir = analyzer.working_dir or self.working_dir

            if logger.isEnabledFor(DEBUG):
                logger.debug(f"Analyzer working directory set to {analyzer.working_dir}")
            analyzer.initialize()

        # make sure each analyzer in self.analyzers has a unique uid
        self._update_analyzer_uids()

    def _print_configuration(self, n_items: int, n_processes: int) -> NoReturn:
        """
        Display some information about an ongoing analysis.

        Args:
            n_items: The number of items being analyzed.
            n_processes: The number of active item processing handlers.

        Returns:
            None
        """
        n_ignored_items = len(self.potential_items) - n_items
        user_logger.log(VERBOSE, 'Analyze Manager')
        user_logger.log(VERBOSE, f' | {n_items} item(s) selected for analysis')
        user_logger.log(VERBOSE, f' | partial_analyze_ok is {self.partial_analyze_ok}, max_items is '
                                 f'{self.max_items_to_analyze}, and {n_ignored_items} item(s) are being ignored')
        user_logger.log(VERBOSE, ' | Analyzer(s): ')
        for analyzer in self.analyzers:
            user_logger.log(VERBOSE, f' |  - {analyzer.uid} File parsing: {on_off(analyzer.parse)} / Use '
                                     f'cache: {on_off(hasattr(analyzer, "cache"))}')
            if hasattr(analyzer, 'need_dir_map'):
                user_logger.log(VERBOSE, f' | (Directory map: {on_off(analyzer.need_dir_map)}')
        user_logger.log(VERBOSE, f' | Pool of {n_processes} analyzing process(es)')

    def _run_and_wait_for_mapping(self, executor) -> Tuple[Dict, bool]:
        """
        Run and manage the mapping call on each item.

        Args:
            executor: A pool of workers.

        Returns:
            False if an exception occurred processing **.map** on any item; otherwise True (succeeded).

        """
        # add items to process (map)
        n_items = len(self._items)
        logger.debug(f"Number of items for analysis: {n_items}")
        logger.debug("Mapping the items for analysis")
        futures = dict()
        results = dict()
        status = True
        with tqdm(total=len(self._items)) as progress:
            for i in self._items.values():
                future = executor.submit(map_item, i)
                future.add_done_callback(lambda p: progress.update())
                futures[future] = i

            for future in as_completed(futures.keys()):
                if future.exception():
                    status = False
                    ex = future.exception()
                    user_logger.error(ex)
                    if not self.continue_on_error:
                        raise ex
                else:
                    results[futures[future]] = future.result()

        logger.debug(f"Result fetching status: : {status}")
        return results, status

    def _run_and_wait_for_reducing(self, executor, results) -> dict:
        """
        Run and manage the reduce call on the combined item results (by analyzer).

        Args:
            executor: A pool of workers.

        Returns:
            An analyzer ID keyed dictionary of finalize results.

        """
        # the keys in self.cache from map() calls are expected to be item ids. Each keyed value
        # contains analyzer_id: item_results_for_analyzer entries.
        logger.debug("Running reduce results")
        futures = {}
        finalize_results = {}
        # with self.cache.transact():
        with tqdm(total=len(self.analyzers), desc="Running Analyzer Reduces") as progress:
            for analyzer in self.analyzers:
                logger.debug(f"Gather data for {analyzer.uid}")
                item_data_for_analyzer = {}
                for item, data in results.items():
                    if analyzer.uid in data:
                        item_data_for_analyzer[item] = data[analyzer.uid]
                future = executor.submit(analyzer.reduce, item_data_for_analyzer)
                future.add_done_callback(lambda p: progress.update())

                logger.debug(f"Queueing {analyzer.uid}")
                futures[future] = analyzer.uid

            # wait for results and clean up multiprocessing
            logger.debug("Waiting for results")
            for future in as_completed(futures.keys()):
                if future.exception():
                    user_logger.error(f'Reduce for Analyzer {futures[future]} failed')
                    user_logger.exception(future.exception())
                    user_logger.error("See log for details")
                    if not self.continue_on_error:
                        sys.exit(-1)
                else:
                    finalize_results[futures[future]] = future.result()
            if logger.isEnabledFor(DEBUG):
                logger.debug("Finished reducing results")
            for future in futures.keys():
                future.cancel()
        return finalize_results

    def analyze(self) -> bool:
        """
        Process the provided items with the provided analyzers. This is the main driver method of :class:`AnalyzeManager`.

        Returns:
            True on success; False on failure/exception.
        """
        start_time = time.time()

        # If no analyzers or simulations have been provided, there is nothing to do

        if len(self.analyzers) == 0:
            user_logger.error('No analyzers were provided; cannot run analysis.')
            return False
        self._initialize_analyzers()

        if len(self.potential_items) == 0:
            user_logger.error('No items were provided; cannot run analysis.')
            return False
        # trim processing to those items that are ready and match requested limits
        self._items: Dict[UUID, IEntity] = self._get_items_to_analyze()

        if len(self._items) == 0:
            user_logger.error('No items are ready; cannot run analysis.')
            return False

        # initialize mapping results cache/storage
        n_items = len(self._items)
        n_processes = min(self.max_processes, max(n_items, 1))

        logger.info(f'Analyzing {n_items}')

        # do any platform-specific initializations
        logger.debug("Triggering per group functions")
        for analyzer in self.analyzers:
            analyzer.per_group(items=self._items)

        if self.verbose:
            self._print_configuration(n_items, n_processes)

        no_print_config_exists = False
        # Before we initialize processes, ensure no warning about config are set
        if 'IDMTOOLS_NO_PRINT_CONFIG_USED' not in os.environ:
            os.environ['IDMTOOLS_NO_PRINT_CONFIG_USED'] = "1"
            os.environ['IDMTOOLS_HIDE_DEV_WARNING'] = "1"
            os.environ['IDMTOOLS_NO_CONFIG_WARNING'] = "1"
        else:
            no_print_config_exists = True

        # create worker pool
        from idmtools import IdmConfigParser
        try:
            os.environ['IDMTOOLS_CONFIG_FILE'] = IdmConfigParser().get_config_path()

            executor = ProcessPoolExecutor(max_workers=n_processes, initializer=pool_worker_initializer, initargs=(map_item, self.analyzers, self.platform), )

            map_results, status = self._run_and_wait_for_mapping(executor)
            finalize_results = self._run_and_wait_for_reducing(executor, map_results)
            executor.shutdown(True)
        finally:
            os.environ['NO_LOGGING_INIT'] = 'n'
        logger.debug("Shutting down workers")

        for analyzer in self.analyzers:
            analyzer.results = finalize_results[analyzer.uid]

        logger.debug("Destroying analyzers")
        for analyzer in self.analyzers:
            analyzer.destroy()

        if not no_print_config_exists:
            del os.environ['IDMTOOLS_NO_PRINT_CONFIG_USED']
            del os.environ['IDMTOOLS_HIDE_DEV_WARNING']
            del os.environ['IDMTOOLS_NO_CONFIG_WARNING']

        if self.verbose:
            total_time = time.time() - start_time
            time_str = verbose_timedelta(total_time)
            user_logger.log(SUCCESS, '\r | Analysis complete. Took {} '
                                     '(~ {:.3f} per item)'.format(time_str, total_time / n_items))
        return True<|MERGE_RESOLUTION|>--- conflicted
+++ resolved
@@ -45,14 +45,10 @@
     func.platform = platform
 
 
-<<<<<<< HEAD
 class AnalyzeManager:
-=======
-class AnalyzeManager(CacheEnabled):
     """
     Analyzer Manager Class. This is the main driver of analysis.
     """
->>>>>>> 2bb963b5
     ANALYZE_TIMEOUT = 3600 * 8  # Maximum seconds before timing out - set to 8 hours
     WAIT_TIME = 1.15  # How much time to wait between check if the analysis is done
     EXCEPTION_KEY = '__EXCEPTION__'
