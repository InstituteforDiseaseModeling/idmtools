import os
import sys
import time
import typing
<<<<<<< HEAD
from multiprocessing.pool import Pool
from typing import NoReturn
=======
from logging import getLogger, DEBUG
>>>>>>> 348c2ece

from idmtools.analysis.map_worker_entry import map_item
from idmtools.core import CacheEnabled
from idmtools.utils.command_line import animation
from idmtools.utils.language import on_off, verbose_timedelta

if typing.TYPE_CHECKING:
    from idmtools.entities.ianalyzer import TAnalyzer
    from idmtools.core.interfaces.ientity import TEntity

logger = getLogger(__name__)


def pool_worker_initializer(func, analyzers, cache, platform) -> NoReturn:
    """
    Initialize the pool worker, which allows the process pool to associate the analyzers, cache, 
    and path mapping to the function executed to retrieve data. Using an initializer improves performance.

    Args:
        func: The function that the pool will call.
        analyzers: The list of all analyzers to run.
        cache: The cache object.
        platform: The platform to communicate with to retrieve files from.

    Returns:
        None
    """
    func.analyzers = analyzers
    func.cache = cache
    func.platform = platform


class AnalyzeManager(CacheEnabled):
    ANALYZE_TIMEOUT = 3600 * 8  # Maximum seconds before timing out - set to 8 hours
    WAIT_TIME = 1.15  # How much time to wait between check if the analysis is done
    EXCEPTION_KEY = '__EXCEPTION__'

    class TimeOutException(Exception):
        pass

    class ItemsNotReady(Exception):
        pass

    def __init__(self, platform, configuration=None, ids=None, analyzers=None, working_dir=os.getcwd(),
                 partial_analyze_ok=False, max_items=None, verbose=True, force_manager_working_directory=False):
        super().__init__()
        self.configuration = configuration or {}
        self.platform = platform
        self.max_processes = min(os.cpu_count(), self.configuration.get('max_processes', 32))

        # analyze at most this many items, regardless of how many have been given
        self.max_items_to_analyze = max_items

        # allows analysis to be performed even if some items are not ready for analysis
        self.partial_analyze_ok = partial_analyze_ok or (self.max_items_to_analyze is not None)

        # Each analyzers results will be in the working_dir directory if not specified by them directly.
        # force_wd overrides this by forcing all results to be in working_dir .
        self.working_dir = working_dir
        self.force_wd = force_manager_working_directory

        # Take the provided ids and determine the full set of unique root items (e.g. simulations) in them to analyze
        logger.debug("Load information about items from platform")
        ids = list(set(ids or list()))  # uniquify
        items = [platform.get_item(oid, otype, force=True) for oid, otype in ids]
        self.potential_items = []

        for i in items:
            self.potential_items.extend(platform.flatten_item(item=i))
        logger.debug(f"Potential items to analyze: {len(self.potential_items)}")
        self._items = dict()  # filled in later by _get_items_to_analyze

        self.analyzers = analyzers or list()
        self.verbose = verbose

    def add_item(self, item: 'TEntity') -> NoReturn:
        """
        Add an additional item for analysis.

        Args:
            item: The new item to add for analysis.

        Returns:
            None
        """

        self.potential_items.extend(self.platform.flatten_item(item=item))

    def _get_items_to_analyze(self) -> 'dict':
        """
        Get a list of items derived from :meth:`self._items` that are available to analyze.
        
        Returns: 
            A list of :class:`~idmtools.entities.iitem.IItem` objects.

        """
        #
        # ck4, review this behavior with the team/Benoit for interpretation re: current behavior

        # First sort items by whether they can currently be analyzed
        can_analyze = {}
        cannot_analyze = {}
        for item in self.potential_items:
            if item.succeeded:
                can_analyze[item.uid] = item
            else:
                cannot_analyze[item.uid] = item

        # now consider item limiting arguments
        if self.partial_analyze_ok:
            if self.max_items_to_analyze is not None:
                return {item.uid: item for item in list(can_analyze.values())[0:self.max_items_to_analyze]}
            return can_analyze

        if len(cannot_analyze) > 0:
            raise self.ItemsNotReady('There are %d items that cannot be analyzed and partial_analyze_ok is off.' %
                                     len(cannot_analyze))

        return can_analyze

    def add_analyzer(self, analyzer: 'TAnalyzer') -> NoReturn:
        """
        Add another analyzer to use on the items to be analyzed.

        Args:
            analyzer: An analyzer object (:class:`~idmtools.entities.ianalyzer.IAnalyzer`).

        Returns:

        """
        self.analyzers.append(analyzer)

    def _update_analyzer_uids(self) -> NoReturn:
        """
        Ensure that each analyzer has a unique ID in this context by updating them as needed.

        Returns:
            None
        """
        unique_uids = {analyzer.uid for analyzer in self.analyzers}
        if len(unique_uids) < len(self.analyzers):
            for i in range(len(self.analyzers)):
                self.analyzers[i].uid += f'-{i}'

    def _initialize_analyzers(self) -> NoReturn:
        """
        Do the steps needed to prepare analyzers for item analysis.

        Returns:
            None
        """
        logger.debug("Initializing Analyzers")
        # Setup the working directory and call initialize() on each analyzer
        for analyzer in self.analyzers:
            if self.force_wd:
                analyzer.working_dir = self.working_dir
            else:
                analyzer.working_dir = analyzer.working_dir or self.working_dir

            if logger.isEnabledFor(DEBUG):
                logger.debug(f"Analyzer working directory set to {analyzer.working_dir}")
            analyzer.initialize()

        # make sure each analyzer in self.analyzers has a unique uid
        self._update_analyzer_uids()

    def _check_exception(self) -> 'bool':
        """
        Determines if an exception has occurred in the processing of items, printing any related information.

        Returns: 
            A Boolean indicating if an exception has occurred. 

        """
        exception = self.cache.get(self.EXCEPTION_KEY, default=None)
        if exception:
            if logger.isEnabledFor(DEBUG):
                logger.debug(exception)
            print('\n' + exception)
            sys.stdout.flush()
            ex = True
        else:
            ex = False
        return ex

    def _print_configuration(self, n_items: 'int', n_processes: 'int') -> NoReturn:
        """
        Display some information about an ongoing analysis.

        Args:
            n_items: The number of items being analyzed.
            n_processes: The number of active item processing handlers.

        Returns:
            None
        """
        n_ignored_items = len(self.potential_items) - n_items
        print('Analyze Manager')
        print(' | {} item(s) selected for analysis'.format(n_items))
        print(' | partial_analyze_ok is {}, max_items is {}, and {} item(s) are being ignored'
              .format(on_off(self.partial_analyze_ok), self.max_items_to_analyze, n_ignored_items))
        print(' | Analyzer(s): ')
        for analyzer in self.analyzers:
            print(' |  - {} File parsing: {} / Use cache: {})'
                  .format(analyzer.uid, on_off(analyzer.parse),
                          on_off(hasattr(analyzer, 'cache'))))
            if hasattr(analyzer, 'need_dir_map'):
                print(' | (Directory map: {}' % on_off(analyzer.need_dir_map))
        print(' | Pool of {} analyzing process(es)'.format(n_processes))

    def _run_and_wait_for_mapping(self, worker_pool: 'Pool', start_time: 'float') -> 'bool':
        """
        Run and manage the mapping call on each item.

        Args:
            worker_pool: A pool of workers.
            start_time: A relative time for updating the user on runtime.

        Returns: 
            False if an exception occurred processing **.map** on any item; otherwise True (succeeded).

        """
        # add items to process (map)
        n_items = len(self._items)
        logger.debug(f"Number of items for analysis: {n_items}")
        logger.debug("Mapping the items for analysis")
        results = worker_pool.map_async(map_item, self._items.values())

        # Wait for the item map-results to be ready
        while not results.ready():
            # If an exception happen, kill everything and exit
            if self._check_exception():
                logger.debug("Terminating workerpool")
                worker_pool.terminate()
                return False

            time_elapsed = time.time() - start_time
            if self.verbose:
                sys.stdout.write('\r {} Analyzing {}/{}... {} elapsed'
                                 .format(next(animation), len(self.cache), n_items, verbose_timedelta(time_elapsed)))
                sys.stdout.flush()

            if time_elapsed > self.ANALYZE_TIMEOUT:
                raise self.TimeOutException('Timeout while waiting the analysis to complete...')

            time.sleep(self.WAIT_TIME)

        # Verify that no simulation failed to process properly one last time.
        # ck4, should we error out if there is a failure rather than printing and continuing?? Ask Benoit.
        if self._check_exception():
            logger.debug("Terminating workerpool")
            worker_pool.terminate()
            return False
        logger.debug(f"Result fetching status: : {results.successful()}")
        return True

    def _run_and_wait_for_reducing(self, worker_pool: 'Pool') -> 'dict':
        """
        Run and manage the reduce call on the combined item results (by analyzer).

        Args:
            worker_pool: A pool of workers.

        Returns: 
            An analyzer ID keyed dictionary of finalize results.

        """
        # the keys in self.cache from map() calls are expected to be item ids. Each keyed value
        # contains analyzer_id: item_results_for_analyzer entries.
        logger.debug("Finalizing results")
        finalize_results = {}
        with self.cache.transact():
            for analyzer in self.analyzers:
                item_data_for_analyzer = {}
                items = self.cache.iterkeys()
                logger.debug(str([i for i in items]))
                for item_id in self.cache:
                    logger.debug(f"Finalizing {item_id}")
                    item = self._items[item_id]
                    item_result = self.cache.get(item_id)
                    item_data_for_analyzer[item] = item_result.get(analyzer.uid, None)
                finalize_results[analyzer.uid] = worker_pool.apply_async(analyzer.reduce, (item_data_for_analyzer,))

            # wait for results and clean up multiprocessing
            worker_pool.close()
            worker_pool.join()
            if logger.isEnabledFor(DEBUG):
                logger.debug("Finished finalizing results")
        return finalize_results

    def analyze(self) -> 'bool':
        """
        Process the provided items with the provided analyzers. This is the main driver method of 
        :class:`AnalyzeManager`. 

        Returns: 
            True on success; False on failure/exception.

        """
        start_time = time.time()

        # If no analyzers or simulations have been provided, there is nothing to do

        if len(self.analyzers) == 0:
            print('No analyzers were provided; cannot run analysis.')
            return False
        self._initialize_analyzers()

        if len(self.potential_items) == 0:
            print('No items were provided; cannot run analysis.')
            return False
        # trim processing to those items that are ready and match requested limits
        self._items = self._get_items_to_analyze()

        if len(self._items) == 0:
            print('No items are ready; cannot run analysis.')
            return False

        # initialize mapping results cache/storage
        n_items = len(self._items)
        n_processes = min(self.max_processes, max(n_items, 1))

        # Initialize the cache
        logger.debug("Initializing Analysis Cache")
        self.initialize_cache(shards=n_processes*2, eviction_policy='none')

        # do any platform-specific initializations
        logger.debug("Triggering per group functions")
        for analyzer in self.analyzers:
            analyzer.per_group(items=self._items)

        if self.verbose:
            self._print_configuration(n_items, n_processes)

        # Create the worker pool
        worker_pool = Pool(n_processes,
                           initializer=pool_worker_initializer,
                           initargs=(map_item, self.analyzers, self.cache, self.platform))

        success = self._run_and_wait_for_mapping(worker_pool=worker_pool, start_time=start_time)
        logger.debug(f"Success: {success}")
        if not success:
            return success

        # At this point we have results for the individual items in self.cache.
        # Call the analyzer reduce methods

        finalize_results = self._run_and_wait_for_reducing(worker_pool=worker_pool)
        for analyzer in self.analyzers:
            analyzer.results = finalize_results[analyzer.uid].get()

        logger.debug(str(analyzer.results))

        logger.debug("Destroying analyzers")
        for analyzer in self.analyzers:
            analyzer.destroy()

        if self.verbose:
            total_time = time.time() - start_time
            time_str = verbose_timedelta(total_time)
            print('\r | Analysis complete. Took {} (~ {:.3f} per item)'.format(time_str, total_time / n_items))

        return True<|MERGE_RESOLUTION|>--- conflicted
+++ resolved
@@ -2,12 +2,9 @@
 import sys
 import time
 import typing
-<<<<<<< HEAD
+from logging import getLogger, DEBUG
 from multiprocessing.pool import Pool
 from typing import NoReturn
-=======
-from logging import getLogger, DEBUG
->>>>>>> 348c2ece
 
 from idmtools.analysis.map_worker_entry import map_item
 from idmtools.core import CacheEnabled
