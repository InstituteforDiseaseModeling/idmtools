--- conflicted
+++ resolved
@@ -85,25 +85,8 @@
         Returns:
             None
         """
-<<<<<<< HEAD
-        self.potential_items.append(item)
-
-    @staticmethod
-    def can_analyze_item(item: 'TItem') -> bool:
-        """
-        Check if this item can be processed now. 
-
-        Args:
-            item: The item to check.
-
-        Returns: 
-            A Boolean indicating if the item can be analyzed. 
-
-        """
-        return item.status == EntityStatus.SUCCEEDED
-=======
+
         self.potential_items.extend(self.platform.flatten_item(item=item))
->>>>>>> 7018f598
 
     def _get_items_to_analyze(self) -> 'dict':
         """
