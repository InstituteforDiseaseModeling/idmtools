import os
import copy
import json
from logging import getLogger
from configparser import ConfigParser
from typing import Dict

default_config = 'idmtools.ini'

# this is the only logger that should not be defined using init_logger
logger = getLogger(__name__)


class IdmConfigParser:
    """
    Class that parses an INI configuration file.
    """
    _config = None
    _instance = None
    _config_path = None
    _block = None

    def __new__(cls, dir_path: str = '.', file_name: str = default_config) -> 'IdmConfigParser':
        """
        Make :class:`IdmConfigParser` creation a singleton.

        Args:
            dir_path: The INI configuration file directory.
            file_name: The INI file name.

        Returns: 
            An :class:`IdmConfigParser` instance.
        """
        if not cls._instance:
            cls._instance = super(IdmConfigParser, cls).__new__(cls)
            cls._instance._load_config_file(dir_path, file_name)
        return cls._instance

    @classmethod
    def retrieve_settings(cls, section: str = None, field_type: Dict[str, str] = {}) -> Dict[str, str]:
        """
        Retrieve INI configuration values (to be used when updating platform fields). Call from each platform.

        Args:
            section: The INI section from which to retrieve configuration values.
            field_type: The requested data types.

        Returns: 
            The configuration values as a dictionary.
        """
        import ast

        cls.ensure_init()

        # retrieve THIS platform config settings
        field_config = cls.get_section(section)

        # update field types
        field_config_updated = copy.deepcopy(field_config)
        fs = set(field_type.keys()).intersection(set(field_config.keys()))

        for fn in fs:
            ft = field_type[fn]
            if ft in (int, float, str):
                field_config_updated[fn] = ft(field_config[fn])
            elif ft is bool:
                field_config_updated[fn] = ast.literal_eval(field_config[fn])

        return field_config_updated

    @classmethod
    def _find_config(cls, dir_path: str = None, file_name: str = default_config) -> None:
        """
        Recursively search for the INI configuration file starting from the **dir_path** provided 
        up to the root, stopping once one is found.

        Args:
            dir_path: The directory to start looking for the INI configuration file. 
            file_name: The name of the configuration file to look for.

        Returns:    
            None
        """
        full_dir_path = os.path.abspath(dir_path)
        if os.path.exists(os.path.join(full_dir_path, file_name)):
            cls._config_path = os.path.join(full_dir_path, file_name)
            return cls._config_path
        else:
            dir_parent = os.path.dirname(full_dir_path)
            if dir_parent == full_dir_path:
                return None
            else:
                cls._config_path = cls._find_config(dir_parent, file_name)
                return cls._config_path

    @classmethod
    def _load_config_file(cls, dir_path: str = os.getcwd(), file_name: str = default_config):
        """
        Find and then load the INI configuration file and parse it with :class:`IdmConfigParser`.

        Args:
            dir_path: The directory to start looking for the INI configuration file.
            file_name: The name of the configuration file to look for.

        Returns: 
            None
        """
        # init logging here as this is our most likely entry-point into an idm-tools "application"
        from idmtools.core.logging import setup_logging

        ini_file = cls._find_config(dir_path, file_name)
        if ini_file is None:
            print("/!\\ WARNING: File '{}' Not Found!".format(file_name))
            return

        print("INI File Used: {}".format(ini_file))

        cls._config = ConfigParser()
        cls._config.read(ini_file)

        # setup logging
        log_config = cls.get_section('Logging')
        valid_options = ['level', 'log_filename', 'console']
        setup_logging(**{k: v for k, v in log_config.items() if k in valid_options})

    @classmethod
    def get_section(cls, section: str = None, force=False) -> Dict[str, str]:
        """
<<<<<<< HEAD
        Retrieve INI section values (call directly from platform creation).

=======
        This is called from platform factory and retrieve INI section values
>>>>>>> 7018f598
        Args:
            section: The INI section name where we retrieve all fields.

        Returns: 
            All fields as a dictionary.
        """
        cls.ensure_init(force=force)
        if not cls.found_ini():
            return {}

        block_name = section
        if not cls.has_section(block_name):
            if force:
                raise ValueError(f"Block '{block_name}' doesn't exist!")
            else:
                print("/!\\ WARNING: Section '{}' Not Found!".format(block_name))
                return {}

        section = cls._config.items(block_name)
        cls._block = block_name
        return dict(section)

    @classmethod
    def get_block(cls, block_name: str = None) -> Dict[str, str]:
        """
<<<<<<< HEAD
        Call from platform factory and retrieve INI section values.

=======
        This is called from platform factory and retrieve INI section values
>>>>>>> 7018f598
        Args:
            block_name: The INI section name where we retrieve all fields.

        Returns: 
            All fields as a dictionary.
        """
        cls.ensure_init(force=True)
        if not cls.has_section(block_name):
            raise ValueError(f"Block '{block_name}' doesn't exist!")

        section = cls._config.items(block_name)
        cls._block = block_name
        return dict(section)

    @classmethod
    def get_option(cls, section: str = None, option: str = None, force=False) -> str:
        """
        Get config value based on the INI section and option
        Args:
            section: INI section name
            option: INI field name

        Returns: config value as string
        """
        cls.ensure_init(force=force)
        if not cls.found_ini():
            return None

        if section:
            return cls._config.get(section, option, fallback=None)
        else:
            return cls._config.get(cls._block, option, fallback=None)

    @classmethod
    def ensure_init(cls, dir_path: str = '.', file_name: str = default_config, force=False) -> None:
        """
        Make sure INI file loaded and configparser instance available
        Args:
            dir_path: directory where we start to look for the idm config file
            file_name: the config file name we will look for

        Returns: None
        """
        if cls._instance is None:
            cls(dir_path, file_name)

        if force and not cls.found_ini():
            raise ValueError(f"Config file NOT FOUND or IS Empty!")

    @classmethod
    def get_config_path(cls) -> str:
        """
        Check which INI configuration file is being used.

        Returns: 
            The INI file full path that is loaded.
        """
        cls.ensure_init()
        return cls._config_path

    @classmethod
    def display_config_path(cls) -> None:
        """
        Display the INI file path being used.

        Returns: 
            None
        """
        cls.ensure_init(force=True)
        print(cls.get_config_path())

    @classmethod
    def view_config_file(cls) -> None:
        """
        Display the INI file being used.

        Returns: 
            None
        """
        cls.ensure_init(force=True)
        print("View Config INI: \n{}".format(cls._config_path))
        print('-' * len(cls._config_path), '\n')
        with open(cls._config_path) as f:
            read_data = f.read()
            print(read_data)

    @classmethod
<<<<<<< HEAD
    def get_option(cls, section: str = None, option: str = None) -> str:
        """
        Get the configuration value based on the INI section and option.

        Args:
            section: The INI section name.
            option: The INI field name.

        Returns: 
            The configuration value as a string.
        """
=======
    def display_config_block_details(cls, block):
        if cls.found_ini():
            block_details = cls.get_section(block)
            # print('\nConfig_info:')
            print(f"\n[{block}]")
            print(json.dumps(block_details, indent=3))

    @classmethod
    def has_section(cls, section):
>>>>>>> 7018f598
        cls.ensure_init()
        return cls._config.has_section(section)

    @classmethod
<<<<<<< HEAD
    def ensure_init(cls, dir_path: str = '.', file_name: str = default_config) -> None:
        """
        Verify the INI file is loaded and a :class:`IdmConfigParser` instance is available.

        Args:
            dir_path: The directory to start looking for the INI configuration file.
            file_name: The name of the configuration file to look for.

        Returns: 
            None
        """
        if cls._instance is None:
            cls(dir_path, file_name)
=======
    def has_option(cls, section, option):
        cls.ensure_init()
        return cls._config.has_option(section, option, fallback=None)
>>>>>>> 7018f598

    @classmethod
    def found_ini(cls):
        return cls._config is not None

    @classmethod
    def clear_instance(cls) -> None:
        """
        Uninitialize and clean the :class:`IdmConfigParser` instance. 

        Returns: 
            None
        """
        cls._config = None
        cls._instance = None
        cls._config_path = None
        cls._block = None<|MERGE_RESOLUTION|>--- conflicted
+++ resolved
@@ -126,12 +126,8 @@
     @classmethod
     def get_section(cls, section: str = None, force=False) -> Dict[str, str]:
         """
-<<<<<<< HEAD
         Retrieve INI section values (call directly from platform creation).
 
-=======
-        This is called from platform factory and retrieve INI section values
->>>>>>> 7018f598
         Args:
             section: The INI section name where we retrieve all fields.
 
@@ -157,12 +153,8 @@
     @classmethod
     def get_block(cls, block_name: str = None) -> Dict[str, str]:
         """
-<<<<<<< HEAD
         Call from platform factory and retrieve INI section values.
 
-=======
-        This is called from platform factory and retrieve INI section values
->>>>>>> 7018f598
         Args:
             block_name: The INI section name where we retrieve all fields.
 
@@ -250,19 +242,7 @@
             print(read_data)
 
     @classmethod
-<<<<<<< HEAD
-    def get_option(cls, section: str = None, option: str = None) -> str:
-        """
-        Get the configuration value based on the INI section and option.
-
-        Args:
-            section: The INI section name.
-            option: The INI field name.
-
-        Returns: 
-            The configuration value as a string.
-        """
-=======
+
     def display_config_block_details(cls, block):
         if cls.found_ini():
             block_details = cls.get_section(block)
@@ -272,30 +252,13 @@
 
     @classmethod
     def has_section(cls, section):
->>>>>>> 7018f598
         cls.ensure_init()
         return cls._config.has_section(section)
 
     @classmethod
-<<<<<<< HEAD
-    def ensure_init(cls, dir_path: str = '.', file_name: str = default_config) -> None:
-        """
-        Verify the INI file is loaded and a :class:`IdmConfigParser` instance is available.
-
-        Args:
-            dir_path: The directory to start looking for the INI configuration file.
-            file_name: The name of the configuration file to look for.
-
-        Returns: 
-            None
-        """
-        if cls._instance is None:
-            cls(dir_path, file_name)
-=======
     def has_option(cls, section, option):
         cls.ensure_init()
         return cls._config.has_option(section, option, fallback=None)
->>>>>>> 7018f598
 
     @classmethod
     def found_ini(cls):
