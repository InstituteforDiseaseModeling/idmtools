--- conflicted
+++ resolved
@@ -1,10 +1,6 @@
 import copy
 import platform
-<<<<<<< HEAD
 from pathlib import Path
-=======
->>>>>>> 8ebb63fe
-
 import json
 import os
 from configparser import ConfigParser
