--- conflicted
+++ resolved
@@ -252,14 +252,11 @@
         """
         if not cls.found_ini():
             return fallback
-<<<<<<< HEAD
-=======
 
         if cls._config is None:
             if fallback is None:
                 user_logger.warning("No Configuration file defined. Please define a fallback value")
             return fallback
->>>>>>> cbab644c
 
         if section:
             return cls._config.get(section, option, fallback=fallback)
