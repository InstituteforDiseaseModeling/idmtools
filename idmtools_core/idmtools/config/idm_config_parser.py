import copy
import platform

import json
import os
from configparser import ConfigParser
from logging import getLogger
from typing import Any, Dict

from idmtools.core.logging import VERBOSE

default_config = 'idmtools.ini'

# this is the only logger that should not be defined using init_logger
logger = getLogger(__name__)
user_logger = getLogger('user')


def initialization(error=False, force=False):
    # store default value
    oerror = error

    def wrap(func):
        def wrapped_f(*args, **kwargs):
            if 'error' in kwargs:
                ferror = kwargs.pop('error')
            elif os.getenv("IDMTOOLS_ERROR_NO_CONFIG", None) is not None:
                user_logger.warning("Using IDMTOOLS_ERROR_NO_CONFIG environment variable to control behaviour of missing ini file")
                ferror = os.getenv("IDMTOOLS_ERROR_NO_CONFIG").lower() in ["1", "y", "t", "true", "yes"]
            else:
                ferror = oerror
            IdmConfigParser.ensure_init(error=ferror, force=force)
            value = func(*args, **kwargs)
            return value

        return wrapped_f

    return wrap


class IdmConfigParser:
    """
    Class that parses an INI configuration file.
    """
    _config = None
    _instance = None
    _config_path = None
    _block = None

    def __new__(cls, dir_path: str = '.', file_name: str = default_config) -> 'IdmConfigParser':
        """
        Make :class:`IdmConfigParser` creation a singleton.

        Args:
            dir_path: The INI configuration file directory.
            file_name: The INI file name.

        Returns:
            An :class:`IdmConfigParser` instance.
        """
        if not cls._instance:
            cls._instance = super(IdmConfigParser, cls).__new__(cls)
            cls._instance._load_config_file(dir_path, file_name)
        return cls._instance

    @classmethod
    def retrieve_dict_config_block(cls, field_type, section) -> Dict[str, Any]:
        import ast

        inputs = copy.deepcopy(section)
        fs = set(field_type.keys()).intersection(set(section.keys()))
        for fn in fs:
            ft = field_type[fn]
            if ft in (int, float, str):
                inputs[fn] = ft(section[fn])
            elif ft is bool:
                inputs[fn] = ast.literal_eval(section[fn])
        return inputs

    @classmethod
    @initialization
    def retrieve_settings(cls, section: str = None, field_type: Dict[str, str] = {}) -> Dict[str, str]:
        """
        Retrieve INI configuration values (to be used when updating platform fields). Call from each platform.

        Args:
            section: The INI section from which to retrieve configuration values.
            field_type: The requested data types.

        Returns:
            The configuration values as a dictionary.
        """
        # retrieve THIS platform config settings
        field_config = cls.get_section(section)

        # update field types
        field_config_updated = cls.retrieve_dict_config_block(field_config, section)
        return field_config_updated

    @classmethod
    def _find_config(cls, dir_path: str = None, file_name: str = default_config) -> None:
        """
        Recursively search for the INI configuration file starting from the **dir_path** provided
        up to the root, stopping once one is found.

        Args:
            dir_path: The directory to start looking for the INI configuration file.
            file_name: The name of the configuration file to look for.

        Returns:
            None
        """
        full_dir_path = os.path.abspath(dir_path)
        if os.path.exists(os.path.join(full_dir_path, file_name)):
            cls._config_path = os.path.join(full_dir_path, file_name)
            return cls._config_path
        else:
            dir_parent = os.path.dirname(full_dir_path)
            if dir_parent == full_dir_path:
                return None
            else:
                cls._config_path = cls._find_config(dir_parent, file_name)
                return cls._config_path

    @classmethod
    def _load_config_file(cls, dir_path: str = os.getcwd(), file_name: str = default_config):
        """
        Find and then load the INI configuration file and parse it with :class:`IdmConfigParser`.

        Args:
            dir_path: The directory to start looking for the INI configuration file.
            file_name: The name of the configuration file to look for.

        Returns:
            None
        """
        # init logging here as this is our most likely entry-point into an idmtools "application"
        from idmtools.core.logging import setup_logging, VERBOSE

        ini_file = cls._find_config(dir_path, file_name)
        if ini_file is None:
            # We use print since logger isn't configured
            print("/!\\ WARNING: File '{}' Not Found!".format(file_name))
            return

        cls._config = ConfigParser()
        cls._config.read(ini_file)

        # in order to have case-insensitive section names, we add the lowercase version of all sections if not present
        sections = cls._config.sections()
        for section in sections:
            lowercase_version = section.lower()
            if not cls._config.has_section(section=lowercase_version):
                cls._config._sections[lowercase_version] = cls._config._sections[section]

        # setup logging
        try:
            log_config = cls.get_section('Logging')
            valid_options = ['level', 'log_filename', 'console']
            log_config = {k: v for k, v in log_config.items() if k in valid_options}
        except ValueError:
            log_config = dict(level='INFO', log_filename='idmtools.log', console='off')
        setup_logging(**log_config)
        user_logger.log(VERBOSE, "INI File Used: {}".format(ini_file))

<<<<<<< HEAD
        if platform.system() == "Darwin":
            # see https://bugs.python.org/issue27126
            os.environ['NO_PROXY'] = "*"
=======
        # Do import locally to prevent load error
        from idmtools import __version__
        if "+nightly" in __version__:
            user_logger.warning(f"You are using a development version of idmtools, version {__version__}!")
>>>>>>> 0f4bb466

    @classmethod
    @initialization(error=True)
    def get_section(cls, section: str = None, error: bool = True) -> Dict[str, str]:
        """
        Retrieve INI section values (call directly from platform creation).

        Args:
            section: The INI section name where we retrieve all fields.
            error: Should we throw error is we cannot find block

        Returns:
            All fields as a dictionary.

        Raises:
            ValueError: If the block doesn't exist
        """
        if not cls.found_ini():
            return {}

        original_case_section = section
        lower_case_section = section.lower()
        if not cls.has_section(section=lower_case_section) and error:
            raise ValueError(f"Block '{original_case_section}' doesn't exist!")

        section_item = cls._config.items(lower_case_section)
        cls._block = lower_case_section
        return dict(section_item)

    @classmethod
    @initialization(error=False)
    def get_option(cls, section: str = None, option: str = None, force=False, fallback=None) -> str:
        """
        Get configuration value based on the INI section and option.

        Args:
            section: The INI section name.
            option: The INI field name.

        Returns:
            A configuration value as a string.
        """
        if not cls.found_ini():
            return None

        if section:
            return cls._config.get(section, option, fallback=fallback)
        else:
            return cls._config.get(cls._block, option, fallback=fallback)

    @classmethod
    def ensure_init(cls, dir_path: str = '.', file_name: str = default_config, error: bool = False,
                    force=False) -> None:
        """
        Verify that the INI file loaded and a configparser instance is available.

        Args:
            dir_path: The directory to search for the INI configuration file.
            file_name: The configuration file name to search for.
            force: Force reload of everything
            error: Throws error if idmtools.ini cannot be found

        Returns:
            None

        Raises:
            ValueError: If the config file is found but cannot be parsed
        """
        if force:
            cls.clear_instance()

        if cls._instance is None:
            cls(dir_path, file_name)

        if error and not cls.found_ini():
            raise ValueError("Config file NOT FOUND or IS Empty!")

    @classmethod
    @initialization(error=False)
    def get_config_path(cls) -> str:
        """
        Check which INI configuration file is being used.

        Returns:
            The INI file full path that is loaded.
        """
        return cls._config_path

    @classmethod
    @initialization(error=True)
    def display_config_path(cls) -> None:
        """
        Display the INI file path being used.

        Returns:
            None
        """
        user_logger.info(cls.get_config_path())

    @classmethod
    @initialization(error=True)
    def view_config_file(cls) -> None:
        """
        Display the INI file being used.

        Returns:
            None
        """
        user_logger.info("View Config INI: \n{}".format(cls._config_path))
        user_logger.info('-' * len(cls._config_path), '\n')
        with open(cls._config_path) as f:
            read_data = f.read()
            user_logger.info(read_data)

    @classmethod
    def display_config_block_details(cls, block):
        """
        Display the values of a config block

        Args:
            block: Block to print

        Returns:
            None
        """
        if cls.found_ini():
            block_details = cls.get_section(block)
            user_logger.log(VERBOSE, f"\n[{block}]")
            user_logger.log(VERBOSE, json.dumps(block_details, indent=3))

    @classmethod
    @initialization(error=False)
    def has_section(cls, section: str) -> bool:
        """
        Does the config contain a section
        Args:
            section:

        Returns:
            True if the section exists, False otherwise
        """
        return cls._config.has_section(section.lower())

    @classmethod
    @initialization
    def has_option(cls, section: str, option: str):
        return cls._config.has_option(section, option, fallback=None)

    @classmethod
    def found_ini(cls) -> bool:
        """
        Did we find the config?

        Returns:
            True if did, False Otherwise
        """
        return cls._config is not None

    @classmethod
    def clear_instance(cls) -> None:
        """
        Uninitialize and clean the :class:`IdmConfigParser` instance.

        Returns:
            None
        """
        cls._config = None
        cls._instance = None
        cls._config_path = None
        cls._block = None<|MERGE_RESOLUTION|>--- conflicted
+++ resolved
@@ -163,16 +163,14 @@
         setup_logging(**log_config)
         user_logger.log(VERBOSE, "INI File Used: {}".format(ini_file))
 
-<<<<<<< HEAD
         if platform.system() == "Darwin":
             # see https://bugs.python.org/issue27126
             os.environ['NO_PROXY'] = "*"
-=======
+            
         # Do import locally to prevent load error
         from idmtools import __version__
         if "+nightly" in __version__:
             user_logger.warning(f"You are using a development version of idmtools, version {__version__}!")
->>>>>>> 0f4bb466
 
     @classmethod
     @initialization(error=True)
