--- conflicted
+++ resolved
@@ -163,7 +163,6 @@
     return decorate
 
 
-<<<<<<< HEAD
 class ParallelizeDecorator:
     """
     ParallelizeDecorator allows you to easily parallelize a group of code. A simple of example would be
@@ -212,7 +211,8 @@
 
     def __del__(self):
         del self.queue
-=======
+
+
 def retry_function(func, wait=1.5, max_retries=5):
     """
     Decorator allowing to retry the call to a function with some time in between.
@@ -249,5 +249,4 @@
                 time.sleep(wait)
         raise retExc if retExc else Exception()
 
-    return wrapper
->>>>>>> 0531cb17
+    return wrapper