#!/usr/bin/env python
# -*- coding: utf-8 -*-

"""The setup script for the idmtools_models platform, core tools for other models such as Python and R models."""

from setuptools import setup, find_packages

with open('README.md') as readme_file:
    readme = readme_file.read()

with open('requirements.txt') as requirements_file:
    requirements = requirements_file.read().split("\n")

build_requirements = ['flake8', 'coverage', 'bump2version', 'twine']
setup_requirements = []
test_requirements = ['pytest', 'pytest-runner', 'pytest-timeout', 'pytest-cache'] + build_requirements

extras = dict(test=test_requirements, packaging=build_requirements)


authors = [
    ("Ross Carter", "rcarter@idmod.org"),
    ("Sharon Chen", "shchen@idmod.org"),
    ("Clinton Collins", "ccollins@idmod.org"),
    ("Zhaowei Du", "zdu@idmod.org"),
    ("Mary Fisher", "mafisher@idmod.org"),
    ("Mandy Izzo", "mizzo@idmod.org"),
    ("Clark Kirkman IV", "ckirkman@idmod.org"),
    ("Benoit Raybaud", "braybaud@idmod.org"),
    ("Jen Schripsema", "jschripsema@idmod.org")
]

setup(
    author=", ".join([author[0] for author in authors]),
    author_email=", ".join([author[1] for author in authors]),
    classifiers=[
        'Programming Language :: Python :: 3.8',
        'Programming Language :: Python :: 3.9',
        'Programming Language :: Python :: 3.10',
        'Programming Language :: Python :: 3.11',
        'Programming Language :: Python :: 3.12'
    ],
    description="Core tools for modeling",
    install_requires=requirements,
    long_description=readme,
    long_description_content_type="text/markdown",
    include_package_data=True,
    keywords='modeling, IDM',
    name='idmtools_models',
    entry_points=dict(idmtools_task=  # noqa E521
                      ["idmtools_task_python = idmtools_models.python.python_task:PythonTaskSpecification",
                       "idmtools_task_python_json = idmtools_models.python.json_python_task:JSONConfiguredPythonTaskSpecification",
                       "idmtools_task_templated_script = idmtools_models.templated_script_task:TemplatedScriptTaskSpecification",
                       "idmtools_task_wrapper_script = idmtools_models.templated_script_task:ScriptWrapperTaskSpecification",
                       "idmtools_task_r = idmtools_models.r.r_task:RTaskSpecification",
                       "idmtools_task_r_json = idmtools_models.r.json_r_task:JSONConfiguredRTaskSpecification",
                       "idmtools_task_json = idmtools_models.json_configured_task:JSONConfiguredTaskSpecification"
                       ]
                      ),
    packages=find_packages(exclude=["tests"]),
    setup_requires=setup_requirements,
    test_suite='tests',
    extras_require=extras,
    url='https://github.com/InstituteforDiseaseModeling/idmtools',
<<<<<<< HEAD
    version='2.0.1'
=======
    version='2.0.0+nightly'
>>>>>>> 7def2682
)<|MERGE_RESOLUTION|>--- conflicted
+++ resolved
@@ -62,9 +62,5 @@
     test_suite='tests',
     extras_require=extras,
     url='https://github.com/InstituteforDiseaseModeling/idmtools',
-<<<<<<< HEAD
-    version='2.0.1'
-=======
-    version='2.0.0+nightly'
->>>>>>> 7def2682
+    version='2.0.1+nightly'
 )