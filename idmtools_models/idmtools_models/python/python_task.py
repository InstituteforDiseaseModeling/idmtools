"""idmtools python task.

Copyright 2021, Bill & Melinda Gates Foundation. All rights reserved.
"""
import os
from dataclasses import dataclass, field
from logging import getLogger
from os import PathLike
from typing import Set, List, Type, Union, TYPE_CHECKING
from idmtools.assets import Asset, AssetCollection
from idmtools.entities import CommandLine
from idmtools.entities.itask import ITask
from idmtools.entities.iworkflow_item import IWorkflowItem
from idmtools.entities.platform_requirements import PlatformRequirements
from idmtools.entities.simulation import Simulation
from idmtools.registry.task_specification import TaskSpecification
if TYPE_CHECKING:  # pragma: no cover
    from idmtools.entities.iplatform import IPlatform

logger = getLogger(__name__)


@dataclass()
class PythonTask(ITask):
<<<<<<< HEAD
    script_path: Union[str, PathLike] = field(default=None, metadata={"md": True})
=======
    """
    PythonTask makes running python scripts a bit easier through idmtools.

    Notes:
        TODO - Link examples here
    """
    script_path: str = field(default=None, metadata={"md": True})
>>>>>>> 4b53e427
    python_path: str = field(default='python', metadata={"md": True})
    platform_requirements: Set[PlatformRequirements] = field(default_factory=lambda: [PlatformRequirements.PYTHON])

    def __post_init__(self):
        """
        Constructor.
        """
        super().__post_init__()
        if isinstance(self.script_path, PathLike):
            self.script_path = str(self.script_path)
        if os.path.exists(self.script_path):
            if self.script_path:
                self.script_path = os.path.abspath(self.script_path)
        else:
            # don't error if we can't find script. Maybe it is in the asset collection? but warn user
            logger.warning(f'Cannot find script at {self.script_path}. If script does not exist in Assets '
                           f'as {os.path.basename(self.script_path)}, execution could fail')
        if self.command is None:
            self.command = CommandLine('')

    def gather_common_assets(self) -> AssetCollection:
        """
        Get the common assets. This should be a set of assets that are common to all tasks in an experiment.

        Returns:
            AssetCollection
        """
        # ensure that assets is in collection
        self._task_log.info('Adding Common asset from %s', self.script_path)
        self.common_assets.add_or_replace_asset(Asset(absolute_path=self.script_path))
        return self.common_assets

    def gather_transient_assets(self) -> AssetCollection:
        """
        Gather transient assets. Generally this is the simulation level assets.

        Returns:
            Transient assets. Also known as simulation level assets.
        """
        return self.transient_assets

    def reload_from_simulation(self, simulation: Simulation, **kwargs):
        """
        Reloads a python task from a simulation.

        Args:
            simulation: Simulation to reload

        Returns:
            None
        """
        # check experiment level assets for items
        if simulation.parent.assets:
            new_assets = AssetCollection()
            for _i, asset in enumerate(simulation.parent.assets.assets):
                if asset.filename != self.script_path and asset.absolute_path != self.script_path:
                    new_assets.add_asset(asset)
            simulation.parent.assets = new_assets

        logger.debug("Reload from simulation")

    def pre_creation(self, parent: Union[Simulation, IWorkflowItem], platform: 'IPlatform'):
        """
        Called before creation of parent.

        Args:
            parent: Parent
            platform: Platform Python Task is being executed on

        Returns:
            None

        Raise:
            ValueError if script name is not provided
        """
        if self.script_path is None:
            raise ValueError("Script name is required")
        self.command = CommandLine.from_string(f'{self.python_path} {platform.join_path(platform.common_asset_path, os.path.basename(self.script_path))}')


class PythonTaskSpecification(TaskSpecification):
    """
    PythonTaskSpecification provides the plugin info for PythonTask.
    """

    def get(self, configuration: dict) -> PythonTask:
        """
        Get instance of Python Task with specified configuration.

        Args:
            configuration: Configuration for task

        Returns:
            Python task
        """
        return PythonTask(**configuration)

    def get_description(self) -> str:
        """
        Description of the plugin.

        Returns:
            Description string
        """
        return "Defines a python script command"

    def get_example_urls(self) -> List[str]:
        """
        Return List of urls that have examples using PythonTask.

        Returns:
            List of urls(str) that point to examples
        """
        from idmtools_models import __version__
        examples = [f'examples/{example}' for example in ['load_lib']]
        return [self.get_version_url(f'v{__version__}', x) for x in examples]

    def get_type(self) -> Type[PythonTask]:
        """
        Get Type for Plugin.

        Returns:
            PythonTask
        """
        return PythonTask

    def get_version(self) -> str:
        """
        Returns the version of the plugin.

        Returns:
            Plugin Version
        """
        from idmtools_models import __version__
        return __version__<|MERGE_RESOLUTION|>--- conflicted
+++ resolved
@@ -4,7 +4,7 @@
 """
 import os
 from dataclasses import dataclass, field
-from logging import getLogger
+from logging import getLogger, DEBUG
 from os import PathLike
 from typing import Set, List, Type, Union, TYPE_CHECKING
 from idmtools.assets import Asset, AssetCollection
@@ -22,17 +22,13 @@
 
 @dataclass()
 class PythonTask(ITask):
-<<<<<<< HEAD
-    script_path: Union[str, PathLike] = field(default=None, metadata={"md": True})
-=======
     """
     PythonTask makes running python scripts a bit easier through idmtools.
 
     Notes:
         TODO - Link examples here
     """
-    script_path: str = field(default=None, metadata={"md": True})
->>>>>>> 4b53e427
+    script_path: Union[str, PathLike] = field(default=None, metadata={"md": True})
     python_path: str = field(default='python', metadata={"md": True})
     platform_requirements: Set[PlatformRequirements] = field(default_factory=lambda: [PlatformRequirements.PYTHON])
 
@@ -61,7 +57,8 @@
             AssetCollection
         """
         # ensure that assets is in collection
-        self._task_log.info('Adding Common asset from %s', self.script_path)
+        if logger.isEnabledFor(DEBUG):
+            logger.debug('Adding Common asset from %s', self.script_path)
         self.common_assets.add_or_replace_asset(Asset(absolute_path=self.script_path))
         return self.common_assets
 
