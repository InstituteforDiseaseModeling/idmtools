--- conflicted
+++ resolved
@@ -104,7 +104,6 @@
         if simulation.platform:
             simulation.platform.get_files(simulation, self.config_file_name)
 
-<<<<<<< HEAD
     def pre_creation(self, parent: Union['Simulation', 'WorkflowItem']):
         # Ensure our command line argument is added if configured
         if self.command_line_argument:
@@ -114,10 +113,9 @@
                     self.command.add_argument(self.command_line_argument)
                 else:
                     self.command.add_option(self.command_line_argument, self.config_file_name)
-=======
+
     def __repr__(self):
         return f"<JSONConfiguredTask config:{self.config_file_name} parameters: {self.parameters}"
->>>>>>> 878cc690
 
 
 class JSONConfiguredTaskSpecification(TaskSpecification):
