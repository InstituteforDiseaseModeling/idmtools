"""idmtools models package.

This package provides some common model tasks like Python, Template Scripts, or Python task.

Copyright 2021, Bill & Melinda Gates Foundation. All rights reserved.
"""
<<<<<<< HEAD
__version__ = "1.6.7"
=======
__version__ = "1.6.6+nightly"
>>>>>>> 74cfc112
<|MERGE_RESOLUTION|>--- conflicted
+++ resolved
@@ -4,8 +4,4 @@
 
 Copyright 2021, Bill & Melinda Gates Foundation. All rights reserved.
 """
-<<<<<<< HEAD
-__version__ = "1.6.7"
-=======
-__version__ = "1.6.6+nightly"
->>>>>>> 74cfc112
+__version__ = "1.6.7+nightly"
