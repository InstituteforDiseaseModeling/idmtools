import argparse
import os
import sys
from os.path import abspath, join, dirname

base_directory = abspath(join(dirname(__file__), '..'))

if __name__ == '__main__':
    parser = argparse.ArgumentParser()
    parser.add_argument(f'--parallel', default=False, action='store_true', help='Parallel Run')
    parser.add_argument(f'command', help='Pymake Command to run')

    args = parser.parse_args()

<<<<<<< HEAD
    modules = ['idmtools_core', 'idmtools_cli', 'idmtools_platform_comps', 'idmtools_platform_local',
               'idmtools_model_emod', 'idmtools_models', 'idmtools_test', 'idmtools_platform_slurm']
    processes = []
    for module in modules:
        p = subprocess.Popen(f'pymake {command}', cwd=join(base_directory, module), shell=True)
        if parallel:
            processes.append(p)
        else:
            p.wait()
    if parallel:
        print('Waiting to finish')
        [p.wait() for p in processes]


run_command_on_all(sys.argv[1], len(sys.argv) > 2 and sys.argv[2] == "p")
=======
    p_str = '--parallel ' if args.parallel else ''
    sys.exit(os.system(f'python {os.path.join(base_directory, "dev_scripts", "run_all.py")} {p_str}--exec "pymake {args.command}"'))
>>>>>>> 8bffe2c9
<|MERGE_RESOLUTION|>--- conflicted
+++ resolved
@@ -12,23 +12,5 @@
 
     args = parser.parse_args()
 
-<<<<<<< HEAD
-    modules = ['idmtools_core', 'idmtools_cli', 'idmtools_platform_comps', 'idmtools_platform_local',
-               'idmtools_model_emod', 'idmtools_models', 'idmtools_test', 'idmtools_platform_slurm']
-    processes = []
-    for module in modules:
-        p = subprocess.Popen(f'pymake {command}', cwd=join(base_directory, module), shell=True)
-        if parallel:
-            processes.append(p)
-        else:
-            p.wait()
-    if parallel:
-        print('Waiting to finish')
-        [p.wait() for p in processes]
-
-
-run_command_on_all(sys.argv[1], len(sys.argv) > 2 and sys.argv[2] == "p")
-=======
     p_str = '--parallel ' if args.parallel else ''
-    sys.exit(os.system(f'python {os.path.join(base_directory, "dev_scripts", "run_all.py")} {p_str}--exec "pymake {args.command}"'))
->>>>>>> 8bffe2c9
+    sys.exit(os.system(f'python {os.path.join(base_directory, "dev_scripts", "run_all.py")} {p_str}--exec "pymake {args.command}"'))