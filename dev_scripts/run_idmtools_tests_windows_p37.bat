--- conflicted
+++ resolved
@@ -3,19 +3,6 @@
 call "C:\idmtools_venv_37\Scripts\activate"
 echo "Virtual Environment Activated"
 
-<<<<<<< HEAD
-if exist data\redis-data rd /s /q data\redis-data
-mkdir data\redis-data
-echo "install idmtools ..."
-python dev_scripts/bootstrap.py
-
-echo "start testing..."
-python dev_scripts\create_auth_token_args.py --comps_url %1 --username %2 --password %3
-REM python idmtools_core\tests\create_auth_token_args.py --comps_url https://comps2.idmod.org --username shchen --password Password123
-
-cd idmtools_core\tests\
-python run_tests.py
-=======
 python dev_scripts/bootstrap.py
 
 echo "auto Login"
@@ -23,6 +10,5 @@
 
 echo "start testing..."
 pymake test-all
->>>>>>> 9fcb05af
 
 deactivate