--- conflicted
+++ resolved
@@ -9,7 +9,7 @@
 
 
 def execute(cmd):
-    popen = subprocess.Popen(cmd, stdout=subprocess.PIPE, universal_newlines=True, shell=True)
+    popen = subprocess.Popen(cmd, stdout=subprocess.PIPE, stderr=subprocess.STDOUT, universal_newlines=True, shell=True)
     for stdout_line in iter(popen.stdout.readline, ""):
         yield stdout_line
     popen.stdout.close()
@@ -57,12 +57,8 @@
         os.chdir(os.path.abspath(args.working_dir))
     logger.info(f'Running {args.ex}')
     try:
-<<<<<<< HEAD
         for line in execute(args.ex):
             logger.info(line)
-=======
-        output = subprocess.check_output(args.ex, shell=True)
->>>>>>> 8a794bc2
         result = 0
     except subprocess.CalledProcessError as e:
         logger.error(f'{e.cmd} did not succeed')
