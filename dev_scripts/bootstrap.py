#!/usr/bin/env python
<<<<<<< HEAD
import argparse
=======
import shutil

>>>>>>> aaff4c26
import logging
import os
import subprocess
import sys
import unicodedata
from logging import getLogger
from os.path import abspath, join, dirname
from typing import List, Generator

# on windows virtual env is not populated through pymake
if sys.platform == "win32" and 'VIRTUAL_ENV' in os.environ:
    sys.path.insert(0, os.environ['VIRTUAL_ENV'] + "\\Lib\\site-packages")

# This scripts aids in setup of development environments by installing all the local packages
# defined by packages using development installs.
#
# It is best used
# 1) After the creation of a new virtualenv
# 2) Installing new packages into an existing environment
# 3) Updating existing environments
#
# To use simply run
# python bootstrap.py

<<<<<<< HEAD
base_directory = abspath(join(dirname(__file__), '..'))
=======
logger = getLogger("bootstrap")
logger.setLevel(logging.DEBUG)
log_formatter = logging.Formatter("%(asctime)s [%(levelname)-5.5s]  %(message)s")
file_handler = logging.FileHandler("bootstrap.buildlog")
file_handler.setFormatter(log_formatter)
file_handler.setLevel(logging.DEBUG)
logger.addHandler(file_handler)
# use colorful logs except the first time
console_log_level = logging.DEBUG if 'BUILD_DEBUG' in os.environ else logging.INFO
try:
    import coloredlogs

    coloredlogs.install(logger=logger, level=console_log_level, fmt="%(asctime)s [%(levelname)-8.8s]  %(message)s")
    logging.addLevelName(15, 'VERBOSE')
    logging.addLevelName(35, 'SUCCESS')
    logging.addLevelName(50, 'CRITICAL')
except ImportError:
    console_handler = logging.StreamHandler(stream=sys.stdout)
    console_handler.setFormatter(log_formatter)
    console_handler.setLevel(console_log_level)
    logger.addHandler(console_handler)

script_dir = abspath(dirname(__file__))
base_directory = abspath(join(script_dir, '..'))
>>>>>>> aaff4c26

default_install = ['test']
data_class_default = default_install

escapes = ''.join([chr(char) for char in range(1, 32)])
translator = str.maketrans('', '', escapes)

# Our packages and the extras to install
packages = dict(
    idmtools_core=data_class_default,
    idmtools_cli=default_install,
    idmtools_platform_local=data_class_default + ['workers', 'ui'],
    idmtools_platform_comps=data_class_default,
    idmtools_models=data_class_default,
    idmtools_platform_slurm=data_class_default,
    idmtools_test=[]
)
logger = getLogger("bootstrap")


def execute(cmd: List['str'], cwd: str = base_directory, ignore_error: bool = False) -> Generator[str, None, None]:
    """
    Runs a command and filters output

    Args:
        cmd: Command to run
        cwd: Working directory - Defaults to current directory
        ignore_error: Should we ignore errors

    Returns:
        Generator returning each line

    Raises:
        CalledProcessError if the return code was not 0
    """
    logger.debug(f'Running {" ".join(cmd)}')
    process = subprocess.Popen(cmd, stdout=subprocess.PIPE, stderr=subprocess.STDOUT, universal_newlines=True, cwd=cwd)
    for stdout_line in iter(process.stdout.readline, ""):
        yield stdout_line
    process.stdout.close()
    return_code = process.wait()
    if return_code and not ignore_error:
        raise subprocess.CalledProcessError(return_code, cmd)


def process_output(output_line: str):
    """
    Process output

    Args:
        output_line: Output line

    Returns:
        None. Instead prints to log level on screen
    """
    # catch errors where possible
    if "FAILED [" in output_line:
        logger.critical(output_line.strip())
    elif any([s in output_line for s in ["Successfully", "SUCCESS"]]):
        logger.log(35, output_line.strip())
    elif any([s in output_line for s in ["WARNING", "SKIPPED"]]):
        logger.warning(output_line.strip())
    else:
        output_line = output_line.strip().translate(translator)
        logger.debug("".join(ch for ch in output_line if unicodedata.category(ch)[0] != "C"))


def install_dev_packages(pip_url):
    # loop through and install our packages
    for package, extras in packages.items():
        extras_str = f"[{','.join(extras)}]" if extras else ''
        logger.info(f'Installing {package} with extras: {extras_str if extras_str else "None"} from {base_directory}')
        try:
            for line in execute(["pip", "install", "-e", f".{extras_str}", f"--extra-index-url={pip_url}"], cwd=join(base_directory, package)):
                process_output(line)
        except subprocess.CalledProcessError as e:
            logger.critical(f'{package} installed failed using {e.cmd} did not succeed')
            result = e.returncode
            logger.debug(f'Return Code: {result}')
    for line in execute(["pip", "install", "-r", "requirements.txt", f"--extra-index-url={pip_url}"], cwd=join(base_directory, 'docs')):
        process_output(line)


def install_base_environment(pip_url):
    # install wheel first to benefit from binaries
    for line in execute(["pip", "install", "wheel", f"--extra-index-url={pip_url}"]):
        process_output(line)

    for line in execute(["pip", "uninstall", "-y", "py-make"], ignore_error=True):
        process_output(line)

    for line in execute(["pip", "install", "idm-buildtools~=1.0.1", f"--index-url={pip_url}"]):
        process_output(line)


if __name__ == "__main__":
    parser = argparse.ArgumentParser(description="Bootstrap the development environment")
    parser.add_argument("--index-url", default='https://packages.idmod.org/api/pypi/pypi-production/simple', help="Pip url to install dependencies from")
    parser.add_argument("--verbose", default=False, action='store_true')

    args = parser.parse_args()

    logger.setLevel(logging.DEBUG)
    log_formatter = logging.Formatter("%(asctime)s [%(levelname)-5.5s]  %(message)s")
    file_handler = logging.FileHandler("bootstrap.buildlog")
    file_handler.setFormatter(log_formatter)
    file_handler.setLevel(logging.DEBUG)
    logger.addHandler(file_handler)
    # use colorful logs except the first time
    console_log_level = logging.DEBUG if 'BUILD_DEBUG' in os.environ or args.verbose else logging.INFO
    try:
<<<<<<< HEAD
        import coloredlogs

        coloredlogs.install(logger=logger, level=console_log_level, fmt="%(asctime)s [%(levelname)-8.8s]  %(message)s")
        logging.addLevelName(15, 'VERBOSE')
        logging.addLevelName(35, 'SUCCESS')
        logging.addLevelName(50, 'CRITICAL')
    except ImportError:
        console_handler = logging.StreamHandler(stream=sys.stdout)
        console_handler.setFormatter(log_formatter)
        console_handler.setLevel(console_log_level)
        logger.addHandler(console_handler)

    install_base_environment(args.index_url)
    sys.exit(install_dev_packages(args.index_url))
=======
        for line in execute(["pip", "install", "-e", f".{extras_str}", idmrepo], cwd=join(base_directory, package)):
            process_output(line)
        result = 0
    except subprocess.CalledProcessError as e:
        logger.critical(f'{package} installed failed using {e.cmd} did not succeed')
        result = e.returncode
        logger.debug(f'Return Code: {result}')

for line in execute(["pip", "install", "-r", "requirements.txt"], cwd=join(base_directory, 'docs')):
    process_output(line)

# dev idmtools ini
dev_idmtools_ini = join(base_directory, "examples", "idmtools.ini")
if not os.path.exists(dev_idmtools_ini):
    logger.critical("Placing development ini in examples. This will redirect all request to production to staging!")
    shutil.copy(join(script_dir, "examples_idmtools.ini"), join(base_directory, "examples", "idmtools.ini"))
>>>>>>> aaff4c26
<|MERGE_RESOLUTION|>--- conflicted
+++ resolved
@@ -1,10 +1,6 @@
 #!/usr/bin/env python
-<<<<<<< HEAD
 import argparse
-=======
 import shutil
-
->>>>>>> aaff4c26
 import logging
 import os
 import subprocess
@@ -29,34 +25,7 @@
 # To use simply run
 # python bootstrap.py
 
-<<<<<<< HEAD
 base_directory = abspath(join(dirname(__file__), '..'))
-=======
-logger = getLogger("bootstrap")
-logger.setLevel(logging.DEBUG)
-log_formatter = logging.Formatter("%(asctime)s [%(levelname)-5.5s]  %(message)s")
-file_handler = logging.FileHandler("bootstrap.buildlog")
-file_handler.setFormatter(log_formatter)
-file_handler.setLevel(logging.DEBUG)
-logger.addHandler(file_handler)
-# use colorful logs except the first time
-console_log_level = logging.DEBUG if 'BUILD_DEBUG' in os.environ else logging.INFO
-try:
-    import coloredlogs
-
-    coloredlogs.install(logger=logger, level=console_log_level, fmt="%(asctime)s [%(levelname)-8.8s]  %(message)s")
-    logging.addLevelName(15, 'VERBOSE')
-    logging.addLevelName(35, 'SUCCESS')
-    logging.addLevelName(50, 'CRITICAL')
-except ImportError:
-    console_handler = logging.StreamHandler(stream=sys.stdout)
-    console_handler.setFormatter(log_formatter)
-    console_handler.setLevel(console_log_level)
-    logger.addHandler(console_handler)
-
-script_dir = abspath(dirname(__file__))
-base_directory = abspath(join(script_dir, '..'))
->>>>>>> aaff4c26
 
 default_install = ['test']
 data_class_default = default_install
@@ -151,6 +120,11 @@
     for line in execute(["pip", "install", "idm-buildtools~=1.0.1", f"--index-url={pip_url}"]):
         process_output(line)
 
+    dev_idmtools_ini = join(base_directory, "examples", "idmtools.ini")
+    if not os.path.exists(dev_idmtools_ini):
+        logger.critical("Placing development ini in examples. This will redirect all request to production to staging!")
+        shutil.copy(join(script_dir, "examples_idmtools.ini"), join(base_directory, "examples", "idmtools.ini"))
+
 
 if __name__ == "__main__":
     parser = argparse.ArgumentParser(description="Bootstrap the development environment")
@@ -168,36 +142,17 @@
     # use colorful logs except the first time
     console_log_level = logging.DEBUG if 'BUILD_DEBUG' in os.environ or args.verbose else logging.INFO
     try:
-<<<<<<< HEAD
         import coloredlogs
 
         coloredlogs.install(logger=logger, level=console_log_level, fmt="%(asctime)s [%(levelname)-8.8s]  %(message)s")
         logging.addLevelName(15, 'VERBOSE')
         logging.addLevelName(35, 'SUCCESS')
         logging.addLevelName(50, 'CRITICAL')
-    except ImportError:
+    except (ImportError, ModuleError):
         console_handler = logging.StreamHandler(stream=sys.stdout)
         console_handler.setFormatter(log_formatter)
         console_handler.setLevel(console_log_level)
         logger.addHandler(console_handler)
 
     install_base_environment(args.index_url)
-    sys.exit(install_dev_packages(args.index_url))
-=======
-        for line in execute(["pip", "install", "-e", f".{extras_str}", idmrepo], cwd=join(base_directory, package)):
-            process_output(line)
-        result = 0
-    except subprocess.CalledProcessError as e:
-        logger.critical(f'{package} installed failed using {e.cmd} did not succeed')
-        result = e.returncode
-        logger.debug(f'Return Code: {result}')
-
-for line in execute(["pip", "install", "-r", "requirements.txt"], cwd=join(base_directory, 'docs')):
-    process_output(line)
-
-# dev idmtools ini
-dev_idmtools_ini = join(base_directory, "examples", "idmtools.ini")
-if not os.path.exists(dev_idmtools_ini):
-    logger.critical("Placing development ini in examples. This will redirect all request to production to staging!")
-    shutil.copy(join(script_dir, "examples_idmtools.ini"), join(base_directory, "examples", "idmtools.ini"))
->>>>>>> aaff4c26
+    sys.exit(install_dev_packages(args.index_url))