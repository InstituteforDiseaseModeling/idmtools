#!/usr/bin/env python
# -*- coding: utf-8 -*-
"""The setup script for the idmtools_platform_local module, which provides ability to run models locally using docker containers to idmtools."""
import sys

from setuptools import setup, find_packages

with open('README.md', encoding='utf-8') as readme_file:
    readme = readme_file.read()

with open('requirements.txt') as requirements_file:
    requirements = requirements_file.read().split("\n")

with open('workers_requirements.txt') as requirements_file:
    worker_requirements = requirements_file.read().split("\n")

with open('ui_requirements.txt') as requirements_file:
    ui_requirements = requirements_file.read().split("\n")


setup_requirements = []
server_requirements = ['uwsgi==2.0.18']
test_requirements = ['pytest', 'pytest-runner', 'pytest-timeout', 'pytest-cache']

if sys.platform in ["win32", "cygwin"]:
    requirements.append('pypiwin32==223')
    requirements.append('pywin32==227')

test_requirements.extend(ui_requirements)
extras = dict(test=test_requirements, dev=['Pympler'],
              # Requirements for running workers server
              workers=worker_requirements,
              server=server_requirements,
              # these are only needed when not running UI
              ui=ui_requirements)
# check for python 3.6
if sys.version_info[1] == 6:
    requirements.append('dataclasses')

authors = [
    ("Ross Carter", "rcarter@idmod.org"),
    ("Sharon Chen", "shchen@idmod.org"),
    ("Clinton Collins", "ccollins@idmod.org"),
    ("Zhaowei Du", "zdu@idmod.org"),
    ("Mary Fisher", "mafisher@idmod.org"),
    ("Mandy Izzo", "mizzo@idmod.org"),
    ("Clark Kirkman IV", "ckirkman@idmod.org"),
    ("Benoit Raybaud", "braybaud@idmod.org"),
    ("Jen Schripsema", "jschripsema@idmod.org")
]

setup(
    author=", ".join([author[0] for author in authors]),
    author_email=", ".join([author[1] for author in authors]),
    classifiers=[
        'Framework:: IDM-Tools :: Platform',
    ],
    description="Provides ability to run models locally using docker containers to IDM-Tools",
    install_requires=requirements,
    long_description=readme,
    include_package_data=True,
    keywords='modeling, IDM',
    name='idmtools_platform_local',
    # At the moment, docker python doesn't work with python 3.10 on Windows
    # See https://github.com/docker/docker-py/issues/2967
    python_requires=">=3.6,<3.11.0",
    packages=find_packages(),
    setup_requires=setup_requirements,
    entry_points=dict(idmtools_platform=  # noqa: E251
                      ["idmtools_platform_local = idmtools_platform_local.plugin_info:LocalPlatformSpecification"],
                      idmtools_platform_cli=  # noqa: E251
                      ["idmtools_platform_cli_local = idmtools_platform_local.local_cli:LocalCLISpecification"]
                      ),
    test_suite='tests',
    extras_require=extras,
    url='https://github.com/InstituteforDiseaseModeling/idmtools',
<<<<<<< HEAD
    version='1.7.2+nightly'
=======
    version='1.7.2'
>>>>>>> c7ef6034
)<|MERGE_RESOLUTION|>--- conflicted
+++ resolved
@@ -74,9 +74,5 @@
     test_suite='tests',
     extras_require=extras,
     url='https://github.com/InstituteforDiseaseModeling/idmtools',
-<<<<<<< HEAD
-    version='1.7.2+nightly'
-=======
-    version='1.7.2'
->>>>>>> c7ef6034
+    version='1.7.3'
 )