--- conflicted
+++ resolved
@@ -74,9 +74,5 @@
     test_suite='tests',
     extras_require=extras,
     url='https://github.com/InstituteforDiseaseModeling/idmtools',
-<<<<<<< HEAD
-    version='1.6.7'
-=======
-    version='1.6.6+nightly'
->>>>>>> 74cfc112
+    version='1.6.7+nightly'
 )