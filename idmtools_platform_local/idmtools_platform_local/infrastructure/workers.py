import os
import platform
import time
import requests
from dataclasses import dataclass
from logging import getLogger, DEBUG
from typing import Dict

from docker.errors import ImageNotFound
from docker.models.containers import Container

from idmtools.core.system_information import get_system_information
from idmtools_platform_local.client.healthcheck_client import HealthcheckClient
from idmtools_platform_local.infrastructure.base_service_container import BaseServiceContainer
from idmtools_platform_local import __version__

logger = getLogger(__name__)


def get_worker_image_default():
    # determine default docker to use
    # we first check if it is nightly. Nightly will ALWAYS use staging
    if "nightly" in __version__:
        docker_repo = 'idm-docker-staging.packages.idmod.org'
    # otherwise we let the user have come control by default to docker-public
    else:
        docker_repo = f'{os.getenv("DOCKER_REPO", "docker-production")}.packages.idmod.org'

    if logger.isEnabledFor(DEBUG):
        logger.debug(f"Default docker repo set to: {docker_repo}")

    default_image = f'{docker_repo}/idmtools/local_workers:{__version__[0:5]}'
    return default_image


@dataclass
class WorkersContainer(BaseServiceContainer):
    host_data_directory: str = None
    postgres_port: int = 5432
    redis_port: int = 6379
    ui_port: int = 5000
    # make this configurable and also size this to
    # size of available ram. We should probably support like 0.8 for 80% because some models, this can be
    # where they are ran
    mem_limit: str = '16g'
    mem_reservation: str = '64m'
    run_as: str = None
    debug_api: bool = True
    image: str = get_worker_image_default()
    container_name: str = 'idmtools_workers'
    data_volume_name: str = os.getenv("IDMTOOLS_WORKERS_DATA_MOUNT_BY_VOLUMENAME", None)
    config_prefix: str = 'workers_'

    def __post_init__(self):
        system_info = get_system_information()
        if self.run_as is None:
            self.run_as = system_info.user_group_str

    def get_configuration(self) -> Dict:
        logger.debug('Creating working container')
        if not self.data_volume_name:
            data_dir = os.path.join(self.host_data_directory, 'workers')
            logger.debug(f'Creating worker data directory at {data_dir}')
            os.makedirs(data_dir, exist_ok=True)
        else:
            logger.debug(f"Specifying Data directory using named volume {self.data_volume_name}")
            data_dir = f'{self.data_volume_name}'
        if logger.isEnabledFor(DEBUG):
            logger.debug(f"Worker default directory is {data_dir}")

        docker_socket = '/var/run/docker.sock'
        if os.name == 'nt':
            docker_socket = '/' + docker_socket
        worker_volumes = {
            data_dir: dict(bind='/data', mode='rw'),
            docker_socket: dict(bind='/var/run/docker.sock', mode='rw')
        }
        environment = [f'REDIS_URL=redis://idmtools_redis:{self.redis_port}',
                       f'HOST_DATA_PATH={data_dir}',
                       'SQLALCHEMY_DATABASE_URI='
                       f'postgresql+psycopg2://idmtools:idmtools@idmtools_postgres:{self.postgres_port}/idmtools']

        if platform.system() in ["Linux", "Darwin"]:
            environment.append(f'CURRENT_UID={self.run_as}')

        if self.debug_api:
            environment.append('API_LOGGING=1')

        if self.data_volume_name:
<<<<<<< HEAD
            environment.append(f'IDMTOOLS_WORKERS_DATA_MOUNT_BY_VOLUMENAME={self.data_volume_name}')
=======
            environment.append('IDMTOOLS_WORKERS_DATA_MOUNT_BY_VOLUMENAME=self.data_volume_name')
>>>>>>> 0c99d183

        port_bindings = self._get_optional_port_bindings(self.ui_port, 5000)
        container_config = self.get_common_config(container_name=self.container_name, image=self.image,
                                                  port_bindings=port_bindings, network=self.network,
                                                  mem_reservation=self.mem_reservation, volumes=worker_volumes,
                                                  mem_limit=self.mem_limit, environment=environment,
                                                  links=dict(idmtools_redis='redis', idmtools_postgres='postgres')
                                                  )

        if logger.isEnabledFor(DEBUG):
            logger.debug(f"Worker Config: {container_config}")
        return container_config

    def create(self, spinner=None) -> Container:
        try:
            image = self.client.images.get(self.image)
            logger.info(f'Found {self.image} with id {image.id}')
        except ImageNotFound:
            parts = self.image.split(':')
            if len(parts) != 2:
                raise ValueError("Excepted image in format image:tag")
            logger.info(f'Pulling: {self.image}')
            image = self.client.images.pull(parts[0], tag=parts[-1])
            logger.info(f'Pulled {self.image} with id {image.id}')
        result = super().create(spinner)
        # postgres will restart once so we should watch it again
        time.sleep(0.2)
        self.wait_on_status(result)
        start = time.time()
        while (time.time() - start) < 30:
            try:
                if logger.isEnabledFor(level=DEBUG):
                    logger.debug("Calling healthcheck")
                response = HealthcheckClient.get(HealthcheckClient.path_url)
                if logger.isEnabledFor(level=DEBUG):
                    logger.debug(f"healthcheck response: {response.status_code}")
                if response.status_code == 200:
                    response = response.json()
                    if 'db' in response and response['db']:
                        logger.debug("Local API in ready state")
                        return result
            except requests.exceptions.ConnectionError:
                pass
            time.sleep(0.25)

        raise EnvironmentError("Local Platform is not in ready state")<|MERGE_RESOLUTION|>--- conflicted
+++ resolved
@@ -87,11 +87,7 @@
             environment.append('API_LOGGING=1')
 
         if self.data_volume_name:
-<<<<<<< HEAD
             environment.append(f'IDMTOOLS_WORKERS_DATA_MOUNT_BY_VOLUMENAME={self.data_volume_name}')
-=======
-            environment.append('IDMTOOLS_WORKERS_DATA_MOUNT_BY_VOLUMENAME=self.data_volume_name')
->>>>>>> 0c99d183
 
         port_bindings = self._get_optional_port_bindings(self.ui_port, 5000)
         container_config = self.get_common_config(container_name=self.container_name, image=self.image,
