--- conflicted
+++ resolved
@@ -123,6 +123,7 @@
             self.get_postgres()
         except Exception as e:
             print(e)
+            raise e
         # wait on services to start
         # in the future this could be improved with service detection
         time.sleep(5)
@@ -307,13 +308,10 @@
             data_dir: dict(bind='/data', mode='rw'),
             docker_socket: dict(bind='/var/run/docker.sock', mode='rw')
         }
-<<<<<<< HEAD
-        environment = ['REDIS_URL=redis://redis:6379', f'HOST_DATA_PATH={self.host_data_directory}']
-=======
         environment = [f'REDIS_URL=redis://redis:{self.redis_port}',
+                       f'HOST_DATA_PATH={self.host_data_directory}',
                        f'SQLALCHEMY_DATABASE_URI='
                        f'postgresql+psycopg2://idmtools:idmtools@postgres:{self.postgres_port}/idmtools']
->>>>>>> c4d704ed
         if platform.system() in ["Linux", "Darwin"]:
             environment.append(f'CURRENT_UID={self.run_as}')
         port_bindings = self._get_optional_port_bindings(self.workers_ui_port, 5000)
