import dataclasses
import functools
import logging
import os
from collections import defaultdict
from dataclasses import dataclass, field
from logging import getLogger
<<<<<<< HEAD
from pathlib import Path
from typing import Dict, List, NoReturn, Optional, Type
=======
from typing import Dict, List, NoReturn, Optional
>>>>>>> c4d704ed
from uuid import UUID
from docker.models.containers import Container
from idmtools.assets import Asset
from idmtools.core import ItemType
from idmtools.core.experiment_factory import experiment_factory
from idmtools.core.interfaces.iitem import TItem, TItemList
from idmtools.entities import IExperiment, IPlatform
from idmtools.entities.iexperiment import IGPUExperiment, IDockerExperiment, IWindowsExperiment, IDockerGPUExperiment
from idmtools.entities.isimulation import ISimulation, TSimulation
from idmtools_platform_local.client.experiments_client import ExperimentsClient
from idmtools_platform_local.client.simulations_client import SimulationsClient
from idmtools_platform_local.docker.docker_operations import default_image, DockerOperations, default_base_sir
from idmtools_platform_local.workers.brokers import setup_broker

status_translate = dict(
    created='CREATED',
    in_progress='RUNNING',
    canceled='canceled',
    failed='FAILED',
    done='SUCCEEDED'
)


def local_status_to_common(status):
    from idmtools.core import EntityStatus
    return EntityStatus[status_translate[status]]


logger = getLogger(__name__)


@dataclass
class LocalPlatform(IPlatform):
    """
    Represents the platform allowing to run simulations locally.
    """

    host_data_directory: str = field(default=os.path.join(default_base_sir, '.local_data'))
    network: str = field(default='idmtools')
    redis_image: str = field(default='redis:5.0.4-alpine')
    redis_port: int = field(default=6379)
    runtime: Optional[str] = field(default=None)
    redis_mem_limit: str = field(default='128m')
    redis_mem_reservation: str = field(default='64m')
    postgres_image: str = field(default='postgres:11.4')
    postgres_mem_limit: str = field(default='64m')
    postgres_mem_reservation: str = field(default='32m')
    postgres_port: Optional[str] = field(default=5432)
    workers_image: str = field(default=default_image)
    workers_ui_port: int = field(default=5000)
    default_timeout: int = field(default=45)
    run_as: Optional[str] = field(default=None)

    # We use this to manage our docker containers
    _docker_operations: Optional[DockerOperations] = field(default=None, metadata={"pickle_ignore": True})

    def __post_init__(self):
        self.supported_types = {ItemType.EXPERIMENT, ItemType.SIMULATION}
        # ensure our brokers are started
        setup_broker()
        if self._docker_operations is None:
            # extract configuration details for the docker manager
            local_docker_options = [f.name for f in dataclasses.fields(DockerOperations)]
            opts = {k: v for k, v in self.__dict__.items() if k in local_docker_options}
            self._docker_operations = DockerOperations(**opts)
            # start the services
            self._docker_operations.create_services()

        super().__post_init__()

    def get_platform_item(self, item_id, item_type, **kwargs):
        if item_type == ItemType.EXPERIMENT:
            experiment_dict = ExperimentsClient.get_one(item_id)
            experiment = experiment_factory.create(experiment_dict['tags'].get("type"), tags=experiment_dict['tags'])
            experiment.uid = experiment_dict['experiment_id']
            return experiment
        elif item_type == ItemType.SIMULATION:
            simulation_dict = SimulationsClient.get_one(item_id)
            experiment = self.get_platform_item(simulation_dict["experiment_id"], ItemType.EXPERIMENT)
            simulation = experiment.simulation()
            simulation.uid = simulation_dict['simulation_uid']
            simulation.tags = simulation_dict['tags']
            simulation.status = local_status_to_common(simulation_dict['status'])
            return simulation

    def get_children_for_platform_item(self, platform_item, raw, **kwargs):
        if isinstance(platform_item, IExperiment):
            platform_item.simulations.clear()

            # Retrieve the simulations for the current page
            simulation_dict = SimulationsClient.get_all(experiment_id=platform_item.uid, per_page=9999)

            # Add the simulations
            for sim_info in simulation_dict:
                sim = platform_item.simulation()
                sim.uid = sim_info['simulation_uid']
                sim.tags = sim_info['tags']
                sim.status = local_status_to_common(sim_info['status'])
                platform_item.simulations.append(sim)

            return platform_item.simulations

    def get_parent_for_platform_item(self, platform_item, raw, **kwargs):
        if isinstance(platform_item, ISimulation):
            return self.get_platform_item(platform_item.parent_id, ItemType.EXPERIMENT)
        return None

    def _create_batch(self, batch: 'TEntityList', item_type: 'ItemType') -> 'List[UUID]':
        if item_type == ItemType.SIMULATION:
            ids = self._create_simulations(simulations_batch=batch)
        elif item_type == ItemType.EXPERIMENT:
            ids = [self._create_experiment(experiment=item) for item in batch]
        else:
            raise Exception(f'Unable to create items of type: {item_type} for platform: {self.__class__.__name__}')

        return ids

    def run_items(self, items: TItemList) -> NoReturn:
        from idmtools_platform_local.tasks.run import RunTask, DockerRunTask, GPURunTask
        for item in items:
            if item.item_type == ItemType.EXPERIMENT:
                if not self.is_supported_experiment(item):
                    raise ValueError("This experiment type is not support on the LocalPlatform.")
                is_docker_type = isinstance(item, IDockerExperiment)
                for simulation in item.simulations:
                    # if the task is docker, build the extra config
                    if is_docker_type:
                        logger.debug(f"Preparing Docker Task Configuration for {item.uid}:{simulation.uid}")
                        is_gpu = isinstance(item, IGPUExperiment)
                        run_cmd = GPURunTask if is_gpu else DockerRunTask
                        docker_config = dict(
                            image=item.image_name
                        )
                        # if we are running gpu, use nvidia runtime
                        if is_gpu:
                            docker_config['runtime'] = 'nvidia'
                        run_cmd.send(item.command.cmd, item.uid, simulation.uid, docker_config)
                    else:
                        RunTask.send(item.command.cmd, item.uid, simulation.uid)
            else:
                raise Exception(f'Unable to run item id: {item.uid} of type: {type(item)} ')

    def send_assets(self, item: TItem, **kwargs) -> NoReturn:
        """
        Send assets for item to platform
        """
        if isinstance(item, ISimulation):
            self._send_assets_for_simulation(item, **kwargs)
        elif isinstance(item, IExperiment):
            self._send_assets_for_experiment(item, **kwargs)
        else:
            raise Exception(f'Unknown how to send assets for item type: {type(item)} '
                            f'for platform: {self.__class__.__name__}')

    def refresh_status(self, item) -> NoReturn:
        """
        Refresh the status of the specified item

        """
        if isinstance(item, ISimulation):
            raise Exception(f'Unknown how to refresh items of type {type(item)} '
                            f'for platform: {self.__class__.__name__}')
        elif isinstance(item, IExperiment):
            status = SimulationsClient.get_all(experiment_id=item.uid, per_page=9999)
            for s in item.simulations:
                sim_status = [st for st in status if st['simulation_uid'] == s.uid]

                if sim_status:
                    if logger.isEnabledFor(logging.DEBUG):
                        logger.debug(f"Simulation {sim_status[0]['simulation_uid']}status: {sim_status[0]['status']}")
                    s.status = local_status_to_common(sim_status[0]['status'])

    def get_files(self, item: 'TItem', files: 'List[str]') -> 'Dict[str, bytearray]':
        if not isinstance(item, ISimulation):
            raise NotImplementedError("Retrieving files only implemented for Simulations at the moment")

        return self._get_assets_for_simulation(item, files)

    def _get_assets_for_simulation(self, simulation: TSimulation, output_files) -> Dict[str, bytearray]:  # noqa: F821
        """
        Get assets for a specific simulation

        Args:
            simulation: Simulation object to fetch files for
            output_files: List of files to fetch

        Returns:
            Returns a dict containing mapping of filename->bytearry
        """
        all_paths = set(output_files)

        assets = set(path for path in all_paths if path.lower().startswith("assets"))
        transients = all_paths.difference(assets)

        # Create the return dict
        ret = {}

        # Retrieve the transient if any
        if transients:
            sim_path = f'{simulation.parent_id}/{simulation.uid}'
            transients_files = self.retrieve_output_files(job_id_path=sim_path, paths=transients)
            ret = dict(zip(transients, transients_files))

        # Take care of the assets
        if assets:
            asset_path = f'{simulation.parent_id}'
            common_files = self.retrieve_output_files(job_id_path=asset_path, paths=assets)
            ret.update(dict(zip(assets, common_files)))

        return ret

    def _create_experiment(self, experiment: IExperiment):
        """
        Creates the experiment object on the LocalPlatform
        Args:
            experiment: Experiment object to create

        Returns:
            Id
        """
        from idmtools_platform_local.tasks.create_experiment import CreateExperimentTask
        if not self.is_supported_experiment(experiment):
            raise ValueError("This experiment type is not support on the LocalPlatform.")

        m = CreateExperimentTask.send(experiment.tags, experiment.simulation_type)
        eid = m.get_result(block=True, timeout=self.default_timeout * 1000)
        experiment.uid = eid
        path = "/".join(["/data", experiment.uid, "Assets"])
        self._docker_operations.create_directory(path)
        self._send_assets_for_experiment(experiment)
        return experiment.uid

    def _send_assets_for_experiment(self, experiment):
        """
        Sends assets for specified experiment

        Args:
            experiment: Experiment to send assets for

        Returns:
            None
        """
        # Go through all the assets
        path = "/".join(["/data", experiment.uid, "Assets"])
        worker = self._docker_operations.get_workers()
        list(map(functools.partial(self.send_asset_to_docker, path=path, worker=worker), experiment.assets))

    def _send_assets_for_simulation(self, simulation, worker: Container = None):
        """
        Send assets for specified simulation

        Args:
            simulation: Simulation Id
            worker: Options worker container. Useful in batches to reduce overhead

        Returns:
            None
        """
        # Go through all the assets
        path = "/".join(["/data", simulation.experiment.uid, simulation.uid])
        if worker is None:
            worker = self._docker_operations.get_workers()

        items = self.assets_to_copy_multiple_list(path, simulation.assests)
        self._docker_operations.copy_multiple_to_container(worker, items)

    def assets_to_copy_multiple_list(self, path, assets):
        """
        Batch copies a set of items assets to a grouped by path
        Args:
            path: Target path
            assets: Assets to copy

        Returns:
            Dict of items groups be path.
        """
        items = defaultdict(list)
        for asset in assets:
            file_path = asset.absolute_path
            remote_path = "/".join([path, asset.relative_path]) if asset.relative_path else path
            self._docker_operations.create_directory(remote_path)
            items[remote_path].append(
                (file_path if file_path else asset.content, asset.filename if not file_path else None))
        return items

    def send_asset_to_docker(self, asset: Asset, path: str, worker: Container = None) -> NoReturn:
        """
        Handles sending an asset to docker.

        Args:
            asset: Asset object to send
            path: Path to send find to within docker container
            worker: Optional worker to reduce docker calls

        Returns:
            (NoReturn): Nada
        """
        file_path = asset.absolute_path
        remote_path = "/".join([path, asset.relative_path]) if asset.relative_path else path
        # ensure remote directory exists
        result = self._docker_operations.create_directory(remote_path)
        if logger.isEnabledFor(logging.DEBUG):
            logger.debug(f"Creating directory {remote_path} result: {str(result)}")
        # is it a real file?
        if worker is None:
            worker = self._docker_operations.get_workers()
        self._docker_operations.copy_to_container(worker, file_path if file_path else asset.content, remote_path,
                                                  asset.filename if not file_path else None)

    def _create_simulations(self, simulations_batch: List[ISimulation]):
        """
        Create a set of simulations

        Args:
            simulations_batch: List of simulations to create

        Returns:
            Ids of simulations created
        """
        from idmtools_platform_local.tasks.create_simulation import CreateSimulationsTask
        worker = self._docker_operations.get_workers()

        m = CreateSimulationsTask.send(simulations_batch[0].experiment.uid, [s.tags for s in simulations_batch])
        ids = m.get_result(block=True, timeout=self.default_timeout * 1000)

        items = dict()
        # update our uids and then build a list of files to copy
        for i, simulation in enumerate(simulations_batch):
            simulation.uid = ids[i]
            path = "/".join(["/data", simulation.experiment.uid, simulation.uid])
            items.update(self.assets_to_copy_multiple_list(path, simulation.assets))
        result = self._docker_operations.copy_multiple_to_container(worker, items)
        if not result:
            raise IOError("Coping of data for simulations failed.")
        return ids

    def retrieve_output_files(self, job_id_path, paths):
        """
        Retrieves output files
        Args:
            job_id_path: For experiments, this should just be the id. For simulations, the path should be
            experiment_id/simulation id
            paths:

        Returns:

        """

        byte_arrs = []

        for path in paths:
            full_path = os.path.join(self.host_data_directory, 'workers', job_id_path, path)
            full_path = full_path.replace('\\', os.sep).replace('/', os.sep)
            if logger.isEnabledFor(logging.DEBUG):
                logger.debug(f"Retrieving file from {full_path}")
            with open(full_path, 'rb') as fin:
                byte_arrs.append(fin.read())
        return byte_arrs

    def supported_experiment_types(self) -> List[Type]:
        return [IExperiment, IDockerExperiment, IDockerGPUExperiment]

    def unsupported_experiment_types(self) -> List[Type]:
        return [IWindowsExperiment]<|MERGE_RESOLUTION|>--- conflicted
+++ resolved
@@ -5,12 +5,8 @@
 from collections import defaultdict
 from dataclasses import dataclass, field
 from logging import getLogger
-<<<<<<< HEAD
 from pathlib import Path
 from typing import Dict, List, NoReturn, Optional, Type
-=======
-from typing import Dict, List, NoReturn, Optional
->>>>>>> c4d704ed
 from uuid import UUID
 from docker.models.containers import Container
 from idmtools.assets import Asset
