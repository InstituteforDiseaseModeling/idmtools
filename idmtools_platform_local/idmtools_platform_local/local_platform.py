<<<<<<< HEAD
import copy
import functools
import logging
import os
import time
from collections import defaultdict
=======
>>>>>>> 65f0f985
from dataclasses import dataclass, field
from logging import getLogger
from typing import List, Optional, Type
from idmtools.core import ItemType
from idmtools.core.system_information import get_data_directory
from idmtools.entities import IExperiment, IPlatform
from idmtools.entities.iexperiment import IDockerExperiment, IWindowsExperiment, IDockerGPUExperiment, \
    IHostBinaryExperiment
<<<<<<< HEAD
from idmtools.entities.isimulation import ISimulation, TSimulation
from idmtools.entities.platform_requirements import PlatformRequirements
=======
>>>>>>> 65f0f985
from idmtools.utils.entities import get_dataclass_common_fields
from idmtools_platform_local.infrastructure.docker_io import DockerIO
from idmtools_platform_local.infrastructure.service_manager import DockerServiceManager
from idmtools_platform_local.platform_operations.experiment_operations import LocalPlatformExperimentOperations
from idmtools_platform_local.platform_operations.simulation_operations import LocalPlatformSimulationOperations

logger = getLogger(__name__)

op_defaults = dict(default=None, compare=False, metadata={"pickle_ignore": True})


supported_types = [PlatformRequirements.DOCKER, PlatformRequirements.GPU, PlatformRequirements.SHELL,
                   PlatformRequirements.NativeBinary, PlatformRequirements.LINUX]


@dataclass
class LocalPlatform(IPlatform):
    """
    Represents the platform allowing to run simulations locally.
    """

    host_data_directory: str = field(default=get_data_directory())
    network: str = field(default='idmtools')
    redis_image: str = field(default='redis:5.0.4-alpine')
    redis_port: int = field(default=6379)
    runtime: Optional[str] = field(default=None)
    redis_mem_limit: str = field(default='128m')
    redis_mem_reservation: str = field(default='64m')
    postgres_image: str = field(default='postgres:11.4')
    postgres_mem_limit: str = field(default='64m')
    postgres_mem_reservation: str = field(default='32m')
    postgres_port: Optional[str] = field(default=5432)
    workers_mem_limit: str = field(default='16g')
    workers_mem_reservation: str = field(default='128m')
    workers_image: str = field(default=None)
    workers_ui_port: int = field(default=5000)
    heartbeat_timeout: int = field(default=15)
    default_timeout: int = field(default=45)
    launch_created_experiments_in_browser: bool = field(default=False)
    # allows user to specify auto removal of docker worker containers
    auto_remove_worker_containers: bool = field(default=True)

<<<<<<< HEAD
    # We use this to manage our docker containers
    _do: Optional[DockerIO] = field(default=None, compare=False, metadata={"pickle_ignore": True})
    _sm: Optional[DockerServiceManager] = field(default=None, compare=False, metadata={"pickle_ignore": True})
    platform_supports: List[PlatformRequirements] = field(default_factory=lambda: copy.deepcopy(supported_types))
=======
    _sm: Optional[DockerServiceManager] = field(**op_defaults)
    _do: DockerIO = field(**op_defaults)

    _experiments: LocalPlatformExperimentOperations = field(**op_defaults)
    _simulation: LocalPlatformSimulationOperations = field(**op_defaults)
>>>>>>> 65f0f985

    def __post_init__(self):
        logger.debug("Setting up local platform")
        self.supported_types = {ItemType.EXPERIMENT, ItemType.SIMULATION}
        self.__init_interfaces()
        super().__post_init__()

    def __init_interfaces(self):
        # Start our docker services
        if self._sm is None:
            # import docker here to avoid need to do it later
            import docker
            client = docker.from_env()
            opts = get_dataclass_common_fields(self, DockerServiceManager)
            self._sm = DockerServiceManager(client, **opts)
            self._sm.create_services()
        self._do = DockerIO(self.host_data_directory)
        self._experiments = LocalPlatformExperimentOperations(platform=self)
        self._simulations = LocalPlatformSimulationOperations(platform=self)

    def cleanup(self, delete_data: bool = False, shallow_delete: bool = False, tear_down_brokers: bool = False):
        self._sm.cleanup(delete_data, tear_down_brokers=tear_down_brokers)
        self._do.cleanup(delete_data, shallow_delete=shallow_delete)

    def supported_experiment_types(self) -> List[Type]:
        return [IExperiment, IDockerExperiment, IDockerGPUExperiment]

    def unsupported_experiment_types(self) -> List[Type]:
        return [IWindowsExperiment, IHostBinaryExperiment]

    def post_setstate(self):
        self.__init_interfaces()<|MERGE_RESOLUTION|>--- conflicted
+++ resolved
@@ -1,12 +1,3 @@
-<<<<<<< HEAD
-import copy
-import functools
-import logging
-import os
-import time
-from collections import defaultdict
-=======
->>>>>>> 65f0f985
 from dataclasses import dataclass, field
 from logging import getLogger
 from typing import List, Optional, Type
@@ -15,11 +6,7 @@
 from idmtools.entities import IExperiment, IPlatform
 from idmtools.entities.iexperiment import IDockerExperiment, IWindowsExperiment, IDockerGPUExperiment, \
     IHostBinaryExperiment
-<<<<<<< HEAD
-from idmtools.entities.isimulation import ISimulation, TSimulation
 from idmtools.entities.platform_requirements import PlatformRequirements
-=======
->>>>>>> 65f0f985
 from idmtools.utils.entities import get_dataclass_common_fields
 from idmtools_platform_local.infrastructure.docker_io import DockerIO
 from idmtools_platform_local.infrastructure.service_manager import DockerServiceManager
@@ -62,18 +49,13 @@
     # allows user to specify auto removal of docker worker containers
     auto_remove_worker_containers: bool = field(default=True)
 
-<<<<<<< HEAD
     # We use this to manage our docker containers
-    _do: Optional[DockerIO] = field(default=None, compare=False, metadata={"pickle_ignore": True})
-    _sm: Optional[DockerServiceManager] = field(default=None, compare=False, metadata={"pickle_ignore": True})
-    platform_supports: List[PlatformRequirements] = field(default_factory=lambda: copy.deepcopy(supported_types))
-=======
     _sm: Optional[DockerServiceManager] = field(**op_defaults)
     _do: DockerIO = field(**op_defaults)
 
     _experiments: LocalPlatformExperimentOperations = field(**op_defaults)
     _simulation: LocalPlatformSimulationOperations = field(**op_defaults)
->>>>>>> 65f0f985
+    platform_supports: List[PlatformRequirements] = field(default_factory=lambda: copy.deepcopy(supported_types))
 
     def __post_init__(self):
         logger.debug("Setting up local platform")
