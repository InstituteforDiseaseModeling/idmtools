[COMMON]
# Number of threads dtk-tools will use for analysis and other multithreaded activities
max_threads = 16

# How many simulations per threads during simulation creation
sims_per_thread = 20

# Maximum number of LOCAL simulation ran simultaneously
max_local_sims = 6


[COMPS]
endpoint = https://comps2.idmod.org
environment = Bayesian
priority = Lowest
simulation_root = $COMPS_PATH(USER)\output
node_group = emod_abcd
num_retires = 0
num_cores = 1
exclusive = False
extra1 = 1
extra2 = 2

[Local_Staging]
type = Local
workers_image = idm-docker-staging.packages.idmod.org/idmtools_local_workers:latest
extra1 = 1
extra2 = 2


[Test]


[COMPSProd]
type = COMPS
endpoint = https://comps.idmod.org
environment = Belegost
priority = Lowest
simulation_root = $COMPS_PATH(USER)\output
node_group = emod_abcd
num_retires = 0
num_cores = 1
exclusive = False
test1 = 1
test2 = 2


[COMPS2]
type = COMPS
endpoint = https://comps2.idmod.org
environment = Bayesian
priority = Lowest
simulation_root = $COMPS_PATH(USER)\output
node_group = emod_abcd
num_retires = 0
num_cores = 1
exclusive = False
test1 = 1
test2 = 2

<<<<<<< HEAD
[COMPS_dev]
type = COMPS
endpoint = https://comps-dev.idmod.org
environment = Bayesian
priority = Highest
simulation_root = $COMPS_PATH(USER)\output
node_group = emod_abcd
num_retires = 0
num_cores = 1
exclusive = False
test1 = 1
test2 = 2
=======
[Logging]
level = DEBUG
console = on
>>>>>>> 0a7ceeb3
<|MERGE_RESOLUTION|>--- conflicted
+++ resolved
@@ -58,7 +58,6 @@
 test1 = 1
 test2 = 2
 
-<<<<<<< HEAD
 [COMPS_dev]
 type = COMPS
 endpoint = https://comps-dev.idmod.org
@@ -71,8 +70,7 @@
 exclusive = False
 test1 = 1
 test2 = 2
-=======
+
 [Logging]
 level = DEBUG
-console = on
->>>>>>> 0a7ceeb3
+console = on