--- conflicted
+++ resolved
@@ -1,7 +1,3 @@
-<<<<<<< HEAD
-
-=======
->>>>>>> ddd0e1ac
 # We have to use version 2 formatting of docker-compose to allow use to limit resource usage
 version: "2.3"
 services:
@@ -13,12 +9,9 @@
       - 6379:6379
     mem_limit: 128m
     mem_reservation: 64m
-<<<<<<< HEAD
-=======
     # allow passing uid to compose on Unix
     # run like so CURRENT_UID=$(id -u):$(id -g) docker-compose up -d
     user: "${CURRENT_UID:-999:999}"
->>>>>>> ddd0e1ac
   postgres:
     image: postgres:11.4
     ports:
@@ -28,12 +21,9 @@
       POSTGRES_PASSWORD: idmtools
     mem_limit: 64m
     mem_reservation: 32m
-<<<<<<< HEAD
-=======
     # allow passing uid to compose on Unix
     # run like so CURRENT_UID=$(id -u):$(id -g) docker-compose up -d
     user: "${CURRENT_UID:-999:999}"
->>>>>>> ddd0e1ac
     volumes:
       - ../data/postgres-data:/var/lib/postgresql/data
   workers:
@@ -44,10 +34,7 @@
     image: "${idm_repo:-idm-docker-production.packages.idmod.org}/idmtools_local_workers:${service_version:-latest}"
     environment:
       - REDIS_URL=redis://redis:6379
-<<<<<<< HEAD
-=======
       - "CURRENT_UID=${CURRENT_UID:-1000:1000}"
->>>>>>> ddd0e1ac
     ports:
       - 5000:5000
     volumes:
