<<<<<<< HEAD
import hashlib
import os
import json
import collections
import stat
=======
import copy
import os
>>>>>>> 8574ba66
import typing
from abc import ABC, abstractmethod
from urllib.parse import urlparse

import requests

from logging import getLogger
from pathlib import Path
from dataclasses import dataclass, field

from idmtools.entities import IExperiment, CommandLine
<<<<<<< HEAD
from idmtools.entities.iexperiment import IWindowsExperiment, IDockerExperiment, ILinuxExperiment, IHostBinaryExperiment
from idmtools.utils.decorators import optional_yaspin_load
=======
from idmtools_model_emod.emod_file import DemographicsFiles
>>>>>>> 8574ba66
from idmtools_model_emod.emod_simulation import EMODSimulation

if typing.TYPE_CHECKING:
    from idmtools_model_emod.defaults import iemod_default

logger = getLogger(__name__)


@dataclass(repr=False)
class IEMODExperiment(IExperiment, ABC):
    eradication_path: str = field(default=None, compare=False, metadata={"md": True})
    legacy_exe: 'bool' = field(default=False, metadata={"md": True})
    demographics: 'DemographicsFiles' = field(default_factory=lambda: DemographicsFiles('demographics'))

    def __post_init__(self, simulation_type):
        super().__post_init__(simulation_type=EMODSimulation)
        self.executable_name = "Eradication.exe"
        if self.eradication_path is not None:
            self.executable_name = os.path.basename(self.eradication_path)
            if urlparse(self.eradication_path).scheme in ('http', 'https',):
                self.eradication_path = self.download_eradication(self.eradication_path)
            self.eradication_path = os.path.abspath(self.eradication_path)

    @staticmethod
    @optional_yaspin_load(text='Downloading file')
    def download_eradication(url, spinner=None):
        """
        Do
        Returns:

        """
        # download eradication from path to our local_data cache
        cache_path = os.path.join(str(Path.home()), '.local_data', "eradication-cache")
        filename = hashlib.md5(url.encode('utf-8')).hexdigest()
        out_name = os.path.join(cache_path, filename)
        os.makedirs(cache_path, exist_ok=True)
        if not os.path.exists(out_name):
            if spinner:
                spinner.text(f"Downloading {url} to {out_name}")
            logger.debug(f"Downloading {url} to {out_name}")
            with requests.get(url, stream=True) as r:
                r.raise_for_status()
                with open(out_name, 'wb') as f:
                    for chunk in r.iter_content(chunk_size=8192):
                        if chunk:  # filter out keep-alive new chunks
                            f.write(chunk)
            # ensure on linux we make it executable locally
            if os.name != 'nt':
                st = os.stat(out_name)
                os.chmod(out_name, st.st_mode | stat.S_IXUSR | stat.S_IXGRP | stat.S_IXOTH)
            logger.debug(f"Finished downloading {url}")
        else:
            logger.debug(f'{url} already cached as {out_name}')
        return out_name

    @classmethod
    def from_default(cls, name, default: 'iemod_default', eradication_path=None):
        exp = cls(name=name, eradication_path=eradication_path)

        # Set the base simulation
        default.process_simulation(exp.base_simulation)

        # Add the demographics
        for filename, content in default.demographics().items():
            exp.demographics.add_demographics_from_dict(content=content, filename=filename)

        return exp

    @classmethod
    def from_files(cls, name, eradication_path=None, config_path=None, campaign_path=None, demographics_paths=None):
        """
        Load custom |EMOD_s| files when creating :class:`EMODExperiment`.

        Args:
            name: The experiment name.
            eradication_path: The eradication.exe path.
            config_path: The custom configuration file.
            campaign_path: The custom campaign file.
            demographics_paths: The custom demographics files (single file or a list).

        Returns: An initialized experiment
        """
        # Create the experiment
        exp = cls(name=name, eradication_path=eradication_path)

        # Load the files
        exp.base_simulation.load_files(config_path=config_path, campaign_path=campaign_path)

        if demographics_paths:
            for demog_path in [demographics_paths] if isinstance(demographics_paths, str) else demographics_paths:
                exp.demographics.add_demographics_from_file(demog_path)

        return exp

    def gather_assets(self) -> None:
        from idmtools.assets import Asset

        # Add Eradication.exe to assets
        logger.debug(f"Adding {self.eradication_path}")
        self.assets.add_asset(Asset(absolute_path=self.eradication_path, filename=self.executable_name),
                              fail_on_duplicate=False)

        # Add demographics to assets
<<<<<<< HEAD
        for filename, content in self.demographics.items():
            logger.debug(f"Adding Demographics: {filename}")
            self.assets.add_asset(Asset(filename=filename, content=json.dumps(content)), fail_on_duplicate=False)
=======
        self.assets.extend(self.demographics.gather_assets())
>>>>>>> 8574ba66

    def pre_creation(self):
        super().pre_creation()

        # Input path is different for legacy exes
        input_path = "./Assets;." if not self.legacy_exe else "./Assets"

<<<<<<< HEAD
        # Create the command line according to self. location of the model
        self.command = CommandLine(f"Assets/{self.executable_name}", "--config config.json",
                                   f"--input-path {input_path}")


@dataclass(repr=False)
class EMODExperiment(IEMODExperiment, IHostBinaryExperiment):
    pass


@dataclass(repr=False)
class DockerEMODExperiment(IEMODExperiment, IDockerExperiment, ILinuxExperiment):
    image_name: str = 'idm-docker-public.packages.idmod.org/idm/centos:dtk-runtime'

    def __post_init__(self, simulation_type=EMODSimulation):
        super().__post_init__(simulation_type)
        if os.name != "nt" and self.eradication_path is not None and self.eradication_path.endswith(".exe"):
            raise ValueError("You are attempting to use a Windows Eradication executable on a linux experiment")

    @classmethod
    def from_default(cls, name, default: 'iemod_default',
                     image_name: str = 'idm-docker-public.packages.idmod.org/idm/centos:dtk-runtime',
                     eradication_path=None):
        base_simulation = EMODSimulation()
        default.process_simulation(base_simulation)
        exp = cls(name=name, base_simulation=base_simulation, eradication_path=eradication_path, image_name=image_name)
        exp.demographics.update(default.demographics())

        return exp
=======
        # We have everything we need for the command, create the object
        self.command = CommandLine(f"Assets/{model_executable}", "--config config.json", f"--input-path {input_path}")

    def simulation(self):
        simulation = super().simulation()
        # Copy the experiment demographics and set them as persisted to prevent change
        # TODO: change persisted to the frozen mechanism when done
        demog_copy = copy.deepcopy(self.demographics)
        demog_copy.set_all_persisted()
        # Add them to the simulation
        simulation.demographics.extend(demog_copy)
        return simulation
>>>>>>> 8574ba66
<|MERGE_RESOLUTION|>--- conflicted
+++ resolved
@@ -1,15 +1,11 @@
-<<<<<<< HEAD
 import hashlib
+import copy
 import os
 import json
 import collections
 import stat
-=======
-import copy
-import os
->>>>>>> 8574ba66
 import typing
-from abc import ABC, abstractmethod
+from abc import ABC
 from urllib.parse import urlparse
 
 import requests
@@ -17,14 +13,10 @@
 from logging import getLogger
 from pathlib import Path
 from dataclasses import dataclass, field
-
 from idmtools.entities import IExperiment, CommandLine
-<<<<<<< HEAD
-from idmtools.entities.iexperiment import IWindowsExperiment, IDockerExperiment, ILinuxExperiment, IHostBinaryExperiment
+from idmtools_model_emod.emod_file import DemographicsFiles
+from idmtools.entities.iexperiment import IDockerExperiment, ILinuxExperiment, IHostBinaryExperiment
 from idmtools.utils.decorators import optional_yaspin_load
-=======
-from idmtools_model_emod.emod_file import DemographicsFiles
->>>>>>> 8574ba66
 from idmtools_model_emod.emod_simulation import EMODSimulation
 
 if typing.TYPE_CHECKING:
@@ -36,6 +28,7 @@
 @dataclass(repr=False)
 class IEMODExperiment(IExperiment, ABC):
     eradication_path: str = field(default=None, compare=False, metadata={"md": True})
+    demographics: collections.OrderedDict = field(default_factory=lambda: collections.OrderedDict())
     legacy_exe: 'bool' = field(default=False, metadata={"md": True})
     demographics: 'DemographicsFiles' = field(default_factory=lambda: DemographicsFiles('demographics'))
 
@@ -128,13 +121,10 @@
                               fail_on_duplicate=False)
 
         # Add demographics to assets
-<<<<<<< HEAD
+        self.assets.extend(self.demographics.gather_assets())
         for filename, content in self.demographics.items():
             logger.debug(f"Adding Demographics: {filename}")
             self.assets.add_asset(Asset(filename=filename, content=json.dumps(content)), fail_on_duplicate=False)
-=======
-        self.assets.extend(self.demographics.gather_assets())
->>>>>>> 8574ba66
 
     def pre_creation(self):
         super().pre_creation()
@@ -142,7 +132,6 @@
         # Input path is different for legacy exes
         input_path = "./Assets;." if not self.legacy_exe else "./Assets"
 
-<<<<<<< HEAD
         # Create the command line according to self. location of the model
         self.command = CommandLine(f"Assets/{self.executable_name}", "--config config.json",
                                    f"--input-path {input_path}")
@@ -172,9 +161,6 @@
         exp.demographics.update(default.demographics())
 
         return exp
-=======
-        # We have everything we need for the command, create the object
-        self.command = CommandLine(f"Assets/{model_executable}", "--config config.json", f"--input-path {input_path}")
 
     def simulation(self):
         simulation = super().simulation()
@@ -184,5 +170,4 @@
         demog_copy.set_all_persisted()
         # Add them to the simulation
         simulation.demographics.extend(demog_copy)
-        return simulation
->>>>>>> 8574ba66
+        return simulation