import hashlib
import copy
import os
import collections
import stat
import typing
from abc import ABC
from urllib.parse import urlparse

import requests

from logging import getLogger
from pathlib import Path
from dataclasses import dataclass, field
from idmtools.entities import IExperiment, CommandLine
<<<<<<< HEAD
from idmtools_model_emod.emod_file import DemographicsFiles, Dlls, MigrationFiles
=======
from idmtools_model_emod.emod_file import DemographicsFiles
from idmtools.entities.iexperiment import IDockerExperiment, ILinuxExperiment, IHostBinaryExperiment
from idmtools.utils.decorators import optional_yaspin_load
>>>>>>> bfd3f261
from idmtools_model_emod.emod_simulation import EMODSimulation

if typing.TYPE_CHECKING:
    from idmtools_model_emod.defaults import iemod_default
    from typing import NoReturn

logger = getLogger(__name__)


@dataclass(repr=False)
class IEMODExperiment(IExperiment, ABC):
    eradication_path: str = field(default=None, compare=False, metadata={"md": True})
    demographics: collections.OrderedDict = field(default_factory=lambda: collections.OrderedDict())
    legacy_exe: 'bool' = field(default=False, metadata={"md": True})
    demographics: 'DemographicsFiles' = field(default_factory=lambda: DemographicsFiles('demographics'))
    dlls: 'Dlls' = field(default_factory=lambda: Dlls())
    migrations: 'MigrationFiles' = field(default_factory=lambda: MigrationFiles('migrations'))

    def __post_init__(self, simulation_type):
        super().__post_init__(simulation_type=EMODSimulation)
        self.executable_name = "Eradication.exe"
        if self.eradication_path is not None:
            self.executable_name = os.path.basename(self.eradication_path)
            if urlparse(self.eradication_path).scheme in ('http', 'https',):
                self.eradication_path = self.download_eradication(self.eradication_path)
            self.eradication_path = os.path.abspath(self.eradication_path)

    @staticmethod
    @optional_yaspin_load(text='Downloading file')
    def download_eradication(url, spinner=None):
        """
        Do
        Returns:

        """
        # download eradication from path to our local_data cache
        cache_path = os.path.join(str(Path.home()), '.local_data', "eradication-cache")
        filename = hashlib.md5(url.encode('utf-8')).hexdigest()
        out_name = os.path.join(cache_path, filename)
        os.makedirs(cache_path, exist_ok=True)
        if not os.path.exists(out_name):
            if spinner:
                spinner.text = f"Downloading {url} to {out_name}"
            logger.debug(f"Downloading {url} to {out_name}")
            with requests.get(url, stream=True) as r:
                r.raise_for_status()
                with open(out_name, 'wb') as f:
                    for chunk in r.iter_content(chunk_size=8192):
                        if chunk:  # filter out keep-alive new chunks
                            f.write(chunk)
            # ensure on linux we make it executable locally
            if os.name != 'nt':
                st = os.stat(out_name)
                os.chmod(out_name, st.st_mode | stat.S_IXUSR | stat.S_IXGRP | stat.S_IXOTH)
            logger.debug(f"Finished downloading {url}")
        else:
            logger.debug(f'{url} already cached as {out_name}')
        return out_name

    @classmethod
    def from_default(cls, name, default: 'iemod_default', eradication_path=None):
        exp = cls(name=name, eradication_path=eradication_path)

        # Set the base simulation
        default.process_simulation(exp.base_simulation)

        # Add the demographics
        for filename, content in default.demographics().items():
            exp.demographics.add_demographics_from_dict(content=content, filename=filename)

        return exp

    @classmethod
    def from_files(cls, name, eradication_path=None, config_path=None, campaign_path=None, demographics_paths=None):
        """
        Load custom |EMOD_s| files when creating :class:`EMODExperiment`.

        Args:
            name: The experiment name.
            eradication_path: The eradication.exe path.
            config_path: The custom configuration file.
            campaign_path: The custom campaign file.
            demographics_paths: The custom demographics files (single file or a list).

        Returns: An initialized experiment
        """
        # Create the experiment
        exp = cls(name=name, eradication_path=eradication_path)

        # Load the files
        exp.base_simulation.load_files(config_path=config_path, campaign_path=campaign_path)

        if demographics_paths:
            for demog_path in [demographics_paths] if isinstance(demographics_paths, str) else demographics_paths:
                exp.demographics.add_demographics_from_file(demog_path)

        return exp

    def gather_assets(self) -> 'NoReturn':
        from idmtools.assets import Asset

        # Add Eradication.exe to assets
        logger.debug(f"Adding {self.eradication_path}")
        self.assets.add_asset(Asset(absolute_path=self.eradication_path, filename=self.executable_name),
                              fail_on_duplicate=False)

        # Add demographics to assets
        self.assets.extend(self.demographics.gather_assets())

        # Add DLLS to assets
        self.assets.extend(self.dlls.gather_assets())

        # Add the migrations
        self.assets.extend(self.migrations.gather_assets())

    def pre_creation(self):
        super().pre_creation()

        # Input path is different for legacy exes
        input_path = r"./Assets\;." if not self.legacy_exe else "./Assets"

<<<<<<< HEAD
        # We have everything we need for the command, create the object
        self.command = CommandLine(f"Assets/{model_executable}", "--config config.json", f"--input-path {input_path}",
                                   f"--dll-path ./Assets")
=======
        # Create the command line according to self. location of the model
        self.command = CommandLine(f"Assets/{self.executable_name}", "--config config.json",
                                   f"--input-path {input_path}")
>>>>>>> bfd3f261

    def simulation(self):
        simulation = super().simulation()
        # Copy the experiment demographics and set them as persisted to prevent change
        # TODO: change persisted to the frozen mechanism when done
        demog_copy = copy.deepcopy(self.demographics)
        demog_copy.set_all_persisted()
        # Add them to the simulation
        simulation.demographics.extend(demog_copy)
<<<<<<< HEAD

        # Tale care of the migrations
        migration_copy = copy.deepcopy(self.migrations)
        migration_copy.set_all_persisted()
        simulation.migrations.merge_with(migration_copy)

        # Handle the custom reporters
        self.dlls.set_simulation_config(simulation)


        return simulation
=======
        return simulation


@dataclass(repr=False)
class EMODExperiment(IEMODExperiment, IHostBinaryExperiment):
    pass


@dataclass(repr=False)
class DockerEMODExperiment(IEMODExperiment, IDockerExperiment, ILinuxExperiment):
    image_name: str = 'idm-docker-public.packages.idmod.org/idm/centos:dtk-runtime'

    def __post_init__(self, simulation_type=EMODSimulation):
        super().__post_init__(simulation_type)
        if os.name != "nt" and self.eradication_path is not None and self.eradication_path.endswith(".exe"):
            raise ValueError("You are attempting to use a Windows Eradication executable on a linux experiment")

    @classmethod
    def from_default(cls, name, default: 'iemod_default',
                     image_name: str = 'idm-docker-public.packages.idmod.org/idm/centos:dtk-runtime',
                     eradication_path=None):
        exp = cls(name=name, eradication_path=eradication_path, image_name=image_name)

        # Set the base simulation
        default.process_simulation(exp.base_simulation)

        # Add the demographics
        for filename, content in default.demographics().items():
            exp.demographics.add_demographics_from_dict(content=content, filename=filename)

        return exp
>>>>>>> bfd3f261
<|MERGE_RESOLUTION|>--- conflicted
+++ resolved
@@ -13,18 +13,13 @@
 from pathlib import Path
 from dataclasses import dataclass, field
 from idmtools.entities import IExperiment, CommandLine
-<<<<<<< HEAD
-from idmtools_model_emod.emod_file import DemographicsFiles, Dlls, MigrationFiles
-=======
 from idmtools_model_emod.emod_file import DemographicsFiles
 from idmtools.entities.iexperiment import IDockerExperiment, ILinuxExperiment, IHostBinaryExperiment
 from idmtools.utils.decorators import optional_yaspin_load
->>>>>>> bfd3f261
 from idmtools_model_emod.emod_simulation import EMODSimulation
 
 if typing.TYPE_CHECKING:
     from idmtools_model_emod.defaults import iemod_default
-    from typing import NoReturn
 
 logger = getLogger(__name__)
 
@@ -35,8 +30,6 @@
     demographics: collections.OrderedDict = field(default_factory=lambda: collections.OrderedDict())
     legacy_exe: 'bool' = field(default=False, metadata={"md": True})
     demographics: 'DemographicsFiles' = field(default_factory=lambda: DemographicsFiles('demographics'))
-    dlls: 'Dlls' = field(default_factory=lambda: Dlls())
-    migrations: 'MigrationFiles' = field(default_factory=lambda: MigrationFiles('migrations'))
 
     def __post_init__(self, simulation_type):
         super().__post_init__(simulation_type=EMODSimulation)
@@ -118,7 +111,7 @@
 
         return exp
 
-    def gather_assets(self) -> 'NoReturn':
+    def gather_assets(self) -> None:
         from idmtools.assets import Asset
 
         # Add Eradication.exe to assets
@@ -129,27 +122,15 @@
         # Add demographics to assets
         self.assets.extend(self.demographics.gather_assets())
 
-        # Add DLLS to assets
-        self.assets.extend(self.dlls.gather_assets())
-
-        # Add the migrations
-        self.assets.extend(self.migrations.gather_assets())
-
     def pre_creation(self):
         super().pre_creation()
 
         # Input path is different for legacy exes
-        input_path = r"./Assets\;." if not self.legacy_exe else "./Assets"
+        input_path = "./Assets;." if not self.legacy_exe else "./Assets"
 
-<<<<<<< HEAD
-        # We have everything we need for the command, create the object
-        self.command = CommandLine(f"Assets/{model_executable}", "--config config.json", f"--input-path {input_path}",
-                                   f"--dll-path ./Assets")
-=======
         # Create the command line according to self. location of the model
         self.command = CommandLine(f"Assets/{self.executable_name}", "--config config.json",
                                    f"--input-path {input_path}")
->>>>>>> bfd3f261
 
     def simulation(self):
         simulation = super().simulation()
@@ -159,19 +140,6 @@
         demog_copy.set_all_persisted()
         # Add them to the simulation
         simulation.demographics.extend(demog_copy)
-<<<<<<< HEAD
-
-        # Tale care of the migrations
-        migration_copy = copy.deepcopy(self.migrations)
-        migration_copy.set_all_persisted()
-        simulation.migrations.merge_with(migration_copy)
-
-        # Handle the custom reporters
-        self.dlls.set_simulation_config(simulation)
-
-
-        return simulation
-=======
         return simulation
 
 
@@ -202,5 +170,4 @@
         for filename, content in default.demographics().items():
             exp.demographics.add_demographics_from_dict(content=content, filename=filename)
 
-        return exp
->>>>>>> bfd3f261
+        return exp