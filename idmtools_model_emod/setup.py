--- conflicted
+++ resolved
@@ -59,14 +59,6 @@
     test_suite='tests',
     extras_require=extras,
     url='https://github.com/InstituteforDiseaseModeling/idmtools',
-<<<<<<< HEAD
-<<<<<<< HEAD
-    version='0.3.0+nightly',
-=======
     version='1.0.0',
->>>>>>> e7b34ab804c26378190b2c54af1b1dc306a4e7de
-=======
-    version='1.0.0',
->>>>>>> a8289087
     zip_safe=False,
 )