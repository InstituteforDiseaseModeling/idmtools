--- conflicted
+++ resolved
@@ -111,12 +111,8 @@
         e2.tags = {'idmtools': 'reload serialization', 'exp2': 'tag2'}
 
         reload_sim = e2.simulation()
-<<<<<<< HEAD
+        reload_sim.tags = {'role': 'reloader', 'idmtools': 'single serialization test'}
         # reload_sim.config.pop('Serialization_Time_Steps') # Need this step if we use same exp
-=======
-        reload_sim.tags = {'role': 'reloader', 'idmtools': 'single serialization test'}
-        #reload_sim.config.pop('Serialization_Time_Steps') # Need this step if we use same exp
->>>>>>> 98c07c0d
         reload_sim.set_parameter("Config_Name", "reloading sim")
         reload_sim.set_parameter("Simulation_Duration", sim_duration * 365)
         load_serialized_population(simulation=reload_sim, population_path=os.path.join(serialized_file_path, 'output'),
