--- conflicted
+++ resolved
@@ -1,5 +1,6 @@
 import json
 import os
+import pytest
 
 from idmtools_model_emod import EMODExperiment
 from idmtools_test import COMMON_INPUT_PATH
@@ -12,13 +13,9 @@
 DEFAULT_ERADICATION_PATH = os.path.join(COMMON_INPUT_PATH, "emod", "Eradication.exe")
 
 
-<<<<<<< HEAD
 @pytest.mark.comps
 @pytest.mark.emod
-class TestEMOD(ITestWithPersistence):
-=======
 class TestEMODExperiment(ITestWithPersistence):
->>>>>>> 8574ba66
 
     def setUp(self) -> None:
         self.case_name = os.path.basename(__file__) + "--" + self._testMethodName
@@ -55,10 +52,7 @@
         models_dir = os.path.join(COMMON_INPUT_PATH, "fakemodels", "Eradication.exe")
         exp = EMODExperiment(eradication_path=models_dir, legacy_exe=True)
         exp.pre_creation()
-<<<<<<< HEAD
         self.assertEqual(f"Assets/Eradication.exe --config config.json --input-path ./Assets", exp.command.cmd)
-=======
-        self.assertEqual("Assets/Eradication.exe --config config.json --input-path ./Assets", exp.command.cmd)
 
     def test_load_files(self):
         e = EMODExperiment.from_files(self.case_name,
@@ -120,5 +114,4 @@
             campaign = json.load(fp)
 
         self.assertDictEqual(config, e.base_simulation.config)
-        self.assertDictEqual(campaign, e.base_simulation.campaign)
->>>>>>> 8574ba66
+        self.assertDictEqual(campaign, e.base_simulation.campaign)