--- conflicted
+++ resolved
@@ -1,8 +1,4 @@
-<<<<<<< HEAD
-# flake8: noqa W605
-=======
-# flake8: noqa F821
->>>>>>> 1fc2d649
+# flake8: noqa W605,F821
 import json
 import os
 import pytest
