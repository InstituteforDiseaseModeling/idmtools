--- conflicted
+++ resolved
@@ -178,7 +178,6 @@
 
     @restart_local_platform(silent=True, **get_test_local_env_overrides())
     def test_load_files_2(self):
-<<<<<<< HEAD
         for platform in self.platforms:
             with self.subTest(f"test_load_files_2_{platform}"):
                 e = self.get_emod_experiment(platform).from_default(self.case_name, default=EMODSir,
@@ -202,30 +201,6 @@
                     files = self.platforms[platform].get_files(sim, ["config.json"])
                     config_parameters = json.loads(files["config.json"])['parameters']
                     self.assertEqual(config_parameters["Enable_Immunity"], 0)
-=======
-
-        e = EMODExperiment.from_default(self.case_name, default=EMODSir,
-                                        eradication_path=DEFAULT_ERADICATION_PATH)
-
-        e.base_simulation.load_files(demographics_paths=DEFAULT_DEMOGRAPHICS_JSON)
-
-        e.tags = {"idmtools": "idmtools-automation", "string_tag": "test", "number_tag": 123}
-        sim = e.simulation()
-        sim.set_parameter("Enable_Immunity", 0)
-        b = StandAloneSimulationsBuilder()
-        b.add_simulation(sim)
-        e.builder = b
-
-        em = ExperimentManager(experiment=e, platform=self.platform)
-        em.run()
-        em.wait_till_done()
-        self.assertTrue(e.succeeded)
-
-        exp_id = em.experiment.uid
-        for simulation in Experiment.get(exp_id).get_simulations():
-            configString = simulation.retrieve_output_files(paths=["config.json"])
-            config_parameters = json.loads(configString[0].decode('utf-8'))["parameters"]
-            self.assertEqual(config_parameters["Enable_Immunity"], 0)
 
     def test_duplicated_eradication(self):
         """
@@ -248,5 +223,4 @@
         exe_eradication, = (a for a in experiment.assets if a.filename == "Eradication")
         self.assertEqual("", exe_eradication.relative_path)
         self.assertEqual("Eradication", exe_eradication.filename)
-        self.assertEqual(os.path.join(duplicated_model_path, "exe", "Eradication"), exe_eradication.absolute_path)
->>>>>>> 1e2702f3
+        self.assertEqual(os.path.join(duplicated_model_path, "exe", "Eradication"), exe_eradication.absolute_path)