--- conflicted
+++ resolved
@@ -69,8 +69,6 @@
     border-bottom: 3px solid !important;
     border-bottom-color: #ced3d3 !important;
     padding-top: 5px !important;
-<<<<<<< HEAD
-=======
 }
 
 /* Layout changes */
@@ -88,5 +86,4 @@
 
 .bd-sidebar-secondary {
   width: 15em !important;
->>>>>>> 94f5bb56
 }