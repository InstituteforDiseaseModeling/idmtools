# run setup-dev to install packages and run all test
# trigger by push to dev branch

name: "pr-all-test-ubuntu-setup-push"
on:
  push:
    branches:
      # only run this on
      - dev
      - 'release**'

jobs:
  pr-test-core-linux:
    runs-on: ${{ matrix.os }}
    strategy:
      matrix:
        os: [self-linux]
        python-version: [ '3.7.x', '3.8.x', '3.9.x' ]
    steps:
      - name: Check out Git repository
        uses: actions/checkout@v2
      - uses: dorny/paths-filter@v2
        id: filter
        with:
          base: dev
          filters: |
            core:
              - 'idmtools_core/**'
            cli:
              - 'idmtools_cli/**'
            models:
              - 'idmtools_models/**'
            comps:
              - 'idmtools_platform_comps/**'
            local:
              - 'idmtools_platform_local/**'
      - uses: actions/cache@v2
        if: steps.filter.outputs.core == 'true'
        with:
          path: ~/.cache/pip
          key: ${{ runner.os }}-pip-${{ hashFiles('**/requirements.txt') }}-${{ hashFiles('**/*_requirements.txt') }}
          restore-keys: |
            ${{ runner.os }}-pip-
      - name: ${{ matrix.os }} Python ${{ matrix.python-version }}
        if: steps.filter.outputs.core == 'true'
        uses: actions/setup-python@v2.2.2
        with:
          python-version: ${{ matrix.python-version }}
      - name: Install Python dependencies
        if: steps.filter.outputs.core == 'true'
        run: |
          pip install idm-buildtools flake8 wheel --index-url=https://packages.idmod.org/api/pypi/pypi-production/simple
      - name: Run setup-dev-no-docker
        # only run if core, local, models wasn't changed
        if: steps.filter.outputs.core == 'true'
        env:
          BUILD_DEBUG: 1
        run: |
          make setup-dev-no-docker
      - name: login to comps2
        if: steps.filter.outputs.core == 'true'
        env:
          COMPS_PASS: ${{ secrets.COMPS_PASSWORD }}
        run: |
          python dev_scripts/create_auth_token_args.py --username "${{ secrets.COMPS_USER }}"
      - name: run idmtools_core all tests
        # only run if core changed
        if: steps.filter.outputs.core == 'true'
        run: |
          cd idmtools_core
          PARALLEL_TEST_COUNT=2 make test-all
      - name: Upload idmtools_core all test results
        uses: actions/upload-artifact@v2
        if: failure() && steps.filter.outputs.core == 'true'
        with:
          name: idmtools_core_test_results
          path: idmtools_core/tests/reports/
  pr-test-cli-linux:
    runs-on: ${{ matrix.os }}
    strategy:
      matrix:
        os: [ self-linux ]
        python-version: [ '3.7.x', '3.8.x', '3.9.x' ]
    steps:
      - name: Check out Git repository
        uses: actions/checkout@v2
      - uses: dorny/paths-filter@v2
        id: filter
        with:
          base: dev
          filters: |
            core:
              - 'idmtools_core/**'
            cli:
              - 'idmtools_cli/**'
      - uses: actions/cache@v2
        if: steps.filter.outputs.core == 'true' ||  steps.filter.outputs.cli == 'true'
        with:
          path: ~/.cache/pip
          key: ${{ runner.os }}-pip-${{ hashFiles('**/requirements.txt') }}-${{ hashFiles('**/*_requirements.txt') }}
          restore-keys: |
            ${{ runner.os }}-pip-
      - name: ${{ matrix.os }} Python ${{ matrix.python-version }}
        if: steps.filter.outputs.core == 'true' ||  steps.filter.outputs.cli == 'true'
        uses: actions/setup-python@v2.2.2
        with:
          python-version: ${{ matrix.python-version }}
          architecture: x64
      - name: Install Python dependencies
        if: steps.filter.outputs.core == 'true' ||  steps.filter.outputs.cli == 'true'
        run: |
          pip install idm-buildtools flake8 wheel --index-url=https://packages.idmod.org/api/pypi/pypi-production/simple
      - name: Run setup-dev-no-docker
        if: steps.filter.outputs.core == 'true' ||  steps.filter.outputs.cli == 'true'
        run: |
          make setup-dev-no-docker
        env:
          BUILD_DEBUG: 1
      - name: login to comps2
        if: steps.filter.outputs.core == 'true' ||  steps.filter.outputs.cli == 'true'
        env:
          COMPS_PASS: ${{ secrets.COMPS_PASSWORD }}
        run: |
          python dev_scripts/create_auth_token_args.py --username "${{ secrets.COMPS_USER }}"
      - name: run idmtools_cli all tests
        # only run if core or cli changed
        if: steps.filter.outputs.core == 'true' ||  steps.filter.outputs.cli == 'true'
        run: |
          cd idmtools_cli
          make test-all
      - name: Upload idmtools_cli all test results
        uses: actions/upload-artifact@v2
        if: failure() && (steps.filter.outputs.core == 'true' ||  steps.filter.outputs.cli == 'true')
        with:
          name: idmtools_cli_test_results
          path: idmtools_cli/tests/reports/
  pr-test-models-linux:
    runs-on: ${{ matrix.os }}
    strategy:
      matrix:
        os: [ self-linux ]
        python-version: [ '3.7.x', '3.8.x', '3.9.x' ]
    env:
      IDMTOOLS_TEST_PREFIX: ${{ matrix.python-version }}
    steps:
      - name: Check out Git repository
        uses: actions/checkout@v2
      - uses: dorny/paths-filter@v2
        id: filter
        with:
          base: dev
          filters: |
            core:
              - 'idmtools_core/**'
            cli:
              - 'idmtools_cli/**'
            models:
              - 'idmtools_models/**'
            comps:
              - 'idmtools_platform_comps/**'
            local:
              - 'idmtools_platform_local/**'
      - uses: actions/cache@v2
        if: steps.filter.outputs.core == 'true' || steps.filter.outputs.models == 'true'
        with:
          path: ~/.cache/pip
          key: ${{ runner.os }}-pip-${{ hashFiles('**/requirements.txt') }}-${{ hashFiles('**/*_requirements.txt') }}
          restore-keys: |
            ${{ runner.os }}-pip-
      - name: ${{ matrix.os }} Python ${{ matrix.python-version }}
        uses: actions/setup-python@v2.2.2
        if: steps.filter.outputs.core == 'true' || steps.filter.outputs.models == 'true'
        with:
          python-version: ${{ matrix.python-version }}
          architecture: x64
      - name: Install Python dependencies
        if: steps.filter.outputs.core == 'true' || steps.filter.outputs.models == 'true'
        run: |
          pip install idm-buildtools flake8 wheel --index-url=https://packages.idmod.org/api/pypi/pypi-production/simple
      - name: Run setup-dev-no-docker
        if: steps.filter.outputs.core == 'true' || steps.filter.outputs.models == 'true'
        env:
          BUILD_DEBUG: 1
        run: |
          make setup-dev-no-docker
      - name: login to comps2
        if: steps.filter.outputs.core == 'true' || steps.filter.outputs.models == 'true'
        env:
          COMPS_PASS: ${{ secrets.COMPS_PASSWORD }}
        run: |
          python dev_scripts/create_auth_token_args.py --username "${{ secrets.COMPS_USER }}"
      - name: run idmtools_models tests
        # only run if core changed
        if: steps.filter.outputs.core == 'true' || steps.filter.outputs.models == 'true'
        run: |
          cd idmtools_models
          PARALLEL_TEST_COUNT=2 make test-all
      - name: Upload idmtools_models all test results
        uses: actions/upload-artifact@v2
        if: failure() && (steps.filter.outputs.core == 'true' || steps.filter.outputs.models == 'true')
        with:
          name: idmtools_models_test_results
          path: idmtools_models/tests/reports/
  pr-test-comps-linux:
    runs-on: ${{ matrix.os }}
    strategy:
      matrix:
        os: [ self-linux ]
        python-version: [ '3.7.x', '3.8.x', '3.9.x' ]
    env:
      IDMTOOLS_TEST_PREFIX: ${{ matrix.python-version }}
<<<<<<< HEAD
=======
      PYPI_STAGING_USERNAME: ${{ secrets.PYPI_STAGING_USERNAME }}
      PYPI_STAGING_PASSWORD: ${{ secrets.PYPI_STAGING_PASSWORD }}
>>>>>>> 23b67f9f
    steps:
      - name: Check out Git repository
        uses: actions/checkout@v2
      - uses: dorny/paths-filter@v2
        id: filter
        with:
          base: dev
          filters: |
            core:
              - 'idmtools_core/**'
            cli:
              - 'idmtools_cli/**'
            models:
              - 'idmtools_models/**'
            comps:
              - 'idmtools_platform_comps/**'
            local:
              - 'idmtools_platform_local/**'
      - uses: actions/cache@v2
        if: steps.filter.outputs.core == 'true' || steps.filter.outputs.comps == 'true' || steps.filter.outputs.models == 'true'
        with:
          path: ~/.cache/pip
          key: ${{ runner.os }}-pip-${{ hashFiles('**/requirements.txt') }}-${{ hashFiles('**/*_requirements.txt') }}
          restore-keys: |
            ${{ runner.os }}-pip-
      - name: ${{ matrix.os }} Python ${{ matrix.python-version }}
        if: steps.filter.outputs.core == 'true' || steps.filter.outputs.comps == 'true' || steps.filter.outputs.models == 'true'
        uses: actions/setup-python@v2.2.2
        with:
          python-version: ${{ matrix.python-version }}
          architecture: x64
      - name: Install Python dependencies
        if: steps.filter.outputs.core == 'true' || steps.filter.outputs.comps == 'true' || steps.filter.outputs.models == 'true'
        run: |
          pip install idm-buildtools flake8 wheel --index-url=https://packages.idmod.org/api/pypi/pypi-production/simple
      - name: Run setup-dev-no-docker
        if: steps.filter.outputs.core == 'true' || steps.filter.outputs.comps == 'true' || steps.filter.outputs.models == 'true'
        env:
          BUILD_DEBUG: 1
        run: |
          make setup-dev-no-docker
      - name: login to comps2
        if: steps.filter.outputs.core == 'true' || steps.filter.outputs.comps == 'true' || steps.filter.outputs.models == 'true'
        env:
          COMPS_PASS: ${{ secrets.COMPS_PASSWORD }}
        run: |
          python dev_scripts/create_auth_token_args.py --username "${{ secrets.COMPS_USER }}"
      - name: run idmtools_platform_comps tests
        # only run if core, comps, or models changed
        if: steps.filter.outputs.core == 'true' || steps.filter.outputs.comps == 'true' || steps.filter.outputs.models == 'true'
        run: |
          cd idmtools_platform_comps
          PARALLEL_TEST_COUNT=2 make test-all
      - name: Upload idmtools_platform_comps test results
        uses: actions/upload-artifact@v2
        if: failure() && (steps.filter.outputs.core == 'true' || steps.filter.outputs.comps == 'true' || steps.filter.outputs.models == 'true')
        with:
          name: idmtools_platform_comps_test_results
          path: idmtools_platform_comps/tests/reports/
  pr-test-local-linux:
    runs-on: ${{ matrix.os }}
    env:
      PYPI_STAGING_USERNAME: ${{ secrets.PYPI_STAGING_USERNAME }}
      PYPI_STAGING_PASSWORD: ${{ secrets.PYPI_STAGING_PASSWORD }}
    strategy:
      matrix:
        os: [ self-docker ]
        python-version: [ '3.7.x', '3.8.x', '3.9.x' ]
    steps:
      - name: Check out Git repository
        uses: actions/checkout@v2
      - uses: dorny/paths-filter@v2
        id: filter
        with:
          base: dev
          filters: |
            core:
              - 'idmtools_core/**'
            cli:
              - 'idmtools_cli/**'
            models:
              - 'idmtools_models/**'
            comps:
              - 'idmtools_platform_comps/**'
            local:
              - 'idmtools_platform_local/**'
      - uses: actions/cache@v2
        if: steps.filter.outputs.core == 'true' || steps.filter.outputs.local == 'true' || steps.filter.outputs.models == 'true'
        with:
          path: ~/.cache/pip
          key: ${{ runner.os }}-pip-${{ hashFiles('**/requirements.txt') }}-${{ hashFiles('**/*_requirements.txt') }}
          restore-keys: |
            ${{ runner.os }}-pip-
      - name: ${{ matrix.os }} Python ${{ matrix.python-version }}
        if: steps.filter.outputs.core == 'true' || steps.filter.outputs.local == 'true' || steps.filter.outputs.models == 'true'
        uses: actions/setup-python@v2.2.2
        with:
          python-version: ${{ matrix.python-version }}
          architecture: x64
      - name: Install Python dependencies
        if: steps.filter.outputs.core == 'true' || steps.filter.outputs.local == 'true' || steps.filter.outputs.models == 'true'
        run: |
          pip install idm-buildtools flake8 wheel --index-url=https://packages.idmod.org/api/pypi/pypi-production/simple
      - name: Run setup-dev
        # only run if full install for core, local changes, or models
        if: steps.filter.outputs.core == 'true' ||  steps.filter.outputs.local == 'true' ||  steps.filter.outputs.models == 'true'
        run: |
          make setup-dev
      - name: login to comps2
        if: steps.filter.outputs.core == 'true' || steps.filter.outputs.local == 'true' || steps.filter.outputs.models == 'true'
        env:
          COMPS_PASS: ${{ secrets.COMPS_PASSWORD }}
        run: |
          python dev_scripts/create_auth_token_args.py --username "${{ secrets.COMPS_USER }}"
      - name: login to docker staging
        run: |
          echo '${{ env.PYPI_STAGING_PASSWORD }}' | docker login idm-docker-staging.packages.idmod.org --username ${{ env.PYPI_STAGING_USERNAME }} --password-stdin
      - name: run idmtools_platform_local all tests
        # only run if core and comps changed
        if: steps.filter.outputs.core == 'true' || steps.filter.outputs.local == 'true' || steps.filter.outputs.models == 'true'
        run: |
          cd idmtools_platform_local
           make test-all
      - name: Upload idmtools_platform_local all test results
        uses: actions/upload-artifact@v2
        if: failure() && (steps.filter.outputs.core == 'true' || steps.filter.outputs.local == 'true' || steps.filter.outputs.models == 'true')
        with:
          name: idmtools_platform_local_test_results
          path: idmtools_platform_local/tests/reports/<|MERGE_RESOLUTION|>--- conflicted
+++ resolved
@@ -209,11 +209,8 @@
         python-version: [ '3.7.x', '3.8.x', '3.9.x' ]
     env:
       IDMTOOLS_TEST_PREFIX: ${{ matrix.python-version }}
-<<<<<<< HEAD
-=======
       PYPI_STAGING_USERNAME: ${{ secrets.PYPI_STAGING_USERNAME }}
       PYPI_STAGING_PASSWORD: ${{ secrets.PYPI_STAGING_PASSWORD }}
->>>>>>> 23b67f9f
     steps:
       - name: Check out Git repository
         uses: actions/checkout@v2
