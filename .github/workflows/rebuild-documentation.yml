name: "Rebuild docs"

on:
  push:
    paths:
      - '**.py'
      - 'docs/**'
      - '**/requirements.txt'
      - 'idmtools_core/.bumpversion.cfg'
  pull_request:
    paths:
      - '**.py'
      - 'docs/**'
      - '**/requirements.txt'
      - 'idmtools_core/.bumpversion.cfg'
jobs:
  rebuild-documentation:

    runs-on: ubuntu-latest
    if: "!contains(github.event.head_commit.message, 'Bump version: ')"
    steps:
      - uses: actions/checkout@v2
      - name: Set up Python
        uses: actions/setup-python@v4
        with:
          python-version: '3.11'
      - name: Install dependencies
        working-directory: 'docs'
        run: |
          sudo apt-get update
<<<<<<< HEAD
          python -m pip install --upgrade pip
          pip install --upgrade setuptools
          #pip install idm-buildtools --index-url=https://packages.idmod.org/api/pypi/pypi-production/simple
=======
>>>>>>> 4b15da0a
          sudo apt-get install make
          python -m pip install --upgrade pip
          pip install --upgrade setuptools
          pip install -r requirements.txt
      - name: Install tools in dev mode
        run: |
          python dev_scripts/bootstrap.py
      - name: Build docs
        working-directory: 'docs'
        run: |
          make html<|MERGE_RESOLUTION|>--- conflicted
+++ resolved
@@ -28,12 +28,6 @@
         working-directory: 'docs'
         run: |
           sudo apt-get update
-<<<<<<< HEAD
-          python -m pip install --upgrade pip
-          pip install --upgrade setuptools
-          #pip install idm-buildtools --index-url=https://packages.idmod.org/api/pypi/pypi-production/simple
-=======
->>>>>>> 4b15da0a
           sudo apt-get install make
           python -m pip install --upgrade pip
           pip install --upgrade setuptools
