#!/usr/bin/env python
# -*- coding: utf-8 -*-

"""The setup script for the idmtools_test module to run extended tests and provide demo date for idmtools tests."""

from setuptools import setup, find_packages

with open('README.md') as readme_file:
    readme = readme_file.read()

with open('requirements.txt') as requirements_file:
    requirements = requirements_file.read().split("\n")

setup_requirements = []

authors = [
    ("Sharon Chen", "schen@idmod.org"),
    ("Ye Chen", "yechen@idmod.org"),
    ("Clinton Collins", "ccollins@idmod.org"),
    ("Zhaowei Du", "zdu@idmod.org"),
    ("Mary Fisher", "mfisher@idmod.org"),
    ("Clark Kirkman IV", "ckirkman@idmod.org"),
    ("Benoit Raybaud", "braybaud@idmod.org")
]

setup(
    author=[author[0] for author in authors],
    author_email=[author[1] for author in authors],
    classifiers=[
        'Framework:: IDM-Tools :: Test',
    ],
    description="Test and demo data for IDM-Tools",
    install_requires=requirements,
    long_description=readme,
    include_package_data=True,
    keywords='modeling, IDM, test, testdata, demodata',
    name='idmtools_test',
    packages=find_packages(),
    setup_requires=setup_requirements,
    entry_points=dict(
        idmtools_platform=["idmtools_platform_test = idmtools_test.utils.test_platform:TestPlatformSpecification", "idmtools_platform_testex = idmtools_test.utils.test_execute_platform:TestExecutePlatformSpecification"],
        idmtools_task=["idmtools_model_test = idmtools_test.utils.test_task:TestTaskSpecification"],
        idmtools_hooks=['idmtools_test_hooks = idmtools_test.test_precreate_hooks']
    ),
    test_suite='tests',
    url='https://github.com/InstituteforDiseaseModeling/idmtools',
<<<<<<< HEAD
    version='1.7.2+nightly',
=======
    version='1.7.2',
>>>>>>> c7ef6034
    zip_safe=False
)<|MERGE_RESOLUTION|>--- conflicted
+++ resolved
@@ -44,10 +44,6 @@
     ),
     test_suite='tests',
     url='https://github.com/InstituteforDiseaseModeling/idmtools',
-<<<<<<< HEAD
-    version='1.7.2+nightly',
-=======
-    version='1.7.2',
->>>>>>> c7ef6034
+    version='1.7.3',
     zip_safe=False
 )