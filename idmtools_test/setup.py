--- conflicted
+++ resolved
@@ -44,10 +44,5 @@
     ),
     test_suite='tests',
     url='https://github.com/InstituteforDiseaseModeling/idmtools',
-<<<<<<< HEAD
     version='1.7.4',
-=======
-    version='1.7.3+nightly',
->>>>>>> 238019a9
-    zip_safe=False
 )