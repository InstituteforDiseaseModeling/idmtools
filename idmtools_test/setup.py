#!/usr/bin/env python
# -*- coding: utf-8 -*-

"""The setup script for the idmtools_test module to run extended tests and provide demo date for IDM-Tools tests."""

from setuptools import setup, find_packages

with open('README.md') as readme_file:
    readme = readme_file.read()

with open('requirements.txt') as requirements_file:
    requirements = requirements_file.read().split("\n")

setup_requirements = []

authors = [
    ("Sharon Chen", "schen@idmod.org"),
    ("Ye Chen", "yechen@idmod.org"),
    ("Clinton Collins", "ccollins@idmod.org"),
    ("Zhaowei Du", "zdu@idmod.org"),
    ("Mary Fisher", "mfisher@idmod.org"),
    ("Clark Kirkman IV", "ckirkman@idmod.org"),
    ("Benoit Raybaud", "braybaud@idmod.org")
]

setup(
    author=[author[0] for author in authors],
    author_email=[author[1] for author in authors],
    classifiers=[
        'Framework:: IDM-Tools :: Test',
    ],
    description="Test and demo data for IDM-Tools",
    install_requires=requirements,
    long_description=readme,
    include_package_data=True,
    keywords='modeling, IDM, test, testdata, demodata',
    name='idmtools_test',
    packages=find_packages(),
    setup_requires=setup_requirements,
    entry_points=dict(idmtools_platform=  # noqa: E251
                      ["idmtools_platform_test = idmtools_test.utils.test_platform:TestPlatformSpecification"],
                      idmtools_task=  # noqa: E251
                      ["idmtools_model_test = idmtools_test.utils.test_task:TestTaskSpecification"]
                      ),
    test_suite='tests',
    url='https://github.com/InstituteforDiseaseModeling/idmtools',
<<<<<<< HEAD
    version='1.0.0',
=======
    version='1.0.0+nightly',
>>>>>>> a8289087
    zip_safe=False
)<|MERGE_RESOLUTION|>--- conflicted
+++ resolved
@@ -44,10 +44,6 @@
                       ),
     test_suite='tests',
     url='https://github.com/InstituteforDiseaseModeling/idmtools',
-<<<<<<< HEAD
-    version='1.0.0',
-=======
     version='1.0.0+nightly',
->>>>>>> a8289087
     zip_safe=False
 )