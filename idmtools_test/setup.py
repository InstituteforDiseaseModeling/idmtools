#!/usr/bin/env python
# -*- coding: utf-8 -*-

"""The setup script for the idmtools_test module to run extended tests and provide demo date for idmtools tests."""
import sys

from setuptools import setup, find_packages

with open('README.md') as readme_file:
    readme = readme_file.read()

with open('requirements.txt') as requirements_file:
    requirements = requirements_file.read().split("\n")

setup_requirements = []

if sys.platform in ["win32", "cygwin"]:
    requirements.append('pypiwin32==223')
    requirements.append('pywin32')

authors = [
    ("Sharon Chen", "schen@idmod.org"),
    ("Ye Chen", "yechen@idmod.org"),
    ("Clinton Collins", "ccollins@idmod.org"),
    ("Zhaowei Du", "zdu@idmod.org"),
    ("Mary Fisher", "mfisher@idmod.org"),
    ("Clark Kirkman IV", "ckirkman@idmod.org"),
    ("Benoit Raybaud", "braybaud@idmod.org")
]

setup(
    author=[author[0] for author in authors],
    author_email=[author[1] for author in authors],
    classifiers=[
        'Programming Language :: Python :: 3.8',
        'Programming Language :: Python :: 3.9',
        'Programming Language :: Python :: 3.10',
        'Programming Language :: Python :: 3.11',
        'Programming Language :: Python :: 3.12'
    ],
    description="Test and demo data for IDM-Tools",
    install_requires=requirements,
    long_description=readme,
    long_description_content_type="text/markdown",
    include_package_data=True,
    keywords='modeling, IDM, test, testdata, demodata',
    name='idmtools_test',
    packages=find_packages(exclude=["tests"]),
    setup_requires=setup_requirements,
    entry_points=dict(
        idmtools_platform=["idmtools_platform_test = idmtools_test.utils.test_platform:TestPlatformSpecification", "idmtools_platform_testex = idmtools_test.utils.test_execute_platform:TestExecutePlatformSpecification"],
        idmtools_task=["idmtools_model_test = idmtools_test.utils.test_task:TestTaskSpecification"],
        idmtools_hooks=['idmtools_test_hooks = idmtools_test.test_precreate_hooks']
    ),
    test_suite='tests',
    url='https://github.com/InstituteforDiseaseModeling/idmtools',
<<<<<<< HEAD
    version='2.0.1',
=======
    version='2.0.0+nightly',
>>>>>>> 7def2682
    zip_safe=False
)<|MERGE_RESOLUTION|>--- conflicted
+++ resolved
@@ -54,10 +54,6 @@
     ),
     test_suite='tests',
     url='https://github.com/InstituteforDiseaseModeling/idmtools',
-<<<<<<< HEAD
-    version='2.0.1',
-=======
-    version='2.0.0+nightly',
->>>>>>> 7def2682
+    version='2.0.1+nightly',
     zip_safe=False
 )