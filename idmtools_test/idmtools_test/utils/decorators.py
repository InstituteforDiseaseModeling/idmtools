import os
import platform
import time
import unittest
from functools import wraps
from typing import Callable
import docker
# The following decorators are used to control test
# To allow for different use cases(dev, test, packaging, etc)
# We have switches that should allow a rich set of possible
# test combinations
#
# The default tests run with all the optional tests set to off(except Linux since that is auto-detected)
# For test-external runs any tests that require external communication
# This currently is any comps related test
# test-docker run any tests that depend on docker locally(Mostly local runn)
# test-all runs all tests

linux_only = unittest.skipIf(
    not platform.system() in ["Linux", "Darwin"], 'No Tests that are meant for linux'
)

windows_only = unittest.skipIf(
    platform.system() in ["Linux", "Darwin"], 'No Tests that are meant for Windows'
)

# this is mainly for docker in docker environments but also applies to environments
# where you must use the local ip address for connectivity vs localhost
skip_api_host = unittest.skipIf(os.getenv("API_HOST", None) is not None, "API_HOST is defined")
client = docker.from_env()


def run_test_in_n_seconds(n: int, print_elapsed_time: bool = False) -> Callable:
    """
    Decorator that assert a test will run in N seconds. If it does not, it will fail.

    THIS DOES NOT MANAGE processes and it will not stop long running processes. It simply times a test and ensure it
    ran in less than N seconds

    Args:
        n (int): Number of seconds that is considered acceptable
        print_elapsed_time: Will print the function name and elasped time at the end of each function it decorates

    Returns:
        (Callable) : Wrapped function
    """

    def decorator(func):
        @wraps(func)
        def wrapper(*args, **kwargs):
            start = time.time()
            ret = func(*args, **kwargs)
            end = time.time()
            if print_elapsed_time:
                print(f"{func.__name__} took {end - start}s to run!")
            args[0].assertLess(end - start, n, f"{func.__name__} took {end - start}s to run!")
            return ret

        return wrapper

    return decorator


def restart_local_platform(silent=True, stop_before=True, stop_after=True, dump_logs=True, *args, **kwargs):
    from idmtools_platform_local.infrastructure.service_manager import DockerServiceManager
    from idmtools_platform_local.infrastructure.docker_io import DockerIO
    from idmtools_platform_local.cli.utils import get_service_info
    # disable spinner
    if silent:
        os.environ['NO_SPINNER'] = '1'

    args = (client, ) + args
    sm = DockerServiceManager(*args, **kwargs)
    do = DockerIO()

    def decorate(func):
        @wraps(func)
        def wrapper(*args, **kwargs):
            if stop_before:
                sm.cleanup(tear_down_brokers=True, delete_data=True)
                do.cleanup(True)
            result = None
            try:
                result = func(*args, **kwargs)
            except Exception:
                raise
            finally:
                if dump_logs:
                    try:
                        info = get_service_info(sm, diff=False, logs=True)
                        print(info)
<<<<<<< HEAD
                    except:  # noqa E722
=======
                    except Exception as e:
                        print(e)
>>>>>>> 1fc2d649
                        pass
                if stop_after and os.getenv('NO_TEST_WORKER_CLEANUP', '0').lower() not in ['1', 'true', 'yes', 'y']:
                    sm.cleanup(tear_down_brokers=True, delete_data=True)
                    do.cleanup(True)
            return result
        return wrapper
    return decorate<|MERGE_RESOLUTION|>--- conflicted
+++ resolved
@@ -89,12 +89,7 @@
                     try:
                         info = get_service_info(sm, diff=False, logs=True)
                         print(info)
-<<<<<<< HEAD
-                    except:  # noqa E722
-=======
-                    except Exception as e:
-                        print(e)
->>>>>>> 1fc2d649
+                    except:
                         pass
                 if stop_after and os.getenv('NO_TEST_WORKER_CLEANUP', '0').lower() not in ['1', 'true', 'yes', 'y']:
                     sm.cleanup(tear_down_brokers=True, delete_data=True)
