import os
import platform
import time
import unittest
from functools import wraps
from typing import Callable
import docker
# The following decorators are used to control test
# To allow for different use cases(dev, test, packaging, etc)
# We have switches that should allow a rich set of possible
# test combinations
#
# The default tests run with all the optional tests set to off(except Linux since that is auto-detected)
# For test-external runs any tests that require external communication
# This currently is any comps related test
# test-docker run any tests that depend on docker locally(Mostly local runn)
# test-all runs all tests

linux_only = unittest.skipIf(
    not platform.system() in ["Linux", "Darwin"], 'No Tests that are meant for linux'
)

windows_only = unittest.skipIf(
    platform.system() in ["Linux", "Darwin"], 'No Tests that are meant for Windows'
)

# this is mainly for docker in docker environments but also applies to environments
# where you must use the local ip address for connectivity vs localhost
skip_api_host = unittest.skipIf(os.getenv("API_HOST", None) is not None, "API_HOST is defined")
client = docker.from_env()


def run_test_in_n_seconds(n: int, print_elapsed_time: bool = False) -> Callable:
    """
    Decorator that assert a test will run in N seconds. If it does not, it will fail.

    THIS DOES NOT MANAGE processes and it will not stop long running processes. It simply times a test and ensure it
    ran in less than N seconds

    Args:
        n (int): Number of seconds that is considered acceptable
        print_elapsed_time: Will print the function name and elasped time at the end of each function it decorates

    Returns:
        (Callable) : Wrapped function
    """

    def decorator(func):
        @wraps(func)
        def wrapper(*args, **kwargs):
            start = time.time()
            ret = func(*args, **kwargs)
            end = time.time()
            if print_elapsed_time:
                print(f"{func.__name__} took {end - start}s to run!")
            args[0].assertLess(end - start, n, f"{func.__name__} took {end - start}s to run!")
            return ret

        return wrapper

    return decorator


def restart_local_platform(silent=True, stop_before=True, stop_after=True, dump_logs=True, *args, **kwargs):
    from idmtools_platform_local.infrastructure.service_manager import DockerServiceManager
    from idmtools_platform_local.infrastructure.docker_io import DockerIO
    from idmtools_platform_local.cli.utils import get_service_info
    # disable spinner
    if silent:
        os.environ['NO_SPINNER'] = '1'

    args = (client, ) + args
    sm = DockerServiceManager(*args, **kwargs)
    do = DockerIO()

    def decorate(func):
        @wraps(func)
        def wrapper(*args, **kwargs):
            if stop_before:
                sm.cleanup(tear_down_brokers=True, delete_data=True)
                do.cleanup(True)
            result = None
            try:
                result = func(*args, **kwargs)
            except Exception:
                raise
            finally:
                if dump_logs:
                    try:
                        info = get_service_info(sm, diff=False, logs=True)
                        print(info)
<<<<<<< HEAD
                    except:
=======
                    except:  # noqa E722
>>>>>>> 65f0f985
                        pass
                if stop_after and os.getenv('NO_TEST_WORKER_CLEANUP', '0').lower() not in ['1', 'true', 'yes', 'y']:
                    sm.cleanup(tear_down_brokers=True, delete_data=True)
                    do.cleanup(True)
            return result
        return wrapper
    return decorate<|MERGE_RESOLUTION|>--- conflicted
+++ resolved
@@ -89,11 +89,7 @@
                     try:
                         info = get_service_info(sm, diff=False, logs=True)
                         print(info)
-<<<<<<< HEAD
-                    except:
-=======
                     except:  # noqa E722
->>>>>>> 65f0f985
                         pass
                 if stop_after and os.getenv('NO_TEST_WORKER_CLEANUP', '0').lower() not in ['1', 'true', 'yes', 'y']:
                     sm.cleanup(tear_down_brokers=True, delete_data=True)
