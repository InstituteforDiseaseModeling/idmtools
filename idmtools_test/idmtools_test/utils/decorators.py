--- conflicted
+++ resolved
@@ -3,14 +3,8 @@
 import time
 import unittest
 from functools import wraps
-<<<<<<< HEAD
-from typing import Callable
-
-=======
 from typing import Callable, Union, Any
->>>>>>> 6a11fb44
 import docker
-
 # The following decorators are used to control test
 # To allow for different use cases(dev, test, packaging, etc)
 # We have switches that should allow a rich set of possible
@@ -105,15 +99,6 @@
     return decorate
 
 
-<<<<<<< HEAD
-def grab_inputs_to_files(only_args_kwargs=None, capure_out=False):
-    only_args_kwargs = dict()
-
-    def decorate(func):
-        @wraps(func)
-        def wrapper(*args, **kwargs):
-            result = func(*args, **kwargs)
-=======
 def dump_output(output_directory: Union[str, Callable[[Callable], str]],
                 procress_data_func: Callable = None,
                 capture_output: bool = False):
@@ -141,7 +126,6 @@
             result = func(*args, **kwargs)
             if capture_output:
 
->>>>>>> 6a11fb44
             return result
 
         return wrapper
