import json
from dataclasses import dataclass, field
from typing import Type

from idmtools.assets import Asset, AssetCollection
from idmtools.entities import CommandLine
from idmtools.entities.itask import ITask
from idmtools.entities.simulation import Simulation
from idmtools.registry.task_specification import TaskSpecification


@dataclass(repr=False)
class TestTask(ITask):
<<<<<<< HEAD
    command: CommandLine = CommandLine('echo this is a test')
    parameters: dict = field(default_factory=lambda: {})
    common_asset_paths: list = field(default_factory=lambda: [])
=======
    command: CommandLine = field(default=CommandLine('echo this is a test'), metadata={"md": True})
    parameters: dict = field(default_factory=lambda: {}, metadata={"md": True})
>>>>>>> dd446775

    __test__ = False  # Hide from test discovery

    def set_parameter(self, name: str, value: any) -> dict:
        self.parameters[name] = value
        return {"name": value}

    def get_parameter(self, name, default=None):
        """
        Get a parameter in the simulation
        Args:
            name: Name of the parameter
        Returns:the Value of the parameter
        """
        return self.parameters.get(name, default)

    def update_parameters(self, params):
        """
        Bulk update parameters
        Args:
            params: dict with new values
        Returns:None
        """
        self.parameters.update(params)

    def gather_common_assets(self) -> AssetCollection:
        # modified for test (uid hashing means changing uids) copied version from python_task.py
        assets = [Asset(absolute_path=path) for path in self.common_asset_paths]
        return AssetCollection(assets=assets)

    def gather_transient_assets(self) -> AssetCollection:
        if not self.transient_assets.has_asset("config.json"):
            self.transient_assets.add_asset(Asset("config.json", content=json.dumps(self.parameters)))
        return self.transient_assets

    def reload_from_simulation(self, simulation: 'Simulation'):
        pass


class TestTaskSpecification(TaskSpecification):

    def get(self, configuration: dict) -> TestTask:
        return TestTask(**configuration)

    def get_description(self) -> str:
        return "Defines a task that is just used for testing purposes"

    def get_type(self) -> Type[TestTask]:
        return TestTask<|MERGE_RESOLUTION|>--- conflicted
+++ resolved
@@ -11,14 +11,9 @@
 
 @dataclass(repr=False)
 class TestTask(ITask):
-<<<<<<< HEAD
-    command: CommandLine = CommandLine('echo this is a test')
-    parameters: dict = field(default_factory=lambda: {})
-    common_asset_paths: list = field(default_factory=lambda: [])
-=======
     command: CommandLine = field(default=CommandLine('echo this is a test'), metadata={"md": True})
     parameters: dict = field(default_factory=lambda: {}, metadata={"md": True})
->>>>>>> dd446775
+    common_asset_paths: list = field(default_factory=lambda: [])
 
     __test__ = False  # Hide from test discovery
 
