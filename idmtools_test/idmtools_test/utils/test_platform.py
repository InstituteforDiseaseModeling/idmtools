--- conflicted
+++ resolved
@@ -1,16 +1,10 @@
 import os
 import shutil
-<<<<<<< HEAD
 import tempfile
-import uuid
+from uuid import UUID, uuid4
 import typing
 from dataclasses import dataclass, field
 from logging import getLogger
-
-=======
-from dataclasses import dataclass, field
-from uuid import UUID, uuid4
->>>>>>> 882f2679
 import diskcache
 import numpy as np
 from typing import Type, List, Dict
