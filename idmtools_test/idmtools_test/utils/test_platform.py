import copy
import os
from dataclasses import dataclass, field
from logging import getLogger
from typing import List, Type

import diskcache

from idmtools.core import ItemType
from idmtools.entities import IPlatform
from idmtools.entities.iexperiment import IExperiment, ILinuxExperiment, IWindowsExperiment, \
    IGPUExperiment, IDockerExperiment
<<<<<<< HEAD
from idmtools.entities.isimulation import TSimulation
from idmtools.entities.platform_requirements import PlatformRequirements
=======
>>>>>>> 65f0f985
from idmtools.registry.platform_specification import example_configuration_impl, get_platform_impl, \
    get_platform_type_impl, PlatformSpecification
from idmtools.registry.plugin_specification import get_description_impl
from idmtools_test.utils.operations.experiment_operations import TestPlaformExperimentOperation
from idmtools_test.utils.operations.simulation_operations import TestPlaformSimulationOperation


logger = getLogger(__name__)
current_directory = os.path.dirname(os.path.realpath(__file__))
data_path = os.path.abspath(os.path.join(current_directory, "..", "data"))

supported_types = [PlatformRequirements.SHELL, PlatformRequirements.NativeBinary, PlatformRequirements.PYTHON,
                   PlatformRequirements.WINDOWS if os.name == "nt" else PlatformRequirements.LINUX]


@dataclass(repr=False)
class TestPlatform(IPlatform):
    """
    Test platform simulating a working platform to use in the test suites.
    """

<<<<<<< HEAD
    platform_supports: List[PlatformRequirements] = field(default_factory=lambda: copy.deepcopy(supported_types))

    def supported_experiment_types(self) -> List[typing.Type]:
        os_ex = IWindowsExperiment if os.name == "nt" else ILinuxExperiment
        return [IExperiment, os_ex]

    def unsupported_experiment_types(self) -> List[typing.Type]:
        os_ex = IWindowsExperiment if os.name != "nt" else ILinuxExperiment
        return [IGPUExperiment, IDockerExperiment, os_ex]
=======
    _experiments: TestPlaformExperimentOperation = field(default=None, compare=False, metadata={"pickle_ignore": True})
    _simulations: TestPlaformSimulationOperation = field(default=None, compare=False, metadata={"pickle_ignore": True})
>>>>>>> 65f0f985

    __test__ = False  # Hide from test discovery

    def __post_init__(self):
        self.init_interfaces()
        self.supported_types = {ItemType.EXPERIMENT, ItemType.SIMULATION}
        super().__post_init__()

    def init_interfaces(self):
        self._experiments = TestPlaformExperimentOperation(self)
        self._simulations = TestPlaformSimulationOperation(self)

    def supported_experiment_types(self) -> List[Type]:
        os_ex = IWindowsExperiment if os.name == "nt" else ILinuxExperiment
        return [IExperiment, os_ex]

    def unsupported_experiment_types(self) -> List[Type]:
        os_ex = IWindowsExperiment if os.name != "nt" else ILinuxExperiment
        return [IGPUExperiment, IDockerExperiment, os_ex]

    def post_setstate(self):
        self.init_interfaces()

    def run_simulations(self, experiment: IExperiment) -> None:
        from idmtools.core import EntityStatus
        self._simulations.set_simulation_status(experiment.uid, EntityStatus.RUNNING)

    def cleanup(self):
        for cache in [self._experiments.experiments, self._simulations.simulations]:
            cache.clear()
            cache.close()


TEST_PLATFORM_EXAMPLE_CONFIG = """
[Test]

"""


class TestPlatformSpecification(PlatformSpecification):

    @get_description_impl
    def get_description(self) -> str:
        return "Provides access to the Test Platform to IDM Tools"

    @get_platform_impl
    def get(self, **configuration) -> IPlatform:
        """
        Build our test platform from the passed in configuration object

        We do our import of platform here to avoid any weir
        Args:
            configuration:

        Returns:

        """
        return TestPlatform(**configuration)

    @example_configuration_impl
    def example_configuration(self):
        return TEST_PLATFORM_EXAMPLE_CONFIG

    @get_platform_type_impl
    def get_type(self) -> Type[TestPlatform]:
        return TestPlatform<|MERGE_RESOLUTION|>--- conflicted
+++ resolved
@@ -3,18 +3,11 @@
 from dataclasses import dataclass, field
 from logging import getLogger
 from typing import List, Type
-
-import diskcache
-
 from idmtools.core import ItemType
 from idmtools.entities import IPlatform
 from idmtools.entities.iexperiment import IExperiment, ILinuxExperiment, IWindowsExperiment, \
     IGPUExperiment, IDockerExperiment
-<<<<<<< HEAD
-from idmtools.entities.isimulation import TSimulation
 from idmtools.entities.platform_requirements import PlatformRequirements
-=======
->>>>>>> 65f0f985
 from idmtools.registry.platform_specification import example_configuration_impl, get_platform_impl, \
     get_platform_type_impl, PlatformSpecification
 from idmtools.registry.plugin_specification import get_description_impl
@@ -26,6 +19,8 @@
 current_directory = os.path.dirname(os.path.realpath(__file__))
 data_path = os.path.abspath(os.path.join(current_directory, "..", "data"))
 
+logger = getLogger(__name__)
+
 supported_types = [PlatformRequirements.SHELL, PlatformRequirements.NativeBinary, PlatformRequirements.PYTHON,
                    PlatformRequirements.WINDOWS if os.name == "nt" else PlatformRequirements.LINUX]
 
@@ -36,20 +31,10 @@
     Test platform simulating a working platform to use in the test suites.
     """
 
-<<<<<<< HEAD
-    platform_supports: List[PlatformRequirements] = field(default_factory=lambda: copy.deepcopy(supported_types))
-
-    def supported_experiment_types(self) -> List[typing.Type]:
-        os_ex = IWindowsExperiment if os.name == "nt" else ILinuxExperiment
-        return [IExperiment, os_ex]
-
-    def unsupported_experiment_types(self) -> List[typing.Type]:
-        os_ex = IWindowsExperiment if os.name != "nt" else ILinuxExperiment
-        return [IGPUExperiment, IDockerExperiment, os_ex]
-=======
     _experiments: TestPlaformExperimentOperation = field(default=None, compare=False, metadata={"pickle_ignore": True})
     _simulations: TestPlaformSimulationOperation = field(default=None, compare=False, metadata={"pickle_ignore": True})
->>>>>>> 65f0f985
+
+    platform_supports: List[PlatformRequirements] = field(default_factory=lambda: copy.deepcopy(supported_types))
 
     __test__ = False  # Hide from test discovery
 
