--- conflicted
+++ resolved
@@ -3,14 +3,11 @@
 
 
 def get_asset_collection_id_for_simulation_id(sim_id):
-<<<<<<< HEAD
-=======
     # query_criteria = QueryCriteria().select_children('configuration')
     # simulation = Simulation.get(id=sim_id, query_criteria=query_criteria)
 
     # Temporary stand-in for pycomps fix; code below from Jeff S. Replace with above code
     # once new pycomps version is available.
->>>>>>> f71a4db6
     class QueryCriteriaExt(QueryCriteria):
         _ep_dict = None
 
@@ -23,16 +20,10 @@
             if self._ep_dict:
                 pd = {**pd, **self._ep_dict}
             return pd
-<<<<<<< HEAD
-
-    query_criteria = QueryCriteriaExt().select_children('configuration').add_extra_params({'coalesceconfig': True})
-    simulation = Simulation.get(id=sim_id, query_criteria=query_criteria)
-=======
     simulation = COMPSSimulation.get(sim_id, query_criteria=QueryCriteriaExt().select(
         ['id', 'experiment_id']).select_children(
         ["files", "configuration"]).add_extra_params({'coalesceconfig': True}))
 
->>>>>>> f71a4db6
     collection_id = simulation.configuration.asset_collection_id
     return collection_id
 
