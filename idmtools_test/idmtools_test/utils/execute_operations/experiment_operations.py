import hashlib
import io
import json
import os
import shutil
from dataclasses import field, dataclass
from functools import partial
from logging import getLogger, DEBUG
from threading import Lock
from typing import Any, List, Type, Dict, Union, TYPE_CHECKING, Optional
from uuid import UUID, uuid4

from idmtools.assets import Asset, AssetCollection
from idmtools.core import EntityStatus, ItemType
from idmtools.entities.experiment import Experiment
from idmtools.entities.iplatform_ops.iplatform_experiment_operations import IPlatformExperimentOperations
from idmtools.utils.file import file_contents_to_generator
from idmtools.utils.json import IDMJSONEncoder

if TYPE_CHECKING:
    from idmtools_test.utils.test_execute_platform import TestExecutePlatform

logger = getLogger(__name__)
current_directory = os.path.dirname(os.path.realpath(__file__))
data_path = os.path.abspath(os.path.join(current_directory, "..", "..", "data"))
EXPERIMENTS_LOCK = Lock()


class ExperimentDict(dict):
    pass


@dataclass
class TestExecutePlatformExperimentOperation(IPlatformExperimentOperations):
    platform: 'TestExecutePlatform'
    platform_type: Type = field(default=ExperimentDict)
    experiments: Dict[str, Experiment] = field(default_factory=dict, compare=False, metadata={"pickle_ignore": True})

    def get(self, experiment_id: Union[str, UUID], **kwargs) -> Any:
        exp_path = self.get_experiment_path(experiment_id)
        path = os.path.join(exp_path, "experiment.json")
        if not os.path.exists(path):
            logger.error(f"Cannot find experiment with id {experiment_id}")
            raise FileNotFoundError(f"Cannot find experiment with id {experiment_id}")

        logger.info(f"Loading experiment metadata from {path}")
        with open(path, 'r') as metadata_in:
            metadata = json.load(metadata_in)
            return ExperimentDict(metadata)

    def platform_create(self, experiment: Experiment, **kwargs) -> Any:
        if logger.isEnabledFor(DEBUG):
            logger.debug('Creating Experiment')
        uid = uuid4()
        experiment.uid = uid
        EXPERIMENTS_LOCK.acquire()
        self.experiments[uid] = experiment
        EXPERIMENTS_LOCK.release()
        logger.debug(f"Created Experiment {experiment.uid}")
        self.send_assets(experiment, **kwargs)
        return experiment

    def get_children(self, experiment: ExperimentDict, **kwargs) -> List[Any]:
        children = []
        for sim in experiment['simulations']:
            children.append(self.platform.get_item(sim, ItemType.SIMULATION,
                                                   experiment_id=experiment['_uid'],
                                                   raw=True,
                                                   **kwargs
                                                   )
                            )
        return children

    def get_parent(self, experiment: Any, **kwargs) -> Experiment:
        pass

    def platform_run_item(self, experiment: Experiment, **kwargs):
        exp_path = self.get_experiment_path(experiment.uid)
        path = os.path.join(exp_path, "experiment.json")
        os.makedirs(exp_path, exist_ok=True)
        if not os.path.exists(path):
            with open(path, 'w') as out:
                out.write(json.dumps(experiment.to_dict(), cls=IDMJSONEncoder))
        for sim in experiment.simulations:
            if sim.status in [None, EntityStatus.CREATED]:
                self.platform._simulations.run_item(sim)

    def get_experiment_path(self, experiment_id: Union[UUID, str]) -> str:
        """
        Get path to experiment directory

        Args:
            experiment_id:

        Returns:

        """
        return os.path.join(self.platform.execute_directory, str(experiment_id))

    @staticmethod
    def download_asset(path):
        logger.info(f"Downloading asst from {path}")
        if not os.path.exists(path):
            logger.error(f"Cannot the asset {path}")
            raise FileNotFoundError(f"Cannot the asset {path}")
        with open(path, 'rb') as i:
            while True:
                res = i.read(128)
                if res:
                    yield res
                else:
                    break

    def send_assets(self, experiment: Experiment, **kwargs):
        # calculate total md5 of all files
        md5 = hashlib.md5()
        path = os.path.join(self.platform.execute_directory, str(experiment.uid), "Assets")
        if logger.isEnabledFor(DEBUG):
            logger.debug(f"Creating {path}")
        os.makedirs(path, exist_ok=True)
        for asset in experiment.assets:
            remote_path = os.path.join(path, asset.relative_path) if asset.relative_path else path
            remote_path = os.path.join(remote_path, asset.filename)
            if asset.absolute_path:
                if logger.isEnabledFor(DEBUG):
                    logger.debug(f"Copying {asset.absolute_path} to {remote_path}")
                with open(asset.absolute_path) as ifi:
                    self.__calculate_partial_md5(ifi, md5)
                shutil.copy(asset.absolute_path, remote_path)
            else:
                ifi = io.BytesIO(asset.content.encode('utf-8') if isinstance(asset.content, str) else asset.content)
                self.__calculate_partial_md5(ifi, md5)
                if logger.isEnabledFor(DEBUG):
                    logger.debug(f"Writing {asset.absolute_path} to {remote_path}")
                with open(remote_path, 'wb') as out:
                    if isinstance(asset.content, str):
                        out.write(asset.content.encode('utf-8'))
                    else:
                        out.write(asset.content)

        experiment.assets.platform_id = md5.hexdigest()

    def __calculate_partial_md5(self, ifi, md5):
        while True:
            chunk = ifi.read(8196)
            if not chunk:
                break
            else:
<<<<<<< HEAD
                md5.update(chunk.encode('utf-8'))
=======
                if isinstance(chunk, bytes):
                    md5.update(chunk)
                else:
                    md5.update(chunk.encode('utf-8'))
>>>>>>> 1401e797

    def refresh_status(self, experiment: Experiment, **kwargs):
        if logger.isEnabledFor(DEBUG):
            logger.debug(f'Refreshing status for Experiment: {experiment.uid}')
        for simulation in self.platform._simulations.simulations.get(experiment.uid):
            for esim in experiment.simulations:
                if esim == simulation:
                    logger.debug(f'Setting {simulation.uid} Status to {simulation.status}')
                    esim.status = simulation.status
                    break

    def list_assets(self, experiment: Experiment, children: bool = False,
                    **kwargs) -> List[Asset]:
        """
        List assets for the experiment

        Args:
            experiment:
            children:
            **kwargs:

        Returns:

        """
        logger.info("Listing assets for experiment")
        assets = []
        asset_path = os.path.join(self.get_experiment_path(experiment.uid), "Assets")
        for root, files, dirs in os.walk(asset_path):
            for file in files:
                fp = os.path.join(asset_path, file)
                asset = Asset(absolute_path=fp, filename=file)
                assets.append(asset)

        if children:
            for sim in experiment.simulations:
                assets.extend(self.platform._simulations.list_assets(sim))
        return assets

    def to_entity(self, data: Dict[Any, Any], parent: Optional[Any] = None, children: bool = True, **kwargs) -> \
            Experiment:
        excluded = ['platform_id', 'item_type', 'frozen', 'simulations']
        experiment = Experiment(**{k: v for k, v in data.items() if k not in excluded})
        experiment.platform_metadata = data
        if data['assets']:
            assets = AssetCollection()
            exp_path = os.path.join(self.get_experiment_path(experiment.uid), "Assets")
            for root, dirs, files in os.walk(exp_path):
                for file in files:
                    fp = os.path.abspath(os.path.join(root, file))
                    asset = Asset(absolute_path=fp, filename=file)
                    asset.download_generator_hook = partial(file_contents_to_generator, fp)
                    assets.add_asset(asset)
            experiment.assets = assets
        if children:
            experiment.simulations = self.platform.get_children(
                experiment.uid,
                ItemType.EXPERIMENT,
                item=experiment,
                **kwargs
            )

        return experiment

    def platform_modify_experiment(self, experiment: Experiment, regather_common_assets: bool = False, **kwargs) -> Experiment:
        experiment.pre_creation(regather_common_assets)
        EXPERIMENTS_LOCK.acquire()
        self.experiments[experiment.uid] = experiment
        EXPERIMENTS_LOCK.release()
        self.send_assets(experiment)
        return experiment<|MERGE_RESOLUTION|>--- conflicted
+++ resolved
@@ -146,14 +146,10 @@
             if not chunk:
                 break
             else:
-<<<<<<< HEAD
-                md5.update(chunk.encode('utf-8'))
-=======
                 if isinstance(chunk, bytes):
                     md5.update(chunk)
                 else:
                     md5.update(chunk.encode('utf-8'))
->>>>>>> 1401e797
 
     def refresh_status(self, experiment: Experiment, **kwargs):
         if logger.isEnabledFor(DEBUG):
