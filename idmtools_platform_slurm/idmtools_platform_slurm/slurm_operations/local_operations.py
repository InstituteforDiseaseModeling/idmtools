--- conflicted
+++ resolved
@@ -10,15 +10,9 @@
 from dataclasses import dataclass
 from logging import getLogger
 from pathlib import Path
-<<<<<<< HEAD
-from typing import Union, Any
-
 from idmtools import IdmConfigParser
-=======
 from typing import Union, Any, List
 from uuid import UUID
-from idmtools.core import ItemType
->>>>>>> 7a45dfa3
 from idmtools.core import ItemType, EntityStatus
 from idmtools.entities import Suite
 from idmtools.entities.experiment import Experiment
