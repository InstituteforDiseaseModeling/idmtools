"""
Here we implement the SlurmPlatform local operations.

Copyright 2021, Bill & Melinda Gates Foundation. All rights reserved.
"""
import os
import shlex
import shutil
import subprocess
from dataclasses import dataclass
from logging import getLogger
from pathlib import Path
from idmtools import IdmConfigParser
from typing import Union, Any, List
from idmtools.core import ItemType, EntityStatus, TRUTHY_VALUES
from idmtools.entities import Suite
from idmtools.entities.experiment import Experiment
from idmtools.entities.simulation import Simulation
from idmtools_platform_slurm.assets import generate_batch, generate_script, generate_simulation_script
from idmtools_platform_slurm.platform_operations.utils import clean_experiment_name
from idmtools_platform_slurm.slurm_operations.operations_interface import SlurmOperations
from idmtools_platform_slurm.slurm_operations.slurm_constants import SLURM_MAPS

from idmtools.utils.decorators import check_symlink_capabilities

logger = getLogger(__name__)


@dataclass
class LocalSlurmOperations(SlurmOperations):

    def entity_display_name(self, item: Union[Suite, Experiment, Simulation]) -> str:
        """
        Get display name for entity.
        Args:
            item: Suite, Experiment or Simulation
        Returns:
            str
        """
        if self.platform.name_directory:
            if isinstance(item, Simulation):
                if self.platform.sim_name_directory:
<<<<<<< HEAD
                    title = f"{clean_experiment_name(item.name)}_{item.id}"
                else:
                    title = item.id
            else:
                title = f"{clean_experiment_name(item.name)}_{item.id}"
=======
                    if item.name:
                        title = f"{clean_experiment_name(item.name)}_{item.id}"
                    else:
                        title = item.id
                else:
                    title = item.id
            else:
                if item.name:
                    title = f"{clean_experiment_name(item.name)}_{item.id}"
                else:
                    title = item.id
>>>>>>> 46be0180
        else:
            title = item.id
        return title

    def get_directory(self, item: Union[Suite, Experiment, Simulation]) -> Path:
        """
        Get item's path.
        Args:
            item: Suite, Experiment, Simulation
        Returns:
            item file directory
        """
        if isinstance(item, Suite):
            item_dir = Path(self.platform.job_directory, self.entity_display_name(item))
        elif isinstance(item, Experiment):
            suite_id = item.parent_id or item.suite_id
            if suite_id is None:
                raise RuntimeError("Experiment missing parent!")
            suite = None
            try:
                suite = self.platform.get_item(suite_id, ItemType.SUITE)
            except RuntimeError:
                pass
            if suite is None:
                suite = item.parent
            suite_dir = Path(self.platform.job_directory, self.entity_display_name(suite))
            item_dir = Path(suite_dir, self.entity_display_name(item))
        elif isinstance(item, Simulation):
            exp = item.parent
            if exp is None:
                raise RuntimeError("Simulation missing parent!")
            exp_dir = self.get_directory(exp)
            item_dir = Path(exp_dir, self.entity_display_name(item))
        else:
            raise RuntimeError(f"Get directory is not supported for {type(item)} object on FilePlatform")

        return item_dir

    def get_directory_by_id(self, item_id: str, item_type: ItemType) -> Path:
        """
        Get item's path.
        Args:
            item_id: entity id (Suite, Experiment, Simulation)
            item_type: the type of items (Suite, Experiment, Simulation)
        Returns:
            item file directory
        """
        metas = self.platform._metas.filter(item_type=item_type, property_filter={'id': str(item_id)})
        if len(metas) > 0:
            return Path(metas[0]['dir'])
        else:
            raise RuntimeError(f"Not found path for item_id: {item_id} with type: {item_type}.")

    def mk_directory(self, item: Union[Suite, Experiment, Simulation] = None, dest: Union[Path, str] = None,
                     exist_ok: bool = None) -> None:
        """
        Make a new directory.
        Args:
            item: Suite/Experiment/Simulation
            dest: the folder path
            exist_ok: True/False
        Returns:
            None
        """
        if dest is not None:
            target = Path(dest)
        elif isinstance(item, (Suite, Experiment, Simulation)):
            target = self.get_directory(item)
        else:
            raise RuntimeError('Only support Suite/Experiment/Simulation or not None dest.')

        exist_ok = exist_ok if exist_ok is not None else IdmConfigParser.get_option(option="EXIST_ITEM_DIR",
                                                                                    fallback=self.platform.dir_exist_ok)
        if not exist_ok and os.path.exists(target):
            raise RuntimeError(
                f'Item directory {target} already exists. Exist_ok flag set to false to avoid data being overwritten.')
        else:
            target.mkdir(parents=True, exist_ok=exist_ok)

    @check_symlink_capabilities
    def link_file(self, target: Union[Path, str], link: Union[Path, str]) -> None:
        """
        Link files.
        Args:
            target: the source file path
            link: the file path
        Returns:
            None
        """
        target = Path(target).absolute()
        link = Path(link).absolute()
        link.symlink_to(target)

    @check_symlink_capabilities
    def link_dir(self, target: Union[Path, str], link: Union[Path, str]) -> None:
        """
        Link directory/files.
        Args:
            target: the source folder path.
            link: the folder path
        Returns:
            None
        """
        target = Path(target).absolute()
        link = Path(link).absolute()
        link.symlink_to(target)

    @staticmethod
    def update_script_mode(script_path: Union[Path, str], mode: int = 0o777) -> None:
        """
        Change file mode.
        Args:
            script_path: script path
            mode: permission mode
        Returns:
            None
        """
        script_path = Path(script_path)
        script_path.chmod(mode)

    def make_command_executable(self, simulation: Simulation) -> None:
        """
        Make simulation command executable
        Args:
            simulation: idmtools Simulation
        Returns:
            None
        """
        exe = simulation.task.command.executable
        if exe == 'singularity':
            # split the command
            cmd = shlex.split(simulation.task.command.cmd.replace("\\", "/"))
            # get real executable
            exe = cmd[3]

        sim_dir = self.get_directory(simulation)
        exe_path = sim_dir.joinpath(exe)

        # see if it is a file
        if exe_path.exists():
            exe = exe_path
        elif shutil.which(exe) is not None:
            exe = Path(shutil.which(exe))
        else:
            logger.debug(f"Failed to find executable: {exe}")
            exe = None
        try:
            if exe and not os.access(exe, os.X_OK):
                self.update_script_mode(exe)
        except:
            logger.debug(f"Failed to change file mode for executable: {exe}")

    def create_batch_file(self, item: Union[Experiment, Simulation], max_running_jobs: int = None, retries: int = None,
                          array_batch_size: int = None, dependency: bool = True, **kwargs) -> None:
        """
        Create batch file.
        Args:
            item: the item to build batch file for
            kwargs: keyword arguments used to expand functionality.
        Returns:
            None
        """
        if isinstance(item, Experiment):
            generate_batch(self.platform, item, max_running_jobs, array_batch_size, dependency)
            generate_script(self.platform, item, max_running_jobs)
        elif isinstance(item, Simulation):
            generate_simulation_script(self.platform, item, retries)
        else:
            raise NotImplementedError(f"{item.__class__.__name__} is not supported for batch creation.")

    def submit_job(self, item: Union[Experiment, Simulation], **kwargs) -> None:
        """
        Submit a Slurm job.
        Args:
            item: idmtools Experiment or Simulation
            kwargs: keyword arguments used to expand functionality
        Returns:
            None
        """
        if isinstance(item, Experiment):
            working_directory = self.get_directory(item)
            subprocess.run(['bash', 'batch.sh'], stdout=subprocess.PIPE, cwd=str(working_directory))
        elif isinstance(item, Simulation):
            pass
        else:
            raise NotImplementedError(f"Submit job is not implemented on SlurmPlatform.")

    def get_simulation_status(self, sim_id: str, **kwargs) -> EntityStatus:
        """
        Retrieve simulation status.
        Args:
            sim_id: Simulation ID
            kwargs: keyword arguments used to expand functionality
        Returns:
            EntityStatus
        """
        # Workaround (cancelling job not output -1): check if slurm job finished
        sim_dir = self.get_directory_by_id(sim_id, ItemType.SIMULATION)

        # Check process status
        job_status_path = sim_dir.joinpath('job_status.txt')
        if job_status_path.exists():
            status = open(job_status_path).read().strip()
            if status in ['100', '0', '-1']:
                status = SLURM_MAPS[status]
            else:
                status = SLURM_MAPS['100']  # To be safe
        else:
            status = SLURM_MAPS['None']

        return status

    def create_file(self, file_path: str, content: str) -> None:
        """
        Create a file with given content and file path.

        Args:
            file_path: the full path of the file to be created
            content: file content
        Returns:
            Nothing
        """
        with open(file_path, 'w') as f:
            f.write(content)

    # region: Cancel Slurm Job
    @staticmethod
    def cancel_job(job_ids: Union[str, List[str]]) -> Any:
        """
        Cancel Slurm job for given job ids.
        Args:
            job_ids: slurm jobs id
        Returns:
            Any
        """
        if isinstance(job_ids, str):
            job_ids = [job_ids]
        logger.debug(f"Submit slurm cancel job: {job_ids}")
        result = subprocess.run(['scancel', *job_ids], stdout=subprocess.PIPE)
        stdout = "Success" if result.returncode == 0 else 'Error'
        return stdout

    def get_job_id(self, item_id: str, item_type: ItemType) -> List:
        """
        Retrieve the job id for item that had been run.
        Args:
            item_id: id of experiment/simulation
            item_type: ItemType (Experiment or Simulation)
        Returns:
            List of slurm job ids
        """
        if item_type not in (ItemType.EXPERIMENT, ItemType.SIMULATION):
            raise RuntimeError(f"Not support item type: {item_type}")

        item_dir = self.get_directory_by_id(item_id, item_type)
        job_id_file = item_dir.joinpath('job_id.txt')
        if not job_id_file.exists():
            logger.debug(f"{job_id_file} not found.")
            return None

        job_id = open(job_id_file).read().strip()
        return job_id.split('\n')
    # endregion<|MERGE_RESOLUTION|>--- conflicted
+++ resolved
@@ -40,13 +40,6 @@
         if self.platform.name_directory:
             if isinstance(item, Simulation):
                 if self.platform.sim_name_directory:
-<<<<<<< HEAD
-                    title = f"{clean_experiment_name(item.name)}_{item.id}"
-                else:
-                    title = item.id
-            else:
-                title = f"{clean_experiment_name(item.name)}_{item.id}"
-=======
                     if item.name:
                         title = f"{clean_experiment_name(item.name)}_{item.id}"
                     else:
@@ -58,7 +51,6 @@
                     title = f"{clean_experiment_name(item.name)}_{item.id}"
                 else:
                     title = item.id
->>>>>>> 46be0180
         else:
             title = item.id
         return title
