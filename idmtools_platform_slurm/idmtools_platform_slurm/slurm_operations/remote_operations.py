--- conflicted
+++ resolved
@@ -50,8 +50,6 @@
         pass
 
     def get_simulation_status(self, sim_id: str) -> Any:
-<<<<<<< HEAD
-=======
         pass
 
     def create_file(self, file_path: str, content: str) -> None:
@@ -61,5 +59,4 @@
         pass
 
     def cancel_job(self, job_id: str) -> Any:
->>>>>>> 7a45dfa3
         pass