--- conflicted
+++ resolved
@@ -62,8 +62,6 @@
 
     @abstractmethod
     def get_simulation_status(self, sim_id: str) -> Any:
-<<<<<<< HEAD
-=======
         pass
 
     @abstractmethod
@@ -76,5 +74,4 @@
 
     @abstractmethod
     def cancel_job(self, job_id: str) -> Any:
->>>>>>> 7a45dfa3
         pass