<<<<<<< HEAD
__version__ = "2.0.1"
=======
__version__ = "2.0.0+nightly"
>>>>>>> 7def2682
<|MERGE_RESOLUTION|>--- conflicted
+++ resolved
@@ -1,5 +1 @@
-<<<<<<< HEAD
-__version__ = "2.0.1"
-=======
-__version__ = "2.0.0+nightly"
->>>>>>> 7def2682
+__version__ = "2.0.1+nightly"