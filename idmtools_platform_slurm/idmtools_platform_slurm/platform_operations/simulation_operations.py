--- conflicted
+++ resolved
@@ -71,12 +71,7 @@
         self.platform._op_client.make_command_executable(simulation)
 
         # Return Slurm Simulation
-<<<<<<< HEAD
-        metas = self.platform._metas.get(simulation)
-        slurm_sim = SlurmSimulation(metas)
-=======
         slurm_sim = SlurmSimulation(meta)
->>>>>>> 71318c64
         return slurm_sim
 
     def get_parent(self, simulation: SlurmSimulation, **kwargs) -> SlurmExperiment:
