"""
Here we implement the SlurmPlatform simulation operations.

Copyright 2021, Bill & Melinda Gates Foundation. All rights reserved.
"""
from dataclasses import dataclass, field
from typing import TYPE_CHECKING, List, Dict, Type, Optional
from idmtools.assets import Asset
from idmtools.core import ItemType, EntityStatus
from idmtools_platform_slurm.slurm_operations.slurm_constants import SLURM_STATES
from idmtools.entities.experiment import Experiment
from idmtools.entities.simulation import Simulation
from idmtools.entities.iplatform_ops.iplatform_simulation_operations import IPlatformSimulationOperations
from idmtools_platform_slurm.platform_operations.utils import SlurmSimulation, SlurmExperiment, clean_experiment_name
from logging import getLogger

if TYPE_CHECKING:
    from idmtools_platform_slurm.slurm_platform import SlurmPlatform

logger = getLogger(__name__)


@dataclass
class SlurmPlatformSimulationOperations(IPlatformSimulationOperations):
    platform: 'SlurmPlatform'  # noqa: F821
    platform_type: Type = field(default=SlurmSimulation)

    def get(self, simulation_id: str, **kwargs) -> Dict:
        """
        Gets a simulation from the Slurm platform.
        Args:
            simulation_id: Simulation id
            kwargs: keyword arguments used to expand functionality
        Returns:
            Slurm Simulation object
        """
        metas = self.platform._metas.filter(item_type=ItemType.SIMULATION, property_filter={'id': str(simulation_id)})
        if len(metas) > 0:
            # update status - data analysis may need this
            slurm_sim = SlurmSimulation(metas[0])
            slurm_sim.status = self.platform._op_client.get_simulation_status(slurm_sim.id)
            return slurm_sim
        else:
            raise RuntimeError(f"Not found Simulation with id '{simulation_id}'")

    def platform_create(self, simulation: Simulation, **kwargs) -> SlurmSimulation:
        """
        Create the simulation on Slurm Platform.
        Args:
            simulation: Simulation
            kwargs: keyword arguments used to expand functionality
        Returns:
            Slurm Simulation object created.
        """
        simulation.name = clean_experiment_name(simulation.experiment.name if not simulation.name else simulation.name)

        # Generate Simulation folder structure
        self.platform._op_client.mk_directory(simulation, exist_ok=False)
        self.platform._metas.dump(simulation)
        self.platform._assets.link_common_assets(simulation)
        self.platform._assets.dump_assets(simulation)
        self.platform._op_client.create_batch_file(simulation, **kwargs)

        # Make command executable
        self.platform._op_client.make_command_executable(simulation)

        # Return Slurm Simulation
        return self.get(simulation.id, **kwargs)

    def get_parent(self, simulation: SlurmSimulation, **kwargs) -> SlurmExperiment:
        """
        Fetches the parent of a simulation.
        Args:
            simulation: Slurm Simulation
            kwargs: keyword arguments used to expand functionality
        Returns:
            The Experiment being the parent of this simulation.
        """
        if simulation.parent_id is None:
            return None
        else:
            return self.platform._experiments.get(simulation.parent_id, raw=True, **kwargs)

    def platform_run_item(self, simulation: Simulation, **kwargs):
        """
        For simulations on slurm, we let the experiment execute with sbatch
        Args:
            simulation: idmtools Simulation
            kwargs: keyword arguments used to expand functionality
        Returns:
            None
        """
        pass

    def send_assets(self, simulation: Simulation, **kwargs):
        """
        Send assets.
        Replaced by self.platform._metas.dump(simulation)
        Args:
            simulation: idmtools Simulation
            kwargs: keyword arguments used to expand functionality
        Returns:
            None
        """
        pass

    def get_assets(self, simulation: Simulation, files: List[str], **kwargs) -> Dict[str, bytearray]:
        """
        Get assets for simulation.
        Args:
            simulation: idmtools Simulation
            files: files to be retrieved
            kwargs: keyword arguments used to expand functionality
        Returns:
            Dict[str, bytearray]
        """
        ret = self.platform._assets.get_assets(simulation, files, **kwargs)
        return ret

    def list_assets(self, simulation: Simulation, **kwargs) -> List[Asset]:
        """
        List assets for simulation.
        Args:
            simulation: idmtools Simulation
            kwargs: keyword arguments used to expand functionality
        Returns:
            List[Asset]
        """
        ret = self.platform._assets.list_assets(simulation, **kwargs)
        return ret

    def to_entity(self, slurm_sim: SlurmSimulation, parent: Optional[Experiment] = None, **kwargs) -> Simulation:
        """
        Convert a SlurmSimulation object to idmtools Simulation.

        Args:
            slurm_sim: simulation to convert
            parent: optional experiment object
            kwargs: keyword arguments used to expand functionality
        Returns:
            Simulation object
        """
        if parent is None:
            parent = self.platform.get_item(slurm_sim.parent_id, ItemType.EXPERIMENT, force=True)
        sim = Simulation(task=None)
        sim.platform = self.platform
        sim.uid = slurm_sim.uid
        sim.name = slurm_sim.name
        sim.parent_id = parent.id
        sim.parent = parent
        sim.tags = slurm_sim.tags
        sim._platform_object = slurm_sim
        # Convert status
        sim.status = slurm_sim.status

        return sim

    def refresh_status(self, simulation: Simulation, **kwargs):
        """
        Refresh simulation status: we actually don't really refresh simulation' status directly.
        Args:
            simulation: idmtools Simulation
            kwargs: keyword arguments used to expand functionality
        Returns:
            None
        """
        raise NotImplementedError("Refresh simulation status is not called directly on the Slurm Platform")

<<<<<<< HEAD
    def create_sim_directory_map(self, simulation_id: Union[str, UUID]) -> Dict:
=======
    def create_sim_directory_map(self, simulation_id: str) -> Dict:
>>>>>>> 1b535d04
        """
        Build simulation working directory mapping.
        Args:
            simulation_id: simulation id

        Returns:
            Dict
        """
        sim = self.platform.get_item(simulation_id, ItemType.SIMULATION, raw=False)
        return {str(sim.id): str(self.platform._op_client.get_directory_by_id(simulation_id, ItemType.SIMULATION))}<|MERGE_RESOLUTION|>--- conflicted
+++ resolved
@@ -166,11 +166,7 @@
         """
         raise NotImplementedError("Refresh simulation status is not called directly on the Slurm Platform")
 
-<<<<<<< HEAD
-    def create_sim_directory_map(self, simulation_id: Union[str, UUID]) -> Dict:
-=======
     def create_sim_directory_map(self, simulation_id: str) -> Dict:
->>>>>>> 1b535d04
         """
         Build simulation working directory mapping.
         Args:
