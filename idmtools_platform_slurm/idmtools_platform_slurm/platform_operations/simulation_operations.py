--- conflicted
+++ resolved
@@ -162,9 +162,6 @@
                 ret[futures[future]] = future.result()
         return ret
 
-<<<<<<< HEAD
-    def list_assets(self, simulation: Simulation) -> List[str]:
-=======
     def list_assets(self, simulation: Simulation, **kwargs) -> List[str]:
         """
         List assets for simulation.
@@ -176,32 +173,20 @@
         Returns:
 
         """
->>>>>>> 4783c1ca
         raise NotImplementedError("Listing assets is not supported on Slurm Yet")
 
     def platform_run_item(self, simulation: Simulation, **kwargs):
         """
-<<<<<<< HEAD
-        Called during commissioning of an item. This should create the remote resource but not upload assets.
-
-        Args:
-            simulation: Simulation to run
-
-        Returns:
-            None
+        For simulations on slurm, we let the experiment execute with sbatch
+
+        Args:
+            simulation:
+            **kwargs:
+
+        Returns:
+
         """
         pass
-=======
-        For simulations on slurm, we let the experiment execute with sbatch
-
-        Args:
-            simulation:
-            **kwargs:
-
-        Returns:
-
-        """
-        pass
 
     def list_files(self, simulation: Simulation, **kwargs) -> List[Asset]:
         """
@@ -214,5 +199,4 @@
         Returns:
 
         """
-        raise NotImplementedError("Listing files is not supported on Slurm Yet")
->>>>>>> 4783c1ca
+        raise NotImplementedError("Listing files is not supported on Slurm Yet")