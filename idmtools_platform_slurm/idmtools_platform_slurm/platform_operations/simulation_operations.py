--- conflicted
+++ resolved
@@ -8,18 +8,11 @@
 from typing import TYPE_CHECKING, List, Dict, Type, Optional
 from idmtools.assets import Asset
 from idmtools.core import ItemType, EntityStatus
-<<<<<<< HEAD
-from idmtools.entities.experiment import Experiment
-from idmtools.entities.simulation import Simulation
-from idmtools.entities.iplatform_ops.iplatform_simulation_operations import IPlatformSimulationOperations
-from idmtools_platform_slurm.platform_operations.utils import SimulationDict, ExperimentDict, clean_experiment_name
-=======
 from idmtools_platform_slurm.slurm_operations import SLURM_STATES
 from idmtools.entities.experiment import Experiment
 from idmtools.entities.simulation import Simulation
 from idmtools.entities.iplatform_ops.iplatform_simulation_operations import IPlatformSimulationOperations
 from idmtools_platform_slurm.platform_operations.utils import SlurmSimulation, SlurmExperiment, clean_experiment_name
->>>>>>> e73e3d84
 from logging import getLogger
 
 if TYPE_CHECKING:
@@ -35,7 +28,7 @@
 
     def get(self, simulation_id: UUID, **kwargs) -> Dict:
         """
-        Gets a simulation from the Slurm platform.
+        Gets an simulation from the Slurm platform.
         Args:
             simulation_id: Simulation id
             kwargs: keyword arguments used to expand functionality
@@ -44,11 +37,7 @@
         """
         metas = self.platform._metas.filter(item_type=ItemType.SIMULATION, property_filter={'id': str(simulation_id)})
         if len(metas) > 0:
-<<<<<<< HEAD
-            return SimulationDict(metas[0])
-=======
             return SlurmSimulation(metas[0])
->>>>>>> e73e3d84
         else:
             raise RuntimeError(f"Not found Simulation with id '{simulation_id}'")
 
@@ -79,32 +68,7 @@
         meta = self.platform._metas.get(simulation)
         return SlurmSimulation(meta)
 
-<<<<<<< HEAD
-    def platform_run_item(self, simulation: Simulation, **kwargs):
-=======
     def get_parent(self, simulation: SlurmSimulation, **kwargs) -> SlurmExperiment:
->>>>>>> e73e3d84
-        """
-        For simulations on slurm, we let the experiment execute with sbatch
-        Args:
-            simulation: idmtools Simulation
-            kwargs: keyword arguments used to expand functionality
-        Returns:
-            None
-        """
-<<<<<<< HEAD
-        pass
-=======
-        if simulation.parent:
-            return simulation.parent
-        elif simulation.parent_id is None:
-            return None
-        else:
-            return self.platform._experiments.get(simulation.parent_id, raw=True,
-                                                  **kwargs) if simulation.experiment_id else None
->>>>>>> e73e3d84
-
-    def get_parent(self, simulation: SimulationDict, **kwargs) -> ExperimentDict:
         """
         Fetches the parent of a simulation.
         Args:
@@ -121,6 +85,17 @@
             return self.platform._experiments.get(simulation.parent_id, raw=True,
                                                   **kwargs) if simulation.experiment_id else None
 
+    def platform_run_item(self, simulation: Simulation, **kwargs):
+        """
+        For simulations on slurm, we let the experiment execute with sbatch
+        Args:
+            simulation: idmtools Simulation
+            kwargs: keyword arguments used to expand functionality
+        Returns:
+            None
+        """
+        pass
+
     def send_assets(self, simulation: Simulation, **kwargs):
         """
         Send assets.
@@ -131,7 +106,7 @@
         Returns:
             None
         """
-        self.platform._metas.dump_assets(simulation, **kwargs)
+        pass
 
     def refresh_status(self, simulation: Simulation, **kwargs):
         """
@@ -169,16 +144,10 @@
         ret = self.platform._assets.list_assets(simulation, **kwargs)
         return ret
 
-<<<<<<< HEAD
-    def to_entity(self, slurm_sim: Dict, parent: Optional[Experiment] = None, **kwargs) -> Simulation:
-        """
-        Convert a sim dict object to an ISimulation.
-=======
     def to_entity(self, slurm_sim: SlurmSimulation, parent: Optional[Experiment] = None, **kwargs) -> Simulation:
         """
         Convert a SlurmSimulation object to idmtools Simulation.
 
->>>>>>> e73e3d84
         Args:
             slurm_sim: simulation to convert
             parent: optional experiment object
@@ -187,20 +156,6 @@
             Simulation object
         """
         if parent is None:
-<<<<<<< HEAD
-            parent = self.platform.get_item(slurm_sim["parent_id"], ItemType.EXPERIMENT, force=True)
-        sim = Simulation(task=None)
-        sim.platform = self.platform
-        sim._uid = UUID(slurm_sim['uid'])
-        sim.name = slurm_sim['name']
-        sim.parent_id = parent.id
-        sim.parent = parent
-        sim.tags = slurm_sim['tags']
-        sim._platform_object = slurm_sim
-        sim.status = EntityStatus[slurm_sim['status']] if slurm_sim['status'] else EntityStatus.CREATED
-
-        return sim
-=======
             parent = self.platform.get_item(slurm_sim.parent_id, ItemType.EXPERIMENT, force=True)
         sim = Simulation(task=None)
         sim.platform = self.platform
@@ -224,5 +179,4 @@
         Returns:
             None
         """
-        self.platform._metas.dump(simulation)
->>>>>>> e73e3d84
+        self.platform._metas.dump(simulation)