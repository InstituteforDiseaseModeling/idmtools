<<<<<<< HEAD
import os
from concurrent.futures import as_completed
from concurrent.futures.thread import ThreadPoolExecutor
from dataclasses import dataclass
from os import cpu_count
from pathlib import Path
from typing import List, Dict, Any, Tuple, Type
from uuid import UUID, uuid4
from idmtools.assets import Asset
from idmtools.entities.simulation import Simulation
from idmtools.entities.iplatform_ops.iplatform_simulation_operations import IPlatformSimulationOperations
from idmtools_platform_slurm.assets import generate_simulation_script
=======
"""
Here we implement the SlurmPlatform simulation operations.

Copyright 2021, Bill & Melinda Gates Foundation. All rights reserved.
"""
from uuid import UUID, uuid4
from dataclasses import dataclass, field
from typing import List, Dict, Type
from idmtools.assets import Asset
from idmtools.entities.simulation import Simulation
from idmtools.entities.iplatform_ops.iplatform_simulation_operations import IPlatformSimulationOperations
from idmtools_platform_slurm.platform_operations.utils import ExperimentDict, SimulationDict, clean_experiment_name
from logging import getLogger

logger = getLogger(__name__)
>>>>>>> 16ef08ec


@dataclass
class SlurmPlatformSimulationOperations(IPlatformSimulationOperations):
    platform: 'SlurmPlatform'  # noqa: F821
    platform_type: Type = field(default=SimulationDict)

    def get(self, simulation_id: UUID, **kwargs) -> Dict:
        """
        Gets an simulation from the Slurm platform.
        Args:
            simulation_id: Simulation id
            kwargs: keyword arguments used to expand functionality
        Returns:
            Slurm Simulation object
        """
        raise NotImplementedError("Fetching experiments has not been implemented on the Slurm Platform")

    def platform_create(self, simulation: Simulation, **kwargs) -> Dict:
        """
        Create the simulation on Slurm Platform.
        Args:
            simulation: Simulation
            kwargs: keyword arguments used to expand functionality
        Returns:
<<<<<<< HEAD

        """
        if common_asset_dir is None:
            common_asset_dir = os.path.join(self.platform.job_directory, simulation.experiment.uid, 'Assets')
        simulation.uid = str(uuid4())
        self.platform.metadata_ops.save(simulation)
        sim_dir = Path(self.platform.job_directory, simulation.experiment.uid, simulation.uid)
        self.platform._op_client.mk_directory(sim_dir)
        # store sim info in folder
        self.platform._op_client.dump_metadata(simulation, os.path.join(sim_dir, 'simulation.json'))
        self.platform._op_client.link_dir(common_asset_dir, os.path.join(sim_dir, 'Assets'))
        self.send_assets(simulation, )
        # TODO Move this to ops somehow? Maybe through assets earlier in process
        generate_simulation_script(sim_dir, simulation)
        return simulation, simulation.uid

    def get_parent(self, simulation: Any, **kwargs) -> Any:
=======
            Slurm Simulation object created.
>>>>>>> 16ef08ec
        """
        if not isinstance(simulation.uid, UUID):
            simulation.uid = uuid4()

        simulation.name = clean_experiment_name(simulation.experiment.name if not simulation.name else simulation.name)

        self.platform._op_client.mk_directory(simulation)
        self.platform._metas.dump(simulation)
        self.platform._assets.link_common_assets(simulation)
        self.platform._assets.dump_assets(simulation)
        self.platform._op_client.create_batch_file(simulation, **kwargs)

        meta = self.platform._metas.get(simulation)
        return SimulationDict(meta)

    def get_parent(self, simulation: SimulationDict, **kwargs) -> ExperimentDict:
        """
        Fetches the parent of a simulation.
        Args:
            simulation: Slurm Simulation
            kwargs: keyword arguments used to expand functionality
        Returns:
            The Experiment being the parent of this simulation.
        """
        raise NotImplementedError("Get parent is not supported on Slurm Yet")

    def platform_run_item(self, simulation: Simulation, **kwargs):
        """
        For simulations on slurm, we let the experiment execute with sbatch
        Args:
            simulation: idmtools Simulation
            kwargs: keyword arguments used to expand functionality
        Returns:
            None
        """
        pass

    def send_assets(self, simulation: Simulation, **kwargs):
        """
        Send assets.
        Replaced by self.platform._metas.dump(simulation)
        Args:
            simulation: idmtools Simulation
            kwargs: keyword arguments used to expand functionality
        Returns:
            None
        """
        pass

    def refresh_status(self, simulation: Simulation, **kwargs):
        """
        Refresh status
        Args:
            simulation: idmtools Simulation
            kwargs: keyword arguments used to expand functionality
        Returns:
            None
        """
        raise NotImplementedError("Refresh status has not been implemented on the Slurm Platform")

    def get_assets(self, simulation: Simulation, files: List[str], **kwargs) -> Dict[str, bytearray]:
        """
        Get assets for simulation.
        Args:
            simulation: idmtools Simulation
            files: files to be retrieved
            kwargs: keyword arguments used to expand functionality
        Returns:
            Dict[str, bytearray]
        """
        raise NotImplementedError("Get assets has not been implemented on the Slurm Platform")

    def list_assets(self, simulation: Simulation, **kwargs) -> List[Asset]:
        """
        List assets for simulation.
        Args:
            simulation: idmtools Simulation
            kwargs: keyword arguments used to expand functionality
        Returns:
            List[Asset]
        """
        raise NotImplementedError("List assets has not been implemented on the Slurm Platform")<|MERGE_RESOLUTION|>--- conflicted
+++ resolved
@@ -1,17 +1,3 @@
-<<<<<<< HEAD
-import os
-from concurrent.futures import as_completed
-from concurrent.futures.thread import ThreadPoolExecutor
-from dataclasses import dataclass
-from os import cpu_count
-from pathlib import Path
-from typing import List, Dict, Any, Tuple, Type
-from uuid import UUID, uuid4
-from idmtools.assets import Asset
-from idmtools.entities.simulation import Simulation
-from idmtools.entities.iplatform_ops.iplatform_simulation_operations import IPlatformSimulationOperations
-from idmtools_platform_slurm.assets import generate_simulation_script
-=======
 """
 Here we implement the SlurmPlatform simulation operations.
 
@@ -27,7 +13,6 @@
 from logging import getLogger
 
 logger = getLogger(__name__)
->>>>>>> 16ef08ec
 
 
 @dataclass
@@ -53,27 +38,7 @@
             simulation: Simulation
             kwargs: keyword arguments used to expand functionality
         Returns:
-<<<<<<< HEAD
-
-        """
-        if common_asset_dir is None:
-            common_asset_dir = os.path.join(self.platform.job_directory, simulation.experiment.uid, 'Assets')
-        simulation.uid = str(uuid4())
-        self.platform.metadata_ops.save(simulation)
-        sim_dir = Path(self.platform.job_directory, simulation.experiment.uid, simulation.uid)
-        self.platform._op_client.mk_directory(sim_dir)
-        # store sim info in folder
-        self.platform._op_client.dump_metadata(simulation, os.path.join(sim_dir, 'simulation.json'))
-        self.platform._op_client.link_dir(common_asset_dir, os.path.join(sim_dir, 'Assets'))
-        self.send_assets(simulation, )
-        # TODO Move this to ops somehow? Maybe through assets earlier in process
-        generate_simulation_script(sim_dir, simulation)
-        return simulation, simulation.uid
-
-    def get_parent(self, simulation: Any, **kwargs) -> Any:
-=======
             Slurm Simulation object created.
->>>>>>> 16ef08ec
         """
         if not isinstance(simulation.uid, UUID):
             simulation.uid = uuid4()
