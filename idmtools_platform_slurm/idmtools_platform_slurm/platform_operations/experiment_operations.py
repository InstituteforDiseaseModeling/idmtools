--- conflicted
+++ resolved
@@ -76,10 +76,7 @@
         # Make executable
         self.platform._op_client.update_script_mode(dest_script)
 
-<<<<<<< HEAD
-=======
         # Return Slurm Experiment
->>>>>>> 6b9a9aaa
         return SlurmExperiment(meta)
 
     def get_children(self, experiment: SlurmExperiment, parent: Experiment = None, raw=True, **kwargs) -> List[Any]:
