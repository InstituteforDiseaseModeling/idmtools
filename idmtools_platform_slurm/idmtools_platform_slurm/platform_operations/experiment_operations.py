--- conflicted
+++ resolved
@@ -4,27 +4,16 @@
 Copyright 2021, Bill & Melinda Gates Foundation. All rights reserved.
 """
 import copy
-<<<<<<< HEAD
-=======
 from pathlib import Path
->>>>>>> e73e3d84
 from uuid import UUID, uuid4
 from dataclasses import dataclass, field
 from typing import TYPE_CHECKING, List, Type, Dict, Optional
 from idmtools.assets import Asset, AssetCollection
-<<<<<<< HEAD
-from idmtools.core import ItemType, EntityStatus
-from idmtools.entities import Suite
-from idmtools.entities.experiment import Experiment
-from idmtools.entities.iplatform_ops.iplatform_experiment_operations import IPlatformExperimentOperations
-from idmtools_platform_slurm.platform_operations.utils import ExperimentDict, SimulationDict, SuiteDict
-=======
 from idmtools.core import ItemType
 from idmtools.entities import Suite
 from idmtools.entities.experiment import Experiment
 from idmtools.entities.iplatform_ops.iplatform_experiment_operations import IPlatformExperimentOperations
 from idmtools_platform_slurm.platform_operations.utils import SlurmExperiment, SlurmSimulation, SlurmSuite
->>>>>>> e73e3d84
 
 if TYPE_CHECKING:
     from idmtools_platform_slurm.slurm_platform import SlurmPlatform
@@ -46,11 +35,7 @@
         """
         metas = self.platform._metas.filter(item_type=ItemType.EXPERIMENT, property_filter={'uid': str(experiment_id)})
         if len(metas) > 0:
-<<<<<<< HEAD
-            return ExperimentDict(metas[0])
-=======
             return SlurmExperiment(metas[0])
->>>>>>> e73e3d84
         else:
             raise RuntimeError(f"Not found Experiment with id '{experiment_id}'")
 
@@ -83,22 +68,7 @@
         meta = self.platform._metas.get(experiment)
         return SlurmExperiment(meta)
 
-<<<<<<< HEAD
-    def platform_run_item(self, experiment: Experiment, **kwargs):
-        """
-        Run experiment.
-        Args:
-            experiment: idmtools Experiment
-            kwargs: keyword arguments used to expand functionality
-        Returns:
-            None
-        """
-        self.platform._metas.dump(experiment)
-
-    def get_children(self, experiment: Dict, parent=None, **kwargs) -> List[Dict]:
-=======
     def get_children(self, experiment: SlurmExperiment, parent: Experiment = None, **kwargs) -> List[SlurmSimulation]:
->>>>>>> e73e3d84
         """
         Fetch slurm experiment's children.
         Args:
@@ -111,11 +81,7 @@
         sim_list = []
         sim_meta_list = self.platform._metas.get_children(parent)
         for meta in sim_meta_list:
-<<<<<<< HEAD
-            sim = self.platform._simulations.to_entity(SimulationDict(meta), parent=parent)
-=======
             sim = self.platform._simulations.to_entity(SlurmSimulation(meta), parent=parent)
->>>>>>> e73e3d84
             sim_list.append(sim)
         return sim_list
 
@@ -135,23 +101,30 @@
         else:
             return self.platform._suites.get(experiment.parent_id, raw=True, **kwargs)
 
-    def send_assets(self, experiment: Experiment, **kwargs):
-        """
-        Copy our experiment assets.
-        Replaced by self.platform._assets.dump_assets(experiment)
+    def platform_run_item(self, experiment: Experiment, **kwargs):
+        """
+        Run experiment.
         Args:
             experiment: idmtools Experiment
             kwargs: keyword arguments used to expand functionality
         Returns:
             None
         """
-<<<<<<< HEAD
-        self.platform._assets.dump_assets(experiment)
-=======
         self.platform._metas.dump(experiment)
         stdout = self.platform._op_client.submit_job(experiment, **kwargs)
         print(stdout)
->>>>>>> e73e3d84
+
+    def send_assets(self, experiment: Experiment, **kwargs):
+        """
+        Copy our experiment assets.
+        Replaced by self.platform._assets.dump_assets(experiment)
+        Args:
+            experiment: idmtools Experiment
+            kwargs: keyword arguments used to expand functionality
+        Returns:
+            None
+        """
+        pass
 
     def refresh_status(self, experiment: Experiment, **kwargs):
         """
@@ -162,77 +135,6 @@
         Returns:
             None
         """
-        raise NotImplementedError("Refresh_status has not been implemented on the Slurm Platform")
-
-    def list_assets(self, experiment: Experiment, **kwargs) -> List[Asset]:
-        """
-        List assets for an experiment.
-        Args:
-            experiment: Experiment to get assets for
-            kwargs:
-        Returns:
-            List[Asset]
-        """
-        ret = self.platform._assets.list_assets(experiment, **kwargs)
-        return ret
-
-    def platform_list_files(self, experiment: Experiment, **kwargs) -> List[Asset]:
-        """
-        List files for a platform
-        Args:
-            experiment: Experiment
-            kwargs: keyword arguments used to expand functionality
-        Returns:
-            List[Asset]
-        """
-        assets = self.list_assets(experiment, **kwargs)
-        if experiment.assets is None:
-            return assets
-        else:
-            exp_assets = copy.deepcopy(experiment.assets.assets)
-            exp_assets.extend(assets)
-        return exp_assets
-
-    def get_assets_from_slurm_experiment(self, experiment: Dict) -> AssetCollection:
-        """
-        Get assets for a comps experiment.
-
-        Args:
-            experiment: Experiment to get asset collection for.
-
-        Returns:
-            AssetCollection if configuration is set and configuration.asset_collection_id is set.
-        """
-        assets = AssetCollection()
-        for a in experiment['assets']:
-            asset = Asset(absolute_path=a["absolute_path"], filename=a["filename"], relative_path=a["relative_path"])
-            assets.add_asset(asset)
-        return assets
-
-    def to_entity(self, slurm_exp: Dict, parent: Optional[Suite] = None, children: bool = True, **kwargs) -> Experiment:
-        """
-        Convert a sim dict object to an ISimulation.
-        Args:
-            slurm_exp: simulation to convert
-            parent: optional experiment object
-            children: bool True/False
-            kwargs: keyword arguments used to expand functionality
-        Returns:
-            Experiment object
-        """
-<<<<<<< HEAD
-        if parent is None:
-            parent = self.platform.get_item(slurm_exp["parent_id"], ItemType.SUITE, force=True)
-        exp = Experiment()
-        exp.platform = self.platform
-        exp._uid = UUID(slurm_exp['uid'])
-        exp.name = slurm_exp['name']
-        exp.parent_id = parent.id
-        exp.parent = parent
-        exp.tags = slurm_exp['tags']
-        exp._platform_object = slurm_exp
-        exp.status = EntityStatus[slurm_exp['status']] if slurm_exp['status'] else EntityStatus.CREATED
-=======
         raise NotImplementedError("Refresh_status has not been implemented on the Slurm Platform")
 
     def list_assets(self, experiment: Experiment, **kwargs) -> List[Asset]:
@@ -300,7 +202,6 @@
         exp.parent = parent
         exp.tags = slurm_exp.tags
         exp._platform_object = slurm_exp
->>>>>>> e73e3d84
 
         exp.assets = self.get_assets_from_slurm_experiment(slurm_exp)
         if exp.assets is None:
