"""
Here we implement the SlurmPlatform experiment operations.

Copyright 2021, Bill & Melinda Gates Foundation. All rights reserved.
"""
import copy
from pathlib import Path
from uuid import UUID, uuid4
from dataclasses import dataclass, field
from typing import TYPE_CHECKING, List, Type, Dict, Optional, Any
from idmtools.assets import Asset, AssetCollection
from idmtools.core import ItemType
from idmtools.entities import Suite
from idmtools.entities.experiment import Experiment
from idmtools.entities.iplatform_ops.iplatform_experiment_operations import IPlatformExperimentOperations
<<<<<<< HEAD
from idmtools_platform_slurm.platform_operations.utils import SuiteDict, ExperimentDict
from idmtools_platform_slurm.slurm_operations import SLURM_STATES
=======
from idmtools_platform_slurm.platform_operations.utils import SlurmExperiment, SlurmSimulation, SlurmSuite

if TYPE_CHECKING:
    from idmtools_platform_slurm.slurm_platform import SlurmPlatform
>>>>>>> 74cfc112


@dataclass
class SlurmPlatformExperimentOperations(IPlatformExperimentOperations):
    platform: 'SlurmPlatform'  # noqa: F821
    platform_type: Type = field(default=SlurmExperiment)

    def get(self, experiment_id: UUID, **kwargs) -> Dict:
        """
        Gets an experiment from the Slurm platform.
        Args:
            experiment_id: experiment id
            kwargs: keyword arguments used to expand functionality
        Returns:
            Slurm Experiment object
        """
        metas = self.platform._metas.filter(item_type=ItemType.EXPERIMENT, property_filter={'id': str(experiment_id)})
        if len(metas) > 0:
            return SlurmExperiment(metas[0])
        else:
            raise RuntimeError(f"Not found Experiment with id '{experiment_id}'")

    def platform_create(self, experiment: Experiment, **kwargs) -> SlurmExperiment:
        """
        Creates an experiment on Slurm Platform.
        Args:
            experiment: idmtools experiment
            kwargs: keyword arguments used to expand functionality
        Returns:
            Slurm Experiment object created
        """
        if not isinstance(experiment.uid, UUID):
            experiment.uid = uuid4()
        # Generate Suite/Experiment/Simulation folder structure
        self.platform._op_client.mk_directory(experiment)
        self.platform._assets.dump_assets(experiment)
        self.platform._op_client.create_batch_file(experiment, **kwargs)

        # Link file run_simulation.sh
        run_simulation_script = Path(__file__).parent.parent.joinpath('assets/run_simulation.sh')
        link_script = Path(self.platform._op_client.get_directory(experiment)).joinpath('run_simulation.sh')
        self.platform._op_client.link_file(run_simulation_script, link_script)
        self.platform._op_client.update_script_mode(link_script)

        # Make executable
        self.platform._op_client.update_script_mode(link_script)

        # Return Slurm Experiment
        meta = self.platform._metas.get(experiment)
        return SlurmExperiment(meta)

<<<<<<< HEAD
    def cancel(self, experiments: List[Experiment]) -> None:
        exps_to_cancel = [exp for exp in experiments if exp.slurm_job_id is not None]
        slurm_ids = [exp.slurm_job_id for exp in exps_to_cancel]
        self.platform._op_client.cancel_jobs(ids=slurm_ids)
        for exp in exps_to_cancel:
            for sim in exp.simulations:
                sim.status = SLURM_STATES['CANCELED']

    def get_children(self, experiment: Dict, parent=None, **kwargs) -> List[Dict]:
=======
    def get_children(self, experiment: SlurmExperiment, parent: Experiment = None, raw = True, **kwargs) -> List[Any]:
>>>>>>> 74cfc112
        """
        Fetch slurm experiment's children.
        Args:
            experiment: Slurm experiment
            raw: True/False
            parent: the parent of the simulations
            kwargs: keyword arguments used to expand functionality
        Returns:
            List of slurm simulations
        """
        sim_list = []
        sim_meta_list = self.platform._metas.get_children(parent)
        for meta in sim_meta_list:
            slurm_sim = SlurmSimulation(meta)
            if raw:
                sim_list.append(slurm_sim)
            else:
                sim = self.platform._simulations.to_entity(slurm_sim, parent=parent)
                sim_list.append(sim)
        return sim_list

    def get_parent(self, experiment: SlurmExperiment, **kwargs) -> SlurmSuite:
        """
        Fetches the parent of an experiment.
        Args:
            experiment: Slurm experiment
            kwargs: keyword arguments used to expand functionality
        Returns:
            The Suite being the parent of this experiment.
        """
        if experiment.parent_id is None:
            return None
        else:
            return self.platform._suites.get(experiment.parent_id, raw=True, **kwargs)

    def platform_run_item(self, experiment: Experiment, **kwargs):
        """
        Run experiment.
        Args:
            experiment: idmtools Experiment
            kwargs: keyword arguments used to expand functionality
        Returns:
            None
        """
        self.platform._metas.dump(experiment)
<<<<<<< HEAD

        dry_run = kwargs.get('dry_run', False)
        if not dry_run:
            working_directory = self.platform._op_client.get_directory(experiment)
            result = subprocess.run(['sbatch', '--parsable', 'sbatch.sh'],
                                    stdout=subprocess.PIPE, cwd=str(working_directory))
            # we are not capturing the cluster name, which would be [1] of the following command
            slurm_job_id = result.stdout.decode('utf-8').strip().split(';')[0]

            # obtain and record the slurm job id for the experiment
            experiment.slurm_job_id = slurm_job_id
            self.platform._metas.dump(item=experiment)
        else:
            experiment.slurm_job_id = None
=======
        stdout = self.platform._op_client.submit_job(experiment, **kwargs)
        print(stdout)
>>>>>>> 74cfc112

    def send_assets(self, experiment: Experiment, **kwargs):
        """
        Copy our experiment assets.
        Replaced by self.platform._assets.dump_assets(experiment)
        Args:
            experiment: idmtools Experiment
            kwargs: keyword arguments used to expand functionality
        Returns:
            None
        """
        pass

    def list_assets(self, experiment: Experiment, **kwargs) -> List[Asset]:
        """
        List assets for an experiment.
        Args:
            experiment: Experiment to get assets for
            kwargs:
        Returns:
            List[Asset]
        """
        assets = self.platform._assets.list_assets(experiment, **kwargs)
        return assets

    def get_assets_from_slurm_experiment(self, experiment: SlurmExperiment) -> AssetCollection:
        """
        Get assets for a comps experiment.
        Args:
            experiment: Experiment to get asset collection for.
        Returns:
            AssetCollection if configuration is set and configuration.asset_collection_id is set.
        """
        assets = AssetCollection()
        assets_dir = Path(self.platform._op_client.get_directory_by_id(experiment.id, ItemType.EXPERIMENT), 'Assets')
        assets_list = AssetCollection.assets_from_directory(assets_dir, recursive=True)
        for a in assets_list:
            assets.add_asset(a)
        return assets

    def to_entity(self, slurm_exp: SlurmExperiment, parent: Optional[Suite] = None, children: bool = True,
                  **kwargs) -> Experiment:
        """
        Convert a SlurmExperiment  to idmtools Experiment.
        Args:
            slurm_exp: simulation to convert
            parent: optional experiment object
            children: bool
            kwargs:
        Returns:
            Experiment object
        """
        if parent is None:
            parent = self.platform.get_item(slurm_exp.parent_id, ItemType.SUITE, force=True)
        exp = Experiment()
        exp.platform = self.platform
        exp.uid = UUID(slurm_exp.uid)
        exp.name = slurm_exp.name
        exp.parent_id = parent.id
        exp.parent = parent
        exp.tags = slurm_exp.tags
        exp._platform_object = slurm_exp

        exp.assets = self.get_assets_from_slurm_experiment(slurm_exp)
        if exp.assets is None:
            exp.assets = AssetCollection()

        if children:
            exp.simulations = self.get_children(slurm_exp, parent=exp, raw=False)

        return exp

    def refresh_status(self, experiment: Experiment, **kwargs):
        """
        Refresh status of experiment.
        Args:
            experiment: idmtools Experiment
            kwargs: keyword arguments used to expand functionality
        Returns:
            None
        """
        raise NotImplementedError("Refresh_status has not been implemented on the Slurm Platform")<|MERGE_RESOLUTION|>--- conflicted
+++ resolved
@@ -3,7 +3,7 @@
 
 Copyright 2021, Bill & Melinda Gates Foundation. All rights reserved.
 """
-import copy
+import subprocess
 from pathlib import Path
 from uuid import UUID, uuid4
 from dataclasses import dataclass, field
@@ -13,15 +13,11 @@
 from idmtools.entities import Suite
 from idmtools.entities.experiment import Experiment
 from idmtools.entities.iplatform_ops.iplatform_experiment_operations import IPlatformExperimentOperations
-<<<<<<< HEAD
-from idmtools_platform_slurm.platform_operations.utils import SuiteDict, ExperimentDict
 from idmtools_platform_slurm.slurm_operations import SLURM_STATES
-=======
 from idmtools_platform_slurm.platform_operations.utils import SlurmExperiment, SlurmSimulation, SlurmSuite
 
 if TYPE_CHECKING:
     from idmtools_platform_slurm.slurm_platform import SlurmPlatform
->>>>>>> 74cfc112
 
 
 @dataclass
@@ -73,7 +69,6 @@
         meta = self.platform._metas.get(experiment)
         return SlurmExperiment(meta)
 
-<<<<<<< HEAD
     def cancel(self, experiments: List[Experiment]) -> None:
         exps_to_cancel = [exp for exp in experiments if exp.slurm_job_id is not None]
         slurm_ids = [exp.slurm_job_id for exp in exps_to_cancel]
@@ -82,10 +77,7 @@
             for sim in exp.simulations:
                 sim.status = SLURM_STATES['CANCELED']
 
-    def get_children(self, experiment: Dict, parent=None, **kwargs) -> List[Dict]:
-=======
     def get_children(self, experiment: SlurmExperiment, parent: Experiment = None, raw = True, **kwargs) -> List[Any]:
->>>>>>> 74cfc112
         """
         Fetch slurm experiment's children.
         Args:
@@ -131,7 +123,6 @@
             None
         """
         self.platform._metas.dump(experiment)
-<<<<<<< HEAD
 
         dry_run = kwargs.get('dry_run', False)
         if not dry_run:
@@ -146,10 +137,8 @@
             self.platform._metas.dump(item=experiment)
         else:
             experiment.slurm_job_id = None
-=======
         stdout = self.platform._op_client.submit_job(experiment, **kwargs)
         print(stdout)
->>>>>>> 74cfc112
 
     def send_assets(self, experiment: Experiment, **kwargs):
         """
