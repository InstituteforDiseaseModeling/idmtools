--- conflicted
+++ resolved
@@ -69,7 +69,6 @@
         meta = self.platform._metas.get(experiment)
         return SlurmExperiment(meta)
 
-<<<<<<< HEAD
     def cancel(self, experiments: List[Experiment]) -> None:
         exps_to_cancel = [exp for exp in experiments if exp.slurm_job_id is not None]
         slurm_ids = [exp.slurm_job_id for exp in exps_to_cancel]
@@ -80,10 +79,7 @@
                     simulation.status = SLURM_STATES['CANCELED']
                     self.platform._metas.dump(item=simulation)
 
-    def get_children(self, experiment: SlurmExperiment, parent: Experiment = None, raw = True, **kwargs) -> List[Any]:
-=======
     def get_children(self, experiment: SlurmExperiment, parent: Experiment = None, raw=True, **kwargs) -> List[Any]:
->>>>>>> 9fca8d46
         """
         Fetch slurm experiment's children.
         Args:
