--- conflicted
+++ resolved
@@ -63,13 +63,8 @@
             experiment.parent = suite
 
         # Generate Suite/Experiment/Simulation folder structure
-<<<<<<< HEAD
         self.platform._op_client.mk_directory(experiment, exist_ok=False)
         self.platform._metas.dump(experiment)
-=======
-        self.platform._op_client.mk_directory(experiment)
-        meta = self.platform._metas.dump(experiment)
->>>>>>> 35727a19
         self.platform._assets.dump_assets(experiment)
         self.platform._op_client.create_batch_file(experiment, **kwargs)
 
