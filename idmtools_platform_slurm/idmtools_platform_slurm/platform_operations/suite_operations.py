"""
Here we implement the SlurmPlatform suite operations.

Copyright 2021, Bill & Melinda Gates Foundation. All rights reserved.
"""
import shutil
from dataclasses import dataclass, field
from typing import TYPE_CHECKING, Any, List, Type, Dict, Tuple
from logging import getLogger
from idmtools.core import ItemType
from idmtools.entities import Suite
from idmtools.entities.iplatform_ops.iplatform_suite_operations import IPlatformSuiteOperations
from idmtools_platform_slurm.platform_operations.utils import SlurmSuite, SlurmExperiment

if TYPE_CHECKING:
    from idmtools_platform_slurm.slurm_platform import SlurmPlatform

logger = getLogger(__name__)
user_logger = getLogger('user')


@dataclass
class SlurmPlatformSuiteOperations(IPlatformSuiteOperations):
    """
    Provides Suite operation to the SlurmPlatform.
    """
    platform: 'SlurmPlatform'  # noqa F821
    platform_type: Type = field(default=SlurmSuite)

    def get(self, suite_id: str, **kwargs) -> Dict:
        """
        Get a suite from the Slurm platform.
        Args:
            suite_id: Suite id
            kwargs: keyword arguments used to expand functionality
        Returns:
            Slurm Suite object
        """
        metas = self.platform._metas.filter(item_type=ItemType.SUITE, property_filter={'id': str(suite_id)})
        if len(metas) > 0:
            return SlurmSuite(metas[0])
        else:
            raise RuntimeError(f"Not found Suite with id '{suite_id}'")

    def platform_create(self, suite: Suite, **kwargs) -> Tuple:
        """
        Create suite on Slurm Platform.
        Args:
            suite: idmtools suite
            kwargs: keyword arguments used to expand functionality
        Returns:
            Slurm Suite object created
        """
        # Generate Suite folder structure
<<<<<<< HEAD
        self.platform._op_client.mk_directory(suite, exist_ok=False)
        self.platform._metas.dump(suite)
=======
        self.platform._op_client.mk_directory(suite)
        meta = self.platform._metas.dump(suite)
>>>>>>> 35727a19

        # Return Slurm Suite
        slurm_suite = SlurmSuite(meta)
        return slurm_suite, slurm_suite.id

    def platform_run_item(self, suite: Suite, **kwargs):
        """
        Called during commissioning of an item. This should perform what is needed to commission job on platform.
        Args:
            suite:
        Returns:
            None
        """
        # Refresh with entity ids
        self.platform._metas.dump(suite)

    def get_parent(self, suite: SlurmSuite, **kwargs) -> Any:
        """
        Fetches the parent of a suite.
        Args:
            suite: Slurm suite
            kwargs: keyword arguments used to expand functionality
        Returns:
            None
        """
        return None

    def get_children(self, suite: SlurmSuite, parent: Suite = None, raw=True, **kwargs) -> List[Any]:
        """
        Fetch Slurm suite's children.
        Args:
            suite: Slurm suite
            raw: True/False
            parent: the parent of the experiments
            kwargs: keyword arguments used to expand functionality
        Returns:
            List of Slurm experiments
        """
        exp_list = []
        exp_meta_list = self.platform._metas.get_children(parent)
        for meta in exp_meta_list:
            slurm_exp = SlurmExperiment(meta)
            if raw:
                exp_list.append(slurm_exp)
            else:
                exp = self.platform._experiments.to_entity(slurm_exp, parent=parent)
                exp_list.append(exp)
        return exp_list

    def to_entity(self, slurm_suite: SlurmSuite, children: bool = True, **kwargs) -> Suite:
        """
        Convert a SlurmSuite object to idmtools Suite.
        Args:
            slurm_suite: simulation to convert
            children: bool True/False
            kwargs: keyword arguments used to expand functionality
        Returns:
            Suite object
        """
        suite = Suite()
        suite.platform = self.platform
        suite.uid = slurm_suite.uid
        suite.name = slurm_suite.name
        suite.parent = None
        suite.tags = slurm_suite.tags
        suite._platform_object = slurm_suite
        suite.experiments = []

        if children:
            suite.experiments = self.get_children(slurm_suite, parent=suite, raw=False)
        return suite

    def refresh_status(self, suite: Suite, **kwargs):
        """
        Refresh the status of a suite. On comps, this is done by refreshing all experiments.
        Args:
            suite: idmtools suite
            kwargs: keyword arguments used to expand functionality
        Returns:
            None
        """
        for experiment in suite.experiments:
            self.platform.refresh_status(experiment, **kwargs)

    def create_sim_directory_map(self, suite_id: str) -> Dict:
        """
        Build simulation working directory mapping.
        Args:
            suite_id: suite id

        Returns:
            Dict of simulation id as key and working dir as value
        """
        # s = Suite.get(suite_id)
        suite = self.platform.get_item(suite_id, ItemType.SUITE, raw=False, force=True)
        exps = suite.experiments
        sims_map = {}
        for exp in exps:
            d = self.platform._experiments.create_sim_directory_map(exp.id)
            sims_map = {**sims_map, **d}
        return sims_map

    def platform_delete(self, suite_id: str) -> None:
        """
        Delete platform suite.
        Args:
            suite_id: platform suite id
        Returns:
            None
        """
        suite = self.platform.get_item(suite_id, ItemType.SUITE, raw=False)
        exps = suite.experiments
        for exp in exps:
            try:
                shutil.rmtree(self.platform._op_client.get_directory(exp))
            except RuntimeError:
                logger.info("Could not delete the associated experiment...")
                return
        try:
            shutil.rmtree(self.platform._op_client.get_directory(suite))
        except RuntimeError:
            logger.info(f"Could not delete suite ({suite_id})...")
            return

    def platform_cancel(self, suite_id: str, force: bool = False) -> None:
        """
        Cancel platform suite's slurm job.
        Args:
            suite_id: suite id
            force: bool, True/False
        Returns:
            None
        """
        suite = self.platform.get_item(suite_id, ItemType.SUITE, raw=False)
        logger.debug(f"cancel slurm job for suite: {suite_id}...")
        for exp in suite.experiments:
            self.platform._experiments.platform_cancel(exp.id, force)<|MERGE_RESOLUTION|>--- conflicted
+++ resolved
@@ -52,13 +52,8 @@
             Slurm Suite object created
         """
         # Generate Suite folder structure
-<<<<<<< HEAD
         self.platform._op_client.mk_directory(suite, exist_ok=False)
         self.platform._metas.dump(suite)
-=======
-        self.platform._op_client.mk_directory(suite)
-        meta = self.platform._metas.dump(suite)
->>>>>>> 35727a19
 
         # Return Slurm Suite
         slurm_suite = SlurmSuite(meta)
