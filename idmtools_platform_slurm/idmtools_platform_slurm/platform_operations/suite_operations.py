"""
Here we implement the SlurmPlatform suite operations.

Copyright 2021, Bill & Melinda Gates Foundation. All rights reserved.
"""
from dataclasses import dataclass, field
from typing import TYPE_CHECKING, Any, List, Type, Dict, Tuple, Union
from idmtools.core import ItemType
from idmtools.entities import Suite
from idmtools.entities.iplatform_ops.iplatform_suite_operations import IPlatformSuiteOperations
from idmtools_platform_slurm.platform_operations.utils import SlurmSuite, SlurmExperiment

if TYPE_CHECKING:
    from idmtools_platform_slurm.slurm_platform import SlurmPlatform


@dataclass
class SlurmPlatformSuiteOperations(IPlatformSuiteOperations):
    """
    Provides Suite operation to the SlurmPlatform.
    """
    platform: 'SlurmPlatform'  # noqa F821
    platform_type: Type = field(default=SlurmSuite)

    def get(self, suite_id: str, **kwargs) -> Dict:
        """
        Get a suite from the Slurm platform.
        Args:
            suite_id: Suite id
            kwargs: keyword arguments used to expand functionality
        Returns:
            Slurm Suite object
        """
        metas = self.platform._metas.filter(item_type=ItemType.SUITE, property_filter={'id': str(suite_id)})
        if len(metas) > 0:
            return SlurmSuite(metas[0])
        else:
            raise RuntimeError(f"Not found Suite with id '{suite_id}'")

    def platform_create(self, suite: Suite, **kwargs) -> Tuple:
        """
        Create suite on Slurm Platform.
        Args:
            suite: idmtools suite
            kwargs: keyword arguments used to expand functionality
        Returns:
            Slurm Suite object created
        """
        # Generate Suite folder structure
        self.platform._op_client.mk_directory(suite, exist_ok=False)
        self.platform._metas.dump(suite)

        # Return Slurm Suite
        meta = self.platform._metas.get(suite)
        slurm_suite = SlurmSuite(meta)
        return slurm_suite, slurm_suite.id

    def platform_run_item(self, suite: Suite, **kwargs):
        """
        Called during commissioning of an item. This should perform what is needed to commission job on platform.
        Args:
            suite:
        Returns:
            None
        """
        # Refresh with entity ids
        self.platform._metas.dump(suite)

    def get_parent(self, suite: SlurmSuite, **kwargs) -> Any:
        """
        Fetches the parent of a suite.
        Args:
            suite: Slurm suite
            kwargs: keyword arguments used to expand functionality
        Returns:
            None
        """
        return None

    def get_children(self, suite: SlurmSuite, parent: Suite = None, raw=True, **kwargs) -> List[Any]:
        """
        Fetch Slurm suite's children.
        Args:
            suite: Slurm suite
            raw: True/False
            parent: the parent of the experiments
            kwargs: keyword arguments used to expand functionality
        Returns:
            List of Slurm experiments
        """
        exp_list = []
        exp_meta_list = self.platform._metas.get_children(parent)
        for meta in exp_meta_list:
            slurm_exp = SlurmExperiment(meta)
            if raw:
                exp_list.append(slurm_exp)
            else:
                exp = self.platform._experiments.to_entity(slurm_exp, parent=parent)
                exp_list.append(exp)
        return exp_list

    def to_entity(self, slurm_suite: SlurmSuite, children: bool = True, **kwargs) -> Suite:
        """
        Convert a SlurmSuite object to idmtools Suite.
        Args:
            slurm_suite: simulation to convert
            children: bool True/False
            kwargs: keyword arguments used to expand functionality
        Returns:
            Suite object
        """
        suite = Suite()
        suite.platform = self.platform
        suite.uid = slurm_suite.uid
        suite.name = slurm_suite.name
        suite.parent = None
        suite.tags = slurm_suite.tags
        suite._platform_object = slurm_suite
        suite.experiments = []

        if children:
            suite.experiments = self.get_children(slurm_suite, parent=suite, raw=False)
        return suite

    def refresh_status(self, suite: Suite, **kwargs):
        """
        Refresh the status of a suite. On comps, this is done by refreshing all experiments.
        Args:
            suite: idmtools suite
            kwargs: keyword arguments used to expand functionality
        Returns:
            None
        """
        for experiment in suite.experiments:
            self.platform.refresh_status(experiment, **kwargs)

<<<<<<< HEAD
    def create_sim_directory_map(self, suite_id: Union[str, UUID]) -> Dict:
=======
    def create_sim_directory_map(self, suite_id: str) -> Dict:
>>>>>>> 1b535d04
        """
        Build simulation working directory mapping.
        Args:
            suite_id: suite id

        Returns:
            Dict
        """
        # s = Suite.get(suite_id)
        slurm_suite = self.platform.get_item(suite_id, ItemType.SUITE, raw=False)
        exps = slurm_suite.experiments
        sims_map = {}
        for exp in exps:
            d = self.platform._experiments.create_sim_directory_map(exp.id)
            sims_map = {**sims_map, **d}
        return sims_map<|MERGE_RESOLUTION|>--- conflicted
+++ resolved
@@ -134,11 +134,7 @@
         for experiment in suite.experiments:
             self.platform.refresh_status(experiment, **kwargs)
 
-<<<<<<< HEAD
-    def create_sim_directory_map(self, suite_id: Union[str, UUID]) -> Dict:
-=======
     def create_sim_directory_map(self, suite_id: str) -> Dict:
->>>>>>> 1b535d04
         """
         Build simulation working directory mapping.
         Args:
