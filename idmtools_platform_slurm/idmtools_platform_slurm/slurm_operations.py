--- conflicted
+++ resolved
@@ -54,11 +54,7 @@
     platform_type: Type = field(default=None)
 
     @abstractmethod
-<<<<<<< HEAD
-    def get_directory(self, item: Union[Suite, Experiment, Simulation]) -> Path:
-=======
     def get_directory(self, item: IEntity) -> Path:
->>>>>>> 16ef08ec
         pass
 
     @abstractmethod
@@ -88,8 +84,6 @@
 
 @dataclass
 class RemoteSlurmOperations(SlurmOperations):
-
-
     hostname: str = field(default=None)
     username: str = field(default=None)
     key_file: str = field(default=None)
@@ -125,9 +119,6 @@
         pass
 
     def entity_status(self, item: IEntity) -> Any:
-        pass
-
-    def get_directory(self, item: Union[Suite, Experiment, Simulation]) -> Path:
         pass
 
 
