"""
Here we implement the SlurmPlatform operations.

Copyright 2021, Bill & Melinda Gates Foundation. All rights reserved.
"""
<<<<<<< HEAD
=======
import os
import shlex
import shutil
>>>>>>> 74cfc112
import subprocess
from enum import Enum
from pathlib import Path
from logging import getLogger
from abc import ABC, abstractmethod
from dataclasses import dataclass, field
from typing import Union, Type, Any
<<<<<<< HEAD
from paramiko import SSHClient, SFTP, AutoAddPolicy, SSHException
from idmtools.core import EntityStatus
=======
from idmtools.core import EntityStatus, ItemType
>>>>>>> 74cfc112
from idmtools.core.interfaces.ientity import IEntity
from idmtools.entities import Suite
from idmtools.entities.experiment import Experiment
from idmtools.entities.simulation import Simulation
from idmtools_platform_slurm.assets import generate_script, generate_simulation_script

logger = getLogger(__name__)

SLURM_STATES = dict(
    BOOT_FAIL=EntityStatus.FAILED,
    CANCELED=EntityStatus.FAILED,
    COMPLETED=EntityStatus.SUCCEEDED,
    DEADLINE=EntityStatus.FAILED,
    FAILED=EntityStatus.FAILED,
    OUT_OF_MEMORY=EntityStatus.FAILED,
    PENDING=EntityStatus.RUNNING,
    PREEMPTED=EntityStatus.FAILED,
    RUNNING=EntityStatus.RUNNING,
    REQUEUED=EntityStatus.RUNNING,
    RESIZING=EntityStatus.RUNNING,
    REVOKED=EntityStatus.FAILED,
    SUSPENDED=EntityStatus.FAILED,
    TIMEOUT=EntityStatus.FAILED
)

DEFAULT_SIMULATION_BATCH = """#!/bin/bash
"""


class SlurmOperationException(Exception):
    pass


class SlurmOperationalMode(Enum):
    SSH = 'ssh'
    LOCAL = 'local'


@dataclass
class SlurmOperations(ABC):
    platform: 'SlurmPlatform'  # noqa: F821
    platform_type: Type = field(default=None)

    @abstractmethod
    def get_directory(self, item: IEntity) -> Path:
        pass

    @abstractmethod
    def get_directory_by_id(self, item_id: str, item_type: ItemType) -> Path:
        pass

    @abstractmethod
    def make_command_executable(self, simulation: Simulation) -> None:
        pass

    @abstractmethod
    def mk_directory(self, item: IEntity) -> None:
        pass

    @abstractmethod
    def link_file(self, target: Union[Path, str], link: Union[Path, str]) -> None:
        pass

    @abstractmethod
    def link_dir(self, target: Union[Path, str], link: Union[Path, str]) -> None:
        pass

    @abstractmethod
    def update_script_mode(self, script_path: Union[Path, str], mode: int) -> None:
        pass

    @abstractmethod
    def make_command_executable(self, simulation: Simulation) -> None:
        pass

    @abstractmethod
    def create_batch_file(self, item: IEntity, **kwargs) -> None:
        pass

    @abstractmethod
    def submit_job(self, item: Union[Experiment, Simulation], **kwargs) -> Any:
        pass

    @abstractmethod
    def cancel_jobs(self, ids):
        """
        Cancels a set of slurm job ids. Raises SlurmOperationException on failure.
        Args:
            ids: a list of slurm job ids to cancel
        Returns:
            None
        """
        pass

    @abstractmethod
    def entity_status(self, item: IEntity) -> Any:
        pass


@dataclass
class RemoteSlurmOperations(SlurmOperations):
    hostname: str = field(default=None)
    username: str = field(default=None)
    key_file: str = field(default=None)
    port: int = field(default=22)

    def get_directory(self, item: IEntity) -> Path:
        pass

    def get_directory_by_id(self, item_id: str, item_type: ItemType) -> Path:
        pass

    def mk_directory(self, item: IEntity) -> None:
        pass

    def link_file(self, target: Union[Path, str], link: Union[Path, str]) -> None:
        pass

    def link_dir(self, target: Union[Path, str], link: Union[Path, str]) -> None:
        pass

    def update_script_mode(self, script_path: Union[Path, str], mode: int) -> None:
        pass

    def make_command_executable(self, simulation: Simulation) -> None:
        pass

    def create_batch_file(self, item: IEntity, **kwargs) -> None:
        pass

    def submit_job(self, item: Union[Experiment, Simulation], **kwargs) -> Any:
        pass

    def cancel_jobs(self, ids):
        if len(ids) == 0:
            return
        try:
            self._cmd_client.exec_command(f"scancel {' '.join([id for id in ids])}")
        except SSHException as e:
            raise SlurmOperationException(e.args[0])

    def entity_status(self, item: IEntity) -> Any:
        pass


@dataclass
class LocalSlurmOperations(SlurmOperations):

    def get_directory(self, item: Union[Suite, Experiment, Simulation]) -> Path:
        """
        Get item's path.
        Args:
            item: Suite, Experiment, Simulation
        Returns:
            item file directory
        """
        if isinstance(item, Suite):
            item_dir = Path(self.platform.job_directory, item.id)
        elif isinstance(item, Experiment):
            suite = item.parent
            if suite is None:
                raise RuntimeError("Experiment missing parent!")
            suite_dir = self.get_directory(suite)
            item_dir = Path(suite_dir, item.id)
        elif isinstance(item, Simulation):
            exp = item.parent
            if exp is None:
                raise RuntimeError("Simulation missing parent!")
            exp_dir = self.get_directory(exp)
            item_dir = Path(exp_dir, item.id)
        else:
            raise RuntimeError(f"Get directory is not supported for {type(item)} object on SlurmPlatform")

        return item_dir

    def get_directory_by_id(self, item_id: str, item_type: ItemType) -> Path:
        """
        Get item's path.
        Args:
            item_id: entity id (Suite, Experiment, Simulation)
            item_type: the type of items (Suite, Experiment, Simulation)
        Returns:
            item file directory
        """
        if item_type is ItemType.SIMULATION:
            pattern = f"*/*/{item_id}"
        elif item_type is ItemType.EXPERIMENT:
            pattern = f"*/{item_id}"
        elif item_type is ItemType.SUITE:
            pattern = f"{item_id}"
        else:
            raise RuntimeError(f"Unknown item type: {item_type}")

        root = Path(self.platform.job_directory)
        for item_path in root.glob(pattern=pattern):
            return item_path
        raise RuntimeError(f"Not found path for item_id: {item_id} with type: {item_type}.")

    def mk_directory(self, item: Union[Suite, Experiment, Simulation] = None, dest: Union[Path, str] = None,
                     exist_ok: bool = True) -> None:
        """
        Make a new directory.
        Args:
            item: Suite/Experiment/Simulation
            dest: the folder path
            exist_ok: True/False
        Returns:
            None
        """
        if dest is not None:
            target = Path(dest)
        elif isinstance(item, (Suite, Experiment, Simulation)):
            target = self.get_directory(item)
        else:
            raise RuntimeError('Only support Suite/Experiment/Simulation or not None dest.')
        target.mkdir(parents=True, exist_ok=exist_ok)

    def link_file(self, target: Union[Path, str], link: Union[Path, str]) -> None:
        """
        Link files.
        Args:
            target: the source file path
            link: the file path
        Returns:
            None
        """
        target = Path(target).absolute()
        link = Path(link).absolute()
        link.symlink_to(target)

    def link_dir(self, target: Union[Path, str], link: Union[Path, str]) -> None:
        """
        Link directory/files.
        Args:
            target: the source folder path.
            link: the folder path
        Returns:
            None
        """
        target = Path(target).absolute()
        link = Path(link).absolute()
        link.symlink_to(target)

    @staticmethod
    def update_script_mode(script_path: Union[Path, str], mode: int = 0o777) -> None:
        """
        Change file mode.
        Args:
            script_path: script path
            mode: permission mode
        Returns:
            None
        """
        script_path = Path(script_path)
        script_path.chmod(mode)

    def make_command_executable(self, simulation: Simulation) -> None:
        """
        Make simulation command executable
        Args:
            simulation: idmtools Simulation
        Returns:
            None
        """
        exe = simulation.task.command.executable
        if exe == 'singularity':
            # split the command
            cmd = shlex.split(simulation.task.command.cmd.replace("\\", "/"))
            # get real executable
            exe = cmd[3]

        sim_dir = self.get_directory(simulation)
        exe_path = sim_dir.joinpath(exe)

        # see if it is a file
        if exe_path.exists():
            exe = exe_path
        elif shutil.which(exe) is not None:
            exe = Path(shutil.which(exe))
        else:
            logger.debug(f"Failed to find executable: {exe}")
            exe = None
        try:
            if exe and not os.access(exe, os.X_OK):
                self.update_script_mode(exe)
        except:
            logger.debug(f"Failed to change file mode for executable: {exe}")

    def create_batch_file(self, item: Union[Experiment, Simulation], **kwargs) -> None:
        """
        Create batch file.
        Args:
            item: the item to build batch file for
            kwargs: keyword arguments used to expand functionality.
        Returns:
            None
        """
        if isinstance(item, Experiment):
            max_running_jobs = kwargs.get('max_running_jobs', None)
            generate_script(self.platform, item, max_running_jobs)
        elif isinstance(item, Simulation):
            retries = kwargs.get('retries', None)
            generate_simulation_script(self.platform, item, retries)
        else:
            raise NotImplementedError(f"{item.__class__.__name__} is not supported for batch creation.")

    def submit_job(self, item: Union[Experiment, Simulation], **kwargs) -> Any:
        """
        Submit a Slurm job.
        Args:
            item: idmtools Experiment or Simulation
            kwargs: keyword arguments used to expand functionality
        Returns:
            Any
        """
        dry_run = kwargs.get('dry_run', False)
        if isinstance(item, Experiment):
            if not dry_run:
                working_directory = self.get_directory(item)
                result = subprocess.run(['sbatch', 'sbatch.sh'], stdout=subprocess.PIPE, cwd=str(working_directory))
                stdout = result.stdout.decode('utf-8').strip()
                return stdout
        elif isinstance(item, Simulation):
            pass
        else:
            raise NotImplementedError(f"Submit job is not implemented on SlurmPlatform.")

    def entity_status(self, item: Union[Suite, Experiment, Simulation]) -> Any:
        """
        Get item status.
        Args:
            item: IEntity
        Returns:
            item status
        """
        raise NotImplementedError(f"{item.__class__.__name__} is not supported on SlurmPlatform.")

    def cancel_jobs(self, ids):
        if len(ids) == 0:
            return
        try:
            subprocess.check_output(['scancel', *[id for id in ids]])
        except subprocess.CalledProcessError as e:
            raise SlurmOperationException(e.args[0])<|MERGE_RESOLUTION|>--- conflicted
+++ resolved
@@ -3,12 +3,9 @@
 
 Copyright 2021, Bill & Melinda Gates Foundation. All rights reserved.
 """
-<<<<<<< HEAD
-=======
 import os
 import shlex
 import shutil
->>>>>>> 74cfc112
 import subprocess
 from enum import Enum
 from pathlib import Path
@@ -16,12 +13,7 @@
 from abc import ABC, abstractmethod
 from dataclasses import dataclass, field
 from typing import Union, Type, Any
-<<<<<<< HEAD
-from paramiko import SSHClient, SFTP, AutoAddPolicy, SSHException
-from idmtools.core import EntityStatus
-=======
 from idmtools.core import EntityStatus, ItemType
->>>>>>> 74cfc112
 from idmtools.core.interfaces.ientity import IEntity
 from idmtools.entities import Suite
 from idmtools.entities.experiment import Experiment
