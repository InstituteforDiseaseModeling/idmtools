#!/usr/bin/env python
# -*- coding: utf-8 -*-

"""The setup script for the idmtools_platform_slurm, which provides users the ability to run against
the Slurm platform."""
import sys

from setuptools import setup, find_packages

with open('README.md', encoding='utf-8') as readme_file:
    readme = readme_file.read()

with open('requirements.txt') as requirements_file:
    requirements = requirements_file.read().split("\n")

setup_requirements = []
test_requirements = ['pytest', 'pytest-runner']

extras = dict(test=test_requirements, dev=['Pympler'])

authors = [
    ("Sharon Chen", "schen@idmod.org"),
    ("Clinton Collins", "ccollins@idmod.org"),
    ("Zhaowei Du", "zdu@idmod.org"),
    ("Mary Fisher", "mfisher@idmod.org"),
    ("Clark Kirkman IV", "ckirkman@idmod.org"),
    ("Benoit Raybaud", "braybaud@idmod.org")
]

setup(
    author=", ".join([author[0] for author in authors]),
    author_email=", ".join([author[1] for author in authors]),
    classifiers=[
        'Programming Language :: Python :: 3.8',
        'Programming Language :: Python :: 3.9',
        'Programming Language :: Python :: 3.10',
        'Programming Language :: Python :: 3.11',
        'Programming Language :: Python :: 3.12'
    ],
    description="Provides ability to run against Slurm",
    install_requires=requirements,
    long_description=None,
    include_package_data=True,
    keywords='modeling, IDM',
    name='idmtools_platform_slurm',
    packages=find_packages(exclude=["tests"]),
    setup_requires=setup_requirements,
    entry_points={"idmtools_platform": [
        "idmtools_platform_slurm = idmtools_platform_slurm.plugin_info:SlurmPlatformSpecification"],
        "idmtools_cli.cli_plugins": ["slurm=idmtools_platform_slurm.cli.slurm:slurm"]
    },
    test_suite='tests',
    extras_require=extras,
    url='https://github.com/InstituteforDiseaseModeling/idmtools',
<<<<<<< HEAD
    version='1.7.10+nightly'
=======
    version='1.7.10.1'
>>>>>>> fefc8b9a
)<|MERGE_RESOLUTION|>--- conflicted
+++ resolved
@@ -52,9 +52,5 @@
     test_suite='tests',
     extras_require=extras,
     url='https://github.com/InstituteforDiseaseModeling/idmtools',
-<<<<<<< HEAD
     version='1.7.10+nightly'
-=======
-    version='1.7.10.1'
->>>>>>> fefc8b9a
 )