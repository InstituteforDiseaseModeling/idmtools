<<<<<<< HEAD
=======
from idmtools.entities.IAnalyzer import IAnalyzer
>>>>>>> 1f5f7d07
from idmtools.analysis.AnalyzeManager import AnalyzeManager
from idmtools.core.PlatformFactory import PlatformFactory
from idmtools.entities import IAnalyzer


class ExampleAnalyzer(IAnalyzer):
    #TODO: Fix this example
    def __init__(self, uid=None, working_dir=None, parse=True):
        super().__init__(uid, working_dir, parse, filenames=["output/result.json"])

    def map(self, data, simulation):
        result = data[self.filenames[0]]
        return result

    def reduce(self, all_data):
        for simulation, result in all_data.items():
            print(simulation)
            print(result)
            print("ExampleAnalyzer---")


class ExampleAnalyzer2(IAnalyzer):
    def __init__(self, uid=None, working_dir=None, parse=True):
        super(ExampleAnalyzer2, self).__init__(uid, working_dir, parse, filenames=["config.json"])

    def filter(self, simulation: 'TSimulation') -> bool:
        return int(simulation.tags.get("b")) > 5

    def map(self, data, simulation):
        result = data[self.filenames[0]]
        return result

    def reduce(self, all_data):
        for simulation, result in all_data.items():
            print(simulation)
            print(result)
            print("ExampleAnalyzer2---")


if __name__ == "__main__":
    platform = PlatformFactory.create(key='COMPS')

<<<<<<< HEAD
    analyzers = [ExampleAnalyzer(), ExampleAnalyzer2()]

    experiment_id = "91ec1e91-9fca-e911-a2bb-f0921c167866"  ## comps2 staging
=======
    #analyzers = [ExampleAnalyzer(), ExampleAnalyzer2()]
    analyzers = [ExampleAnalyzer2()]

    experiment_id = "91ec1e91-9fca-e911-a2bb-f0921c167866"  # "185eb7fa-8f97-e911-a2bb-f0921c167866"  # comps2 staging

    manager = AnalyzeManager(configuration={}, platform=platform, ids=[experiment_id], analyzers=analyzers)
>>>>>>> 1f5f7d07

    manager = AnalyzeManager(configuration={}, platform=platform, ids=[experiment_id], analyzers=analyzers)
    manager.analyze()<|MERGE_RESOLUTION|>--- conflicted
+++ resolved
@@ -1,7 +1,3 @@
-<<<<<<< HEAD
-=======
-from idmtools.entities.IAnalyzer import IAnalyzer
->>>>>>> 1f5f7d07
 from idmtools.analysis.AnalyzeManager import AnalyzeManager
 from idmtools.core.PlatformFactory import PlatformFactory
 from idmtools.entities import IAnalyzer
@@ -44,18 +40,9 @@
 if __name__ == "__main__":
     platform = PlatformFactory.create(key='COMPS')
 
-<<<<<<< HEAD
     analyzers = [ExampleAnalyzer(), ExampleAnalyzer2()]
 
     experiment_id = "91ec1e91-9fca-e911-a2bb-f0921c167866"  ## comps2 staging
-=======
-    #analyzers = [ExampleAnalyzer(), ExampleAnalyzer2()]
-    analyzers = [ExampleAnalyzer2()]
-
-    experiment_id = "91ec1e91-9fca-e911-a2bb-f0921c167866"  # "185eb7fa-8f97-e911-a2bb-f0921c167866"  # comps2 staging
-
-    manager = AnalyzeManager(configuration={}, platform=platform, ids=[experiment_id], analyzers=analyzers)
->>>>>>> 1f5f7d07
 
     manager = AnalyzeManager(configuration={}, platform=platform, ids=[experiment_id], analyzers=analyzers)
     manager.analyze()