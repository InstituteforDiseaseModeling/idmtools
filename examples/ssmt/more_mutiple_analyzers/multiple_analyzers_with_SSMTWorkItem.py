--- conflicted
+++ resolved
@@ -7,15 +7,8 @@
 command = "python Assets/analyzer_file.py"
 # load everything including analyzers from local 'analyzers' dir to comps's Assets dir in workitem
 asset_files = FileList(root='analyzers')
-<<<<<<< HEAD
 
 if __name__ == "__main__":
     platform = Platform('BELEGOST')
     wi = SSMTWorkItem(item_name=os.path.split(sys.argv[0])[1], command=command, asset_files=asset_files)
-    wi.run(True, platform=platform)
-=======
-if __name__ == "__main__":
-    platform = Platform('BELEGOST')
-    wi = SSMTWorkItem(item_name=os.path.split(sys.argv[0])[1], command=command, asset_files=asset_files)
-    wi.run(True, platform=platform)
->>>>>>> 7444cb96
+    wi.run(True, platform=platform)