import json
import os
from typing import Any, Dict
from uuid import UUID
from idmtools.core.interfaces.iitem import IItem
from idmtools.entities.simulation import Simulation

try:
    # use idmtools image
    from idmtools.entities.ianalyzer import BaseAnalyzer
except ImportError:
    # use dtk-tools image
    from simtools.Analysis.BaseAnalyzers.BaseAnalyzer import BaseAnalyzer

import matplotlib as mpl
mpl.use('Agg')


class AdultVectorsAnalyzer(BaseAnalyzer):

    def __init__(self, name='hi'):
        super().__init__(filenames=["output\\InsetChart.json"])
        print(name)

    def initialize(self):
        if not os.path.exists(os.path.join(self.working_dir, "output")):
            os.mkdir(os.path.join(self.working_dir, "output"))

    def select_simulation_data(self, data: Dict[str, Any], simulation: Simulation):
        return data[self.filenames[0]]["Channels"]["Adult Vectors"]["Data"]

    def finalize(self, all_data):
        # output directory to store json and image
        output_dir = os.path.join(self.working_dir, "output")
        with open(os.path.join(output_dir, "adult_vectors.json"), "w") as fp:
            json.dump({s.id: v for s, v in all_data.items()}, fp)

        import matplotlib.pyplot as plt

        fig = plt.figure()
        ax = fig.add_subplot(111)

        for pop in list(all_data.values()):
            ax.plot(pop)
        ax.legend([s.id for s in all_data.keys()])
        fig.savefig(os.path.join(output_dir, "adult_vectors.png"))

<<<<<<< HEAD
    def map(self, data: Any, item: IItem) -> Any:
        return None

    def reduce(self, all_data: Dict[UUID, Any]) -> Any:
        pass
=======
    def map(self, data: 'Any', item: 'IItem') -> 'Any':
        return data[self.filenames[0]]["Channels"]["Adult Vectors"]["Data"]

    def reduce(self, all_data: dict) -> 'Any':
        output_dir = os.path.join(self.working_dir, "output")
        with open(os.path.join(output_dir, "adult_vectors.json"), "w") as fp:
            json.dump({str(s.uid): v for s, v in all_data.items()}, fp)

        import matplotlib.pyplot as plt

        fig = plt.figure()
        ax = fig.add_subplot(111)

        for pop in list(all_data.values()):
            ax.plot(pop)
        ax.legend([str(s.uid) for s in all_data.keys()])
        fig.savefig(os.path.join(output_dir, "adult_vectors.png"))
>>>>>>> 927e73ac
<|MERGE_RESOLUTION|>--- conflicted
+++ resolved
@@ -1,13 +1,12 @@
 import json
 import os
-from typing import Any, Dict
-from uuid import UUID
+from typing import Any
+
 from idmtools.core.interfaces.iitem import IItem
-from idmtools.entities.simulation import Simulation
 
 try:
     # use idmtools image
-    from idmtools.entities.ianalyzer import BaseAnalyzer
+    from idmtools.entities.ianalyzer import IAnalyzer as BaseAnalyzer
 except ImportError:
     # use dtk-tools image
     from simtools.Analysis.BaseAnalyzers.BaseAnalyzer import BaseAnalyzer
@@ -26,7 +25,7 @@
         if not os.path.exists(os.path.join(self.working_dir, "output")):
             os.mkdir(os.path.join(self.working_dir, "output"))
 
-    def select_simulation_data(self, data: Dict[str, Any], simulation: Simulation):
+    def select_simulation_data(self, data, simulation):
         return data[self.filenames[0]]["Channels"]["Adult Vectors"]["Data"]
 
     def finalize(self, all_data):
@@ -45,17 +44,10 @@
         ax.legend([s.id for s in all_data.keys()])
         fig.savefig(os.path.join(output_dir, "adult_vectors.png"))
 
-<<<<<<< HEAD
     def map(self, data: Any, item: IItem) -> Any:
-        return None
-
-    def reduce(self, all_data: Dict[UUID, Any]) -> Any:
-        pass
-=======
-    def map(self, data: 'Any', item: 'IItem') -> 'Any':
         return data[self.filenames[0]]["Channels"]["Adult Vectors"]["Data"]
 
-    def reduce(self, all_data: dict) -> 'Any':
+    def reduce(self, all_data: dict) -> Any:
         output_dir = os.path.join(self.working_dir, "output")
         with open(os.path.join(output_dir, "adult_vectors.json"), "w") as fp:
             json.dump({str(s.uid): v for s, v in all_data.items()}, fp)
@@ -68,5 +60,4 @@
         for pop in list(all_data.values()):
             ax.plot(pop)
         ax.legend([str(s.uid) for s in all_data.keys()])
-        fig.savefig(os.path.join(output_dir, "adult_vectors.png"))
->>>>>>> 927e73ac
+        fig.savefig(os.path.join(output_dir, "adult_vectors.png"))