from examples.ssmt.simple_analysis.analyzers.AdultVectorsAnalyzer import AdultVectorsAnalyzer
from examples.ssmt.simple_analysis.analyzers.PopulationAnalyzer import PopulationAnalyzer
from idmtools.core.platform_factory import Platform
from idmtools.analysis.platform_anaylsis import PlatformAnalysis

if __name__ == "__main__":
<<<<<<< HEAD
    platform = Platform('COMPS2')
    analysis = PlatformAnalysis(platform=platform,
                                experiment_ids=["8bb8ae8f-793c-ea11-a2be-f0921c167861"],
                                analyzers=[PopulationAnalyzer, AdultVectorsAnalyzer],
                                analyzers_args=[{'title': 'idm'}, {'name': 'global good'}],
                                analysis_name="SSMT Analysis Simple 1")
=======
    platform = Platform('SSMT')
    analysis = SSMTAnalysis(platform=platform,
                            experiment_ids=["8bb8ae8f-793c-ea11-a2be-f0921c167861"],  # COMPS2 exp_id
                            analyzers=[PopulationAnalyzer, AdultVectorsAnalyzer],
                            analyzers_args=[{'title': 'idm'}, {'name': 'global good'}],
                            analysis_name="SSMT Analysis Simple 1")
>>>>>>> 927e73ac

    analysis.analyze(check_status=True)
    wi = analysis.get_work_item()
    print(wi)<|MERGE_RESOLUTION|>--- conflicted
+++ resolved
@@ -4,21 +4,12 @@
 from idmtools.analysis.platform_anaylsis import PlatformAnalysis
 
 if __name__ == "__main__":
-<<<<<<< HEAD
-    platform = Platform('COMPS2')
+    platform = Platform('SSMT')
     analysis = PlatformAnalysis(platform=platform,
                                 experiment_ids=["8bb8ae8f-793c-ea11-a2be-f0921c167861"],
                                 analyzers=[PopulationAnalyzer, AdultVectorsAnalyzer],
                                 analyzers_args=[{'title': 'idm'}, {'name': 'global good'}],
                                 analysis_name="SSMT Analysis Simple 1")
-=======
-    platform = Platform('SSMT')
-    analysis = SSMTAnalysis(platform=platform,
-                            experiment_ids=["8bb8ae8f-793c-ea11-a2be-f0921c167861"],  # COMPS2 exp_id
-                            analyzers=[PopulationAnalyzer, AdultVectorsAnalyzer],
-                            analyzers_args=[{'title': 'idm'}, {'name': 'global good'}],
-                            analysis_name="SSMT Analysis Simple 1")
->>>>>>> 927e73ac
 
     analysis.analyze(check_status=True)
     wi = analysis.get_work_item()
