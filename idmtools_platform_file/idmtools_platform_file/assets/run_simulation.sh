--- conflicted
+++ resolved
@@ -1,10 +1,5 @@
 #!/usr/bin/env bash
 
-<<<<<<< HEAD
-## echo 'First arg:' $1
-## cd $1
-=======
->>>>>>> 07e53b4e
 JOB_DIRECTORY=$1
 echo "enter directory: '$JOB_DIRECTORY'"
 cd $JOB_DIRECTORY
