"""
Here we implement the FilePlatform experiment operations.

Copyright 2021, Bill & Melinda Gates Foundation. All rights reserved.
"""
import shutil
import platform
from pathlib import Path
from dataclasses import dataclass, field
from typing import TYPE_CHECKING, List, Type, Dict, Optional, Any
from idmtools.assets import Asset, AssetCollection
from idmtools.core import ItemType
from idmtools.entities import Suite
from idmtools.entities.experiment import Experiment
from idmtools.entities.iplatform_ops.iplatform_experiment_operations import IPlatformExperimentOperations
from idmtools_platform_file.utils import FileExperiment, FileSimulation, FileSuite, add_dummy_suite
from logging import getLogger

logger = getLogger(__name__)
user_logger = getLogger('user')

if TYPE_CHECKING:
    from idmtools_platform_file.file_platform import FilePlatform


@dataclass
class FilePlatformExperimentOperations(IPlatformExperimentOperations):
    """
    Experiment Operations for File Platform.
    """
    platform: 'FilePlatform'  # noqa: F821
    platform_type: Type = field(default=FileExperiment)

    def get(self, experiment_id: str, **kwargs) -> Dict:
        """
        Gets an experiment from the File platform.
        Args:
            experiment_id: experiment id
            kwargs: keyword arguments used to expand functionality
        Returns:
            File Experiment object
        """
        metas = self.platform._metas.filter(item_type=ItemType.EXPERIMENT, property_filter={'id': str(experiment_id)})
        if len(metas) > 0:
            return FileExperiment(metas[0])
        else:
            raise RuntimeError(f"Not found Experiment with id '{experiment_id}'")

    def platform_create(self, experiment: Experiment, **kwargs) -> FileExperiment:
        """
        Creates an experiment on File Platform.
        Args:
            experiment: idmtools experiment
            kwargs: keyword arguments used to expand functionality
        Returns:
            File Experiment object created
        """
        # ensure experiment's parent
        experiment.parent_id = experiment.parent_id or experiment.suite_id
        if experiment.parent_id is None:
            suite = add_dummy_suite(experiment)
            self.platform._suites.platform_create(suite)
            # update parent
            experiment.parent = suite

        # Generate Suite/Experiment/Simulation folder structure
        self.platform.mk_directory(experiment)
        meta = self.platform._metas.dump(experiment)
        self.platform._assets.dump_assets(experiment)
        self.platform.create_batch_file(experiment, **kwargs)

        # Copy file run_simulation.sh
        run_simulation_script = Path(__file__).parent.parent.joinpath('assets/run_simulation.sh')
        dest_script = Path(self.platform.get_directory(experiment)).joinpath('run_simulation.sh')
        shutil.copy(str(run_simulation_script), str(dest_script))

        # Make executable
        self.platform.update_script_mode(dest_script)

        # Return File Experiment
        return FileExperiment(meta)

    def get_children(self, experiment: FileExperiment, parent: Experiment = None, raw=True, **kwargs) -> List[Any]:
        """
        Fetch file experiment's children.
        Args:
            experiment: File experiment
            raw: True/False
            parent: the parent of the simulations
            kwargs: keyword arguments used to expand functionality
        Returns:
            List of file simulations
        """
        sim_list = []
        sim_meta_list = self.platform._metas.get_children(parent)
        for meta in sim_meta_list:
            file_sim = FileSimulation(meta)
            file_sim.status = self.platform.get_simulation_status(file_sim.id)
            if raw:
                sim_list.append(file_sim)
            else:
                sim = self.platform._simulations.to_entity(file_sim, parent=parent)
                sim_list.append(sim)
        return sim_list

    def get_parent(self, experiment: FileExperiment, **kwargs) -> FileSuite:
        """
        Fetches the parent of an experiment.
        Args:
            experiment: File experiment
            kwargs: keyword arguments used to expand functionality
        Returns:
            The Suite being the parent of this experiment.
        """
        if experiment.parent_id is None:
            return None
        else:
            return self.platform._suites.get(experiment.parent_id, raw=True, **kwargs)

    def platform_run_item(self, experiment: Experiment, dry_run: bool = False, **kwargs):
        """
        Run experiment.
        Args:
            experiment: idmtools Experiment
            dry_run: True/False
            kwargs: keyword arguments used to expand functionality
        Returns:
            None
        """
        # Ensure parent
        experiment.parent.add_experiment(experiment)
        self.platform._metas.dump(experiment.parent)
        # Generate/update metadata
        self.platform._metas.dump(experiment)
<<<<<<< HEAD
        # Commission
        if not dry_run:
            if platform.system() in ["Windows"]:
                user_logger.warning(
                    "\n/!\\ WARNING: The current FilePlatform only support running Experiment/Simulation on Linux!")
                exit(-1)
            self.platform.submit_job(experiment, **kwargs)
        else:
            pass
=======
        # Output
>>>>>>> 07e53b4e
        suite_id = experiment.parent_id or experiment.suite_id
        user_logger.info(f'job_directory: {Path(self.platform.job_directory).resolve()}')
        user_logger.info(f'suite: {str(suite_id)}')
        user_logger.info(f'experiment: {experiment.id}')

    def send_assets(self, experiment: Experiment, **kwargs):
        """
        Copy our experiment assets.
        Replaced by self.platform._assets.dump_assets(experiment)
        Args:
            experiment: idmtools Experiment
            kwargs: keyword arguments used to expand functionality
        Returns:
            None
        """
        pass

    def list_assets(self, experiment: Experiment, **kwargs) -> List[Asset]:
        """
        List assets for an experiment.
        Args:
            experiment: Experiment to get assets for
            kwargs:
        Returns:
            List[Asset]
        """
        assets = self.platform._assets.list_assets(experiment, **kwargs)
        return assets

    def get_assets_from_file_experiment(self, experiment: FileExperiment) -> AssetCollection:
        """
        Get assets for a comps experiment.
        Args:
            experiment: Experiment to get asset collection for.
        Returns:
            AssetCollection if configuration is set and configuration.asset_collection_id is set.
        """
        assets = AssetCollection()
        assets_dir = Path(self.platform.get_directory_by_id(experiment.id, ItemType.EXPERIMENT), 'Assets')
        assets_list = AssetCollection.assets_from_directory(assets_dir, recursive=True)
        for a in assets_list:
            assets.add_asset(a)
        return assets

    def to_entity(self, file_exp: FileExperiment, parent: Optional[Suite] = None, children: bool = True,
                  **kwargs) -> Experiment:
        """
        Convert a FileExperiment  to idmtools Experiment.
        Args:
            file_exp: simulation to convert
            parent: optional experiment object
            children: bool
            kwargs:
        Returns:
            Experiment object
        """
        if parent is None:
            parent = self.platform.get_item(file_exp.parent_id, ItemType.SUITE, force=True)
        exp = Experiment()
        exp.platform = self.platform
        exp.uid = file_exp.uid
        exp.name = file_exp.name
        exp.parent_id = parent.id
        exp.parent = parent
        exp.tags = file_exp.tags
        exp._platform_object = file_exp
        exp.simulations = []

        exp.assets = self.get_assets_from_file_experiment(file_exp)
        if exp.assets is None:
            exp.assets = AssetCollection()

        if children:
            exp.simulations = self.get_children(file_exp, parent=exp, raw=False)

        return exp

    def refresh_status(self, experiment: Experiment, **kwargs):
        """
        Refresh status of experiment.
        Args:
            experiment: idmtools Experiment
            kwargs: keyword arguments used to expand functionality
        Returns:
            Dict of simulation id as key and working dir as value
        """
        # Refresh status for each simulation
        for sim in experiment.simulations:
            sim.status = self.platform.get_simulation_status(sim.id, **kwargs)

    def create_sim_directory_map(self, experiment_id: str) -> Dict:
        """
        Build simulation working directory mapping.
        Args:
            experiment_id: experiment id

        Returns:
            Dict of simulation id as key and working dir as value
        """
        exp = self.platform.get_item(experiment_id, ItemType.EXPERIMENT, raw=False)
        sims = exp.simulations
        return {sim.id: str(self.platform.get_directory(sim)) for sim in sims}

    def platform_delete(self, experiment_id: str) -> None:
        """
        Delete platform experiment.
        Args:
            experiment_id: platform experiment id
        Returns:
            None
        """
        exp = self.platform.get_item(experiment_id, ItemType.EXPERIMENT, raw=False)
        try:
            shutil.rmtree(self.platform.get_directory(exp))
        except RuntimeError:
            logger.info("Could not delete the associated experiment...")
            return

    def platform_cancel(self, experiment_id: str, force: bool = True) -> Any:
        """
        Cancel platform experiment's file job.
        Args:
            experiment_id: experiment id
            force: bool, True/False
        Returns:
            Any
        """
        pass

    def post_run_item(self, experiment: Experiment, dry_run: bool = False, **kwargs):
        """
        Trigger right after commissioning experiment on platform.

        Args:
            experiment: Experiment just commissioned
            dry_run: True/False
            kwargs: keyword arguments used to expand functionality
        Returns:
            None
        """
        super().post_run_item(experiment)

        # dry_run = kwargs.get('dry_run', False)
        if not dry_run:
            if platform.system() in ["Windows"]:
                pass  # handled this case in platform_run_item
            else:
                # TODO:
                # user_logger.info(
                #     f'\nYou can try the following command to check simulation running status: \n  idmtools file {os.path.abspath(self.platform.job_directory)} status f{experiment.id}')
                pass
        else:
            user_logger.warning("\nYou are running with dry_true=True")<|MERGE_RESOLUTION|>--- conflicted
+++ resolved
@@ -4,7 +4,6 @@
 Copyright 2021, Bill & Melinda Gates Foundation. All rights reserved.
 """
 import shutil
-import platform
 from pathlib import Path
 from dataclasses import dataclass, field
 from typing import TYPE_CHECKING, List, Type, Dict, Optional, Any
@@ -117,12 +116,11 @@
         else:
             return self.platform._suites.get(experiment.parent_id, raw=True, **kwargs)
 
-    def platform_run_item(self, experiment: Experiment, dry_run: bool = False, **kwargs):
+    def platform_run_item(self, experiment: Experiment, **kwargs):
         """
         Run experiment.
         Args:
             experiment: idmtools Experiment
-            dry_run: True/False
             kwargs: keyword arguments used to expand functionality
         Returns:
             None
@@ -132,19 +130,7 @@
         self.platform._metas.dump(experiment.parent)
         # Generate/update metadata
         self.platform._metas.dump(experiment)
-<<<<<<< HEAD
-        # Commission
-        if not dry_run:
-            if platform.system() in ["Windows"]:
-                user_logger.warning(
-                    "\n/!\\ WARNING: The current FilePlatform only support running Experiment/Simulation on Linux!")
-                exit(-1)
-            self.platform.submit_job(experiment, **kwargs)
-        else:
-            pass
-=======
         # Output
->>>>>>> 07e53b4e
         suite_id = experiment.parent_id or experiment.suite_id
         user_logger.info(f'job_directory: {Path(self.platform.job_directory).resolve()}')
         user_logger.info(f'suite: {str(suite_id)}')
@@ -272,29 +258,4 @@
         Returns:
             Any
         """
-        pass
-
-    def post_run_item(self, experiment: Experiment, dry_run: bool = False, **kwargs):
-        """
-        Trigger right after commissioning experiment on platform.
-
-        Args:
-            experiment: Experiment just commissioned
-            dry_run: True/False
-            kwargs: keyword arguments used to expand functionality
-        Returns:
-            None
-        """
-        super().post_run_item(experiment)
-
-        # dry_run = kwargs.get('dry_run', False)
-        if not dry_run:
-            if platform.system() in ["Windows"]:
-                pass  # handled this case in platform_run_item
-            else:
-                # TODO:
-                # user_logger.info(
-                #     f'\nYou can try the following command to check simulation running status: \n  idmtools file {os.path.abspath(self.platform.job_directory)} status f{experiment.id}')
-                pass
-        else:
-            user_logger.warning("\nYou are running with dry_true=True")+        pass