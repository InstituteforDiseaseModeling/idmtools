"""
idmtools file platform.

Copyright 2021, Bill & Melinda Gates Foundation. All rights reserved.
"""
# flake8: noqa F821
<<<<<<< HEAD
__version__ = "2.0.1"
=======
__version__ = "2.0.0+nightly"
>>>>>>> 7def2682
<|MERGE_RESOLUTION|>--- conflicted
+++ resolved
@@ -4,8 +4,4 @@
 Copyright 2021, Bill & Melinda Gates Foundation. All rights reserved.
 """
 # flake8: noqa F821
-<<<<<<< HEAD
-__version__ = "2.0.1"
-=======
-__version__ = "2.0.0+nightly"
->>>>>>> 7def2682
+__version__ = "2.0.1+nightly"